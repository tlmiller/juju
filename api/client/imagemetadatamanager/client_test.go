// Copyright 2017 Canonical Ltd.
// Licensed under the AGPLv3, see LICENCE file for details.

package imagemetadatamanager_test

import (
	"regexp"

	"github.com/golang/mock/gomock"
	"github.com/juju/errors"
	jc "github.com/juju/testing/checkers"
	gc "gopkg.in/check.v1"

	basemocks "github.com/juju/juju/api/base/mocks"
	"github.com/juju/juju/api/client/imagemetadatamanager"
	"github.com/juju/juju/core/series"
	"github.com/juju/juju/rpc/params"
)

type imagemetadataSuite struct {
}

var _ = gc.Suite(&imagemetadataSuite{})

func (s *imagemetadataSuite) TestList(c *gc.C) {
	ctrl := gomock.NewController(c)
	defer ctrl.Finish()

	// setup data for test
	imageId := "imageid"
	stream := "stream"
	region := "region"

	// This is used by filters to search function
	testSeries := "jammy"
	version, err := series.SeriesVersion(testSeries)
	c.Assert(err, jc.ErrorIsNil)

	arch := "arch"
	virtType := "virt-type"
	rootStorageType := "root-storage-type"
	rootStorageSize := uint64(1024)
	source := "source"

<<<<<<< HEAD
	instances := []params.CloudImageMetadata{
=======
	called := false
	apiCaller := testing.APICallerFunc(
		func(objType string,
			version int,
			id, request string,
			a, result interface{},
		) error {
			called = true
			c.Check(objType, gc.Equals, "ImageMetadataManager")
			c.Check(id, gc.Equals, "")
			c.Check(request, gc.Equals, "List")

			args, ok := a.(params.ImageMetadataFilter)
			c.Assert(ok, jc.IsTrue)

			if results, k := result.(*params.ListCloudImageMetadataResult); k {
				instances := []params.CloudImageMetadata{
					{
						ImageId:         imageId,
						Stream:          args.Stream,
						Region:          args.Region,
						Version:         args.Versions[0],
						Arch:            args.Arches[0],
						VirtType:        args.VirtType,
						RootStorageType: args.RootStorageType,
						RootStorageSize: &rootStorageSize,
						Source:          source,
					},
				}
				results.Result = instances
			}

			return nil
		})
	client := imagemetadatamanager.NewClient(apiCaller)
	found, err := client.List(
		stream, region,
		[]string{testSeries}, []string{arch},
		virtType, rootStorageType,
	)
	c.Check(err, jc.ErrorIsNil)

	c.Assert(called, jc.IsTrue)
	expected := []params.CloudImageMetadata{
>>>>>>> d076f54c
		{
			ImageId:         imageId,
			Stream:          stream,
			Region:          region,
			Version:         version,
			Arch:            arch,
			VirtType:        virtType,
			RootStorageType: rootStorageType,
			RootStorageSize: &rootStorageSize,
			Source:          source,
		},
	}

	args := params.ImageMetadataFilter{
		Arches:          []string{arch},
		Series:          []string{testSeries},
		Stream:          stream,
		VirtType:        virtType,
		RootStorageType: rootStorageType,
		Region:          region,
	}
	res := new(params.ListCloudImageMetadataResult)
	ress := params.ListCloudImageMetadataResult{
		Result: instances,
	}
	mockFacadeCaller := basemocks.NewMockFacadeCaller(ctrl)
	mockFacadeCaller.EXPECT().FacadeCall("List", args, res).SetArg(2, ress).Return(nil)
	client := imagemetadatamanager.NewClientFromCaller(mockFacadeCaller)
	found, err := client.List(
		stream, region,
		[]string{testSeries}, []string{arch},
		virtType, rootStorageType,
	)
	c.Check(err, jc.ErrorIsNil)
	c.Assert(found, jc.DeepEquals, instances)
}

func (s *imagemetadataSuite) TestListFacadeCallError(c *gc.C) {
	ctrl := gomock.NewController(c)
	defer ctrl.Finish()

	msg := "facade failure"
	args := params.ImageMetadataFilter{
		Stream:          "",
		Region:          "",
		Series:          nil,
		Arches:          nil,
		VirtType:        "",
		RootStorageType: "",
	}
	res := new(params.ListCloudImageMetadataResult)
	mockFacadeCaller := basemocks.NewMockFacadeCaller(ctrl)
	mockFacadeCaller.EXPECT().FacadeCall("List", args, res).Return(errors.New(msg))
	client := imagemetadatamanager.NewClientFromCaller(mockFacadeCaller)
	found, err := client.List("", "", nil, nil, "", "")
	c.Assert(errors.Cause(err), gc.ErrorMatches, msg)
	c.Assert(found, gc.HasLen, 0)
}

func (s *imagemetadataSuite) TestSave(c *gc.C) {
	ctrl := gomock.NewController(c)
	defer ctrl.Finish()

	m := params.CloudImageMetadata{}
	args := params.MetadataSaveParams{
		Metadata: []params.CloudImageMetadataList{
			{[]params.CloudImageMetadata{m, m}},
		},
	}
	res := new(params.ErrorResults)
	ress := params.ErrorResults{
		Results: []params.ErrorResult{{}},
	}
	mockFacadeCaller := basemocks.NewMockFacadeCaller(ctrl)
	mockFacadeCaller.EXPECT().FacadeCall("Save", args, res).SetArg(2, ress).Return(nil)
	client := imagemetadatamanager.NewClientFromCaller(mockFacadeCaller)

	err := client.Save([]params.CloudImageMetadata{m, m})
	c.Check(err, jc.ErrorIsNil)
}

func (s *imagemetadataSuite) TestSaveFacadeCallError(c *gc.C) {
	ctrl := gomock.NewController(c)
	defer ctrl.Finish()

	m := []params.CloudImageMetadata{{}}
	msg := "facade failure"
	args := params.MetadataSaveParams{
		Metadata: []params.CloudImageMetadataList{
			{m},
		},
	}
	res := new(params.ErrorResults)
	mockFacadeCaller := basemocks.NewMockFacadeCaller(ctrl)
	mockFacadeCaller.EXPECT().FacadeCall("Save", args, res).Return(errors.New(msg))
	client := imagemetadatamanager.NewClientFromCaller(mockFacadeCaller)

	err := client.Save(m)
	c.Assert(errors.Cause(err), gc.ErrorMatches, msg)
}

func (s *imagemetadataSuite) TestSaveFacadeCallErrorResult(c *gc.C) {
	ctrl := gomock.NewController(c)
	defer ctrl.Finish()

	m := []params.CloudImageMetadata{{}}
	msg := "facade failure"
	args := params.MetadataSaveParams{
		Metadata: []params.CloudImageMetadataList{
			{m},
		},
	}
	res := new(params.ErrorResults)
	ress := params.ErrorResults{
		Results: []params.ErrorResult{
			{Error: &params.Error{Message: msg}},
		},
	}
	mockFacadeCaller := basemocks.NewMockFacadeCaller(ctrl)
	mockFacadeCaller.EXPECT().FacadeCall("Save", args, res).SetArg(2, ress).Return(nil)
	client := imagemetadatamanager.NewClientFromCaller(mockFacadeCaller)

	err := client.Save(m)
	c.Assert(errors.Cause(err), gc.ErrorMatches, msg)
}

func (s *imagemetadataSuite) TestDelete(c *gc.C) {
	ctrl := gomock.NewController(c)
	defer ctrl.Finish()

	imageId := "tst12345"
	args := params.MetadataImageIds{
		Ids: []string{imageId},
	}
	res := new(params.ErrorResults)
	ress := params.ErrorResults{
		Results: []params.ErrorResult{{}},
	}
	mockFacadeCaller := basemocks.NewMockFacadeCaller(ctrl)
	mockFacadeCaller.EXPECT().FacadeCall("Delete", args, res).SetArg(2, ress).Return(nil)
	client := imagemetadatamanager.NewClientFromCaller(mockFacadeCaller)

	err := client.Delete(imageId)
	c.Check(err, jc.ErrorIsNil)
}

func (s *imagemetadataSuite) TestDeleteMultipleResult(c *gc.C) {
	ctrl := gomock.NewController(c)
	defer ctrl.Finish()

	imageId := "tst12345"
	args := params.MetadataImageIds{
		Ids: []string{imageId},
	}
	res := new(params.ErrorResults)
	ress := params.ErrorResults{
		Results: []params.ErrorResult{{}, {}},
	}
	mockFacadeCaller := basemocks.NewMockFacadeCaller(ctrl)
	mockFacadeCaller.EXPECT().FacadeCall("Delete", args, res).SetArg(2, ress).Return(nil)
	client := imagemetadatamanager.NewClientFromCaller(mockFacadeCaller)

	err := client.Delete(imageId)
	c.Assert(err, gc.ErrorMatches, regexp.QuoteMeta(`expected to find one result for image id "tst12345" but found 2`))
}

func (s *imagemetadataSuite) TestDeleteFailure(c *gc.C) {
	ctrl := gomock.NewController(c)
	defer ctrl.Finish()

	msg := "save failure"
	args := params.MetadataImageIds{
		Ids: []string{"tst12345"},
	}
	res := new(params.ErrorResults)
	ress := params.ErrorResults{
		Results: []params.ErrorResult{{&params.Error{Message: msg}}},
	}
	mockFacadeCaller := basemocks.NewMockFacadeCaller(ctrl)
	mockFacadeCaller.EXPECT().FacadeCall("Delete", args, res).SetArg(2, ress).Return(nil)
	client := imagemetadatamanager.NewClientFromCaller(mockFacadeCaller)

	err := client.Delete("tst12345")
	c.Assert(err, gc.ErrorMatches, msg)
}

func (s *imagemetadataSuite) TestDeleteFacadeCallError(c *gc.C) {
	ctrl := gomock.NewController(c)
	defer ctrl.Finish()

	msg := "facade failure"
	args := params.MetadataImageIds{
		Ids: []string{"tst12345"},
	}
	res := new(params.ErrorResults)
	mockFacadeCaller := basemocks.NewMockFacadeCaller(ctrl)
	mockFacadeCaller.EXPECT().FacadeCall("Delete", args, res).Return(errors.New(msg))
	client := imagemetadatamanager.NewClientFromCaller(mockFacadeCaller)

	err := client.Delete("tst12345")
	c.Assert(err, gc.ErrorMatches, msg)
}<|MERGE_RESOLUTION|>--- conflicted
+++ resolved
@@ -33,6 +33,7 @@
 
 	// This is used by filters to search function
 	testSeries := "jammy"
+
 	version, err := series.SeriesVersion(testSeries)
 	c.Assert(err, jc.ErrorIsNil)
 
@@ -42,54 +43,7 @@
 	rootStorageSize := uint64(1024)
 	source := "source"
 
-<<<<<<< HEAD
 	instances := []params.CloudImageMetadata{
-=======
-	called := false
-	apiCaller := testing.APICallerFunc(
-		func(objType string,
-			version int,
-			id, request string,
-			a, result interface{},
-		) error {
-			called = true
-			c.Check(objType, gc.Equals, "ImageMetadataManager")
-			c.Check(id, gc.Equals, "")
-			c.Check(request, gc.Equals, "List")
-
-			args, ok := a.(params.ImageMetadataFilter)
-			c.Assert(ok, jc.IsTrue)
-
-			if results, k := result.(*params.ListCloudImageMetadataResult); k {
-				instances := []params.CloudImageMetadata{
-					{
-						ImageId:         imageId,
-						Stream:          args.Stream,
-						Region:          args.Region,
-						Version:         args.Versions[0],
-						Arch:            args.Arches[0],
-						VirtType:        args.VirtType,
-						RootStorageType: args.RootStorageType,
-						RootStorageSize: &rootStorageSize,
-						Source:          source,
-					},
-				}
-				results.Result = instances
-			}
-
-			return nil
-		})
-	client := imagemetadatamanager.NewClient(apiCaller)
-	found, err := client.List(
-		stream, region,
-		[]string{testSeries}, []string{arch},
-		virtType, rootStorageType,
-	)
-	c.Check(err, jc.ErrorIsNil)
-
-	c.Assert(called, jc.IsTrue)
-	expected := []params.CloudImageMetadata{
->>>>>>> d076f54c
 		{
 			ImageId:         imageId,
 			Stream:          stream,
@@ -105,11 +59,11 @@
 
 	args := params.ImageMetadataFilter{
 		Arches:          []string{arch},
-		Series:          []string{testSeries},
 		Stream:          stream,
 		VirtType:        virtType,
 		RootStorageType: rootStorageType,
 		Region:          region,
+		Versions:        []string{"22.04"},
 	}
 	res := new(params.ListCloudImageMetadataResult)
 	ress := params.ListCloudImageMetadataResult{
@@ -135,10 +89,10 @@
 	args := params.ImageMetadataFilter{
 		Stream:          "",
 		Region:          "",
-		Series:          nil,
 		Arches:          nil,
 		VirtType:        "",
 		RootStorageType: "",
+		Versions:        []string{},
 	}
 	res := new(params.ListCloudImageMetadataResult)
 	mockFacadeCaller := basemocks.NewMockFacadeCaller(ctrl)
