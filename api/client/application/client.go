// Copyright 2014 Canonical Ltd.
// Licensed under the AGPLv3, see LICENCE file for details.

package application

import (
	stderrors "errors"
	"strings"
	"time"

	"github.com/juju/charm/v9"
	"github.com/juju/collections/set"
	"github.com/juju/errors"
	"github.com/juju/loggo"
	"github.com/juju/names/v4"

	"github.com/juju/juju/api/base"
	apicharm "github.com/juju/juju/api/common/charm"
	"github.com/juju/juju/core/constraints"
	"github.com/juju/juju/core/crossmodel"
	"github.com/juju/juju/core/devices"
	"github.com/juju/juju/core/instance"
<<<<<<< HEAD
=======
	"github.com/juju/juju/core/network/firewall"
	coreseries "github.com/juju/juju/core/series"
>>>>>>> da341600
	"github.com/juju/juju/rpc/params"
	"github.com/juju/juju/storage"
)

var logger = loggo.GetLogger("juju.api.application")

// Client allows access to the application API end point.
type Client struct {
	base.ClientFacade
	st     base.APICallCloser
	facade base.FacadeCaller
}

// NewClient creates a new client for accessing the application api.
func NewClient(st base.APICallCloser) *Client {
	frontend, backend := base.NewClientFacade(st, "Application")
	return &Client{ClientFacade: frontend, st: st, facade: backend}
}

// SetMetricCredentials sets the metric credentials for the application specified.
func (c *Client) SetMetricCredentials(application string, credentials []byte) error {
	creds := []params.ApplicationMetricCredential{
		{application, credentials},
	}
	p := params.ApplicationMetricCredentials{Creds: creds}
	results := new(params.ErrorResults)
	err := c.facade.FacadeCall("SetMetricCredentials", p, results)
	if err != nil {
		return errors.Trace(err)
	}
	return errors.Trace(results.OneError())
}

// ModelUUID returns the model UUID from the client connection.
func (c *Client) ModelUUID() string {
	tag, ok := c.st.ModelTag()
	if !ok {
		logger.Warningf("controller-only API connection has no model tag")
	}
	return tag.Id()
}

// DeployArgs holds the arguments to be sent to Client.ApplicationDeploy.
type DeployArgs struct {
	// CharmID identifies the charm to deploy.
	CharmID CharmID

	// CharmOrigin holds information about where the charm originally came from,
	// this includes the store.
	CharmOrigin apicharm.Origin

	// ApplicationName is the name to give the application.
	ApplicationName string

	// NumUnits is the number of units to deploy.
	NumUnits int

	// ConfigYAML is a string that overrides the default config.yml.
	ConfigYAML string

	// Config are values that override those in the default config.yaml
	// or configure the application itself.
	Config map[string]string

	// Cons contains constraints on where units of this application
	// may be placed.
	Cons constraints.Value

	// Placement directives on where the machines for the unit must be
	// created.
	Placement []*instance.Placement

	// Storage contains Constraints specifying how storage should be
	// handled.
	Storage map[string]storage.Constraints

	// Devices contains Constraints specifying how devices should be
	// handled.
	Devices map[string]devices.Constraints

	// AttachStorage contains IDs of existing storage that should be
	// attached to the application unit that will be deployed. This
	// may be non-empty only if NumUnits is 1.
	AttachStorage []string

	// EndpointBindings
	EndpointBindings map[string]string

	// Collection of resource names for the application, with the
	// value being the unique ID of a pre-uploaded resources in
	// storage.
	Resources map[string]string

	// Force can be set to true to bypass any checks for charm-specific
	// requirements ("assumes" sections in charm metadata)
	Force bool
}

// Leader returns the unit name for the leader of the provided application.
func (c *Client) Leader(app string) (string, error) {
	var result params.StringResult
	p := params.Entity{Tag: names.NewApplicationTag(app).String()}

	if err := c.facade.FacadeCall("Leader", p, &result); err != nil {
		return "", errors.Trace(err)
	}
	if result.Error != nil {
		return "", result.Error
	}
	return result.Result, nil
}

// Deploy obtains the charm, either locally or from the charm store, and deploys
// it. Placement directives, if provided, specify the machine on which the charm
// is deployed.
func (c *Client) Deploy(args DeployArgs) error {
	if len(args.AttachStorage) > 0 {
		if args.NumUnits != 1 {
			return errors.New("cannot attach existing storage when more than one unit is requested")
		}
	}
	attachStorage := make([]string, len(args.AttachStorage))
	for i, id := range args.AttachStorage {
		if !names.IsValidStorage(id) {
			return errors.NotValidf("storage ID %q", id)
		}
		attachStorage[i] = names.NewStorageTag(id).String()
	}
	origin := args.CharmOrigin.ParamsCharmOrigin()
	deployArgs := params.ApplicationsDeploy{
		Applications: []params.ApplicationDeploy{{
			ApplicationName:  args.ApplicationName,
			CharmURL:         args.CharmID.URL.String(),
			CharmOrigin:      &origin,
			Channel:          origin.Risk,
			NumUnits:         args.NumUnits,
			ConfigYAML:       args.ConfigYAML,
			Config:           args.Config,
			Constraints:      args.Cons,
			Placement:        args.Placement,
			Storage:          args.Storage,
			Devices:          args.Devices,
			AttachStorage:    attachStorage,
			EndpointBindings: args.EndpointBindings,
			Resources:        args.Resources,
			Force:            args.Force,
		}},
	}
	var results params.ErrorResults
	var err error
	err = c.facade.FacadeCall("Deploy", deployArgs, &results)
	if err != nil {
		return errors.Trace(err)
	}
	err = results.OneError()
	if err == nil {
		return nil
	}
	if pErr, ok := errors.Cause(err).(*params.Error); ok {
		switch pErr.Code {
		case params.CodeAlreadyExists:
			// Remove the "already exists" in the error message to prevent
			// stuttering.
			msg := strings.Replace(err.Error(), " already exists", "", -1)
			return errors.AlreadyExistsf(msg)
		}
	}
	return errors.Trace(err)
}

// GetCharmURLOrigin returns the charm URL along with the charm Origin for the
// given application is running at present.
// The charm origin gives more information about the location of the charm and
// what revision/channel it came from.
func (c *Client) GetCharmURLOrigin(branchName, applicationName string) (*charm.URL, apicharm.Origin, error) {
	args := params.ApplicationGet{
		ApplicationName: applicationName,
		BranchName:      branchName,
	}

	var result params.CharmURLOriginResult
	err := c.facade.FacadeCall("GetCharmURLOrigin", args, &result)
	if err != nil {
		return nil, apicharm.Origin{}, errors.Trace(err)
	}
	if result.Error != nil {
		return nil, apicharm.Origin{}, errors.Trace(result.Error)
	}
	curl, err := charm.ParseURL(result.URL)
	if err != nil {
		return nil, apicharm.Origin{}, errors.Trace(err)
	}
	origin, err := apicharm.APICharmOrigin(result.Origin)
	return curl, origin, err
}

// GetConfig returns the charm configuration settings for each of the
// applications. If any of the applications are not found, an error is
// returned.
func (c *Client) GetConfig(branchName string, appNames ...string) ([]map[string]interface{}, error) {
	arg := params.ApplicationGetArgs{Args: make([]params.ApplicationGet, len(appNames))}
	for i, appName := range appNames {
		arg.Args[i] = params.ApplicationGet{ApplicationName: appName, BranchName: branchName}
	}

	var results params.ApplicationGetConfigResults
	err := c.facade.FacadeCall("CharmConfig", arg, &results)
	if err != nil {
		return nil, errors.Trace(err)
	}

	var settings []map[string]interface{}
	for i, result := range results.Results {
		if result.Error != nil {
			return nil, errors.Annotatef(err, "unable to get settings for %q", appNames[i])
		}
		settings = append(settings, result.Config)
	}
	return settings, nil
}

// CharmID represents the underlying charm for a given application. This
// includes both the URL and the origin.
type CharmID struct {

	// URL of the given charm, includes the reference name and a revision.
	// Old style charm URLs are also supported i.e. charmstore.
	URL *charm.URL

	// Origin holds the origin of a charm. This includes the source of the
	// charm, along with the revision and channel to identify where the charm
	// originated from.
	Origin apicharm.Origin
}

// SetCharmConfig holds the configuration for setting a new revision of a charm
// on a application.
type SetCharmConfig struct {
	// ApplicationName is the name of the application to set the charm on.
	ApplicationName string

	// CharmID identifies the charm.
	CharmID CharmID

	// ConfigSettings is the charm settings to set during the upgrade.
	// This field is only understood by Application facade version 2
	// and greater.
	ConfigSettings map[string]string `json:"config-settings,omitempty"`

	// ConfigSettingsYAML is the charm settings in YAML format to set
	// during the upgrade. If this is non-empty, it will take precedence
	// over ConfigSettings. This field is only understood by Application
	// facade version 2
	ConfigSettingsYAML string `json:"config-settings-yaml,omitempty"`

	// Force forces the use of the charm in the following scenarios:
	// overriding a lxd profile upgrade.
	// In the future, we should deprecate ForceSeries and ForceUnits and just
	// use Force for all instances.
	// TODO (stickupkid): deprecate ForceSeries and ForceUnits in favour of
	// just using Force.
	Force bool

	// ForceSeries forces the use of the charm even if it doesn't match the
	// series of the unit.
	ForceSeries bool

	// ForceUnits forces the upgrade on units in an error state.
	ForceUnits bool

	// ResourceIDs is a map of resource names to resource IDs to activate during
	// the upgrade.
	ResourceIDs map[string]string

	// StorageConstraints is a map of storage names to storage constraints to
	// update during the upgrade. This field is only understood by Application
	// facade version 2 and greater.
	StorageConstraints map[string]storage.Constraints `json:"storage-constraints,omitempty"`

	// EndpointBindings is a map of operator-defined endpoint names to
	// space names to be merged with any existing endpoint bindings.
	EndpointBindings map[string]string
}

// SetCharm sets the charm for a given application.
func (c *Client) SetCharm(branchName string, cfg SetCharmConfig) error {
	var storageConstraints map[string]params.StorageConstraints
	if len(cfg.StorageConstraints) > 0 {
		storageConstraints = make(map[string]params.StorageConstraints)
		for name, cons := range cfg.StorageConstraints {
			size, count := cons.Size, cons.Count
			var sizePtr, countPtr *uint64
			if size > 0 {
				sizePtr = &size
			}
			if count > 0 {
				countPtr = &count
			}
			storageConstraints[name] = params.StorageConstraints{
				Pool:  cons.Pool,
				Size:  sizePtr,
				Count: countPtr,
			}
		}
	}

	origin := cfg.CharmID.Origin
	paramsCharmOrigin := origin.ParamsCharmOrigin()

	args := params.ApplicationSetCharm{
		ApplicationName:    cfg.ApplicationName,
		CharmURL:           cfg.CharmID.URL.String(),
		CharmOrigin:        &paramsCharmOrigin,
		Channel:            origin.Risk,
		ConfigSettings:     cfg.ConfigSettings,
		ConfigSettingsYAML: cfg.ConfigSettingsYAML,
		Force:              cfg.Force,
		ForceSeries:        cfg.ForceSeries,
		ForceUnits:         cfg.ForceUnits,
		ResourceIDs:        cfg.ResourceIDs,
		StorageConstraints: storageConstraints,
		EndpointBindings:   cfg.EndpointBindings,
		Generation:         branchName,
	}
	return c.facade.FacadeCall("SetCharm", args, nil)
}

// UpdateApplicationSeries updates the application series in the db.
func (c *Client) UpdateApplicationSeries(appName, series string, force bool) error {
	base, err := coreseries.GetBaseFromSeries(series)
	if err != nil {
		return errors.Trace(err)
	}
	args := params.UpdateChannelArgs{
		Args: []params.UpdateChannelArg{{
			Entity:  params.Entity{Tag: names.NewApplicationTag(appName).String()},
			Force:   force,
			Series:  series,
			Channel: base.Channel.Track,
		}},
	}

	results := new(params.ErrorResults)
	err = c.facade.FacadeCall("UpdateApplicationSeries", args, results)
	if err != nil {
		return errors.Trace(err)
	}
	return results.OneError()
}

// AddUnitsParams contains parameters for the AddUnits API method.
type AddUnitsParams struct {
	// ApplicationName is the name of the application to which units
	// will be added.
	ApplicationName string

	// NumUnits is the number of units to deploy.
	NumUnits int

	// Placement directives on where the machines for the unit must be
	// created.
	Placement []*instance.Placement

	// Policy represents how a machine for the unit is determined.
	// This value is ignored on any Juju server before 2.4.
	Policy string

	// AttachStorage contains IDs of existing storage that should be
	// attached to the application unit that will be deployed. This
	// may be non-empty only if NumUnits is 1.
	AttachStorage []string
}

// AddUnits adds a given number of units to an application using the specified
// placement directives to assign units to machines.
func (c *Client) AddUnits(args AddUnitsParams) ([]string, error) {
	if len(args.AttachStorage) > 0 {
		if args.NumUnits != 1 {
			return nil, errors.New("cannot attach existing storage when more than one unit is requested")
		}
	}
	attachStorage := make([]string, len(args.AttachStorage))
	for i, id := range args.AttachStorage {
		if !names.IsValidStorage(id) {
			return nil, errors.NotValidf("storage ID %q", id)
		}
		attachStorage[i] = names.NewStorageTag(id).String()
	}
	results := new(params.AddApplicationUnitsResults)
	err := c.facade.FacadeCall("AddUnits", params.AddApplicationUnits{
		ApplicationName: args.ApplicationName,
		NumUnits:        args.NumUnits,
		Placement:       args.Placement,
		Policy:          args.Policy,
		AttachStorage:   attachStorage,
	}, results)
	return results.Units, err
}

// DestroyUnitsParams contains parameters for the DestroyUnits API method.
type DestroyUnitsParams struct {
	// Units holds the IDs of units to destroy.
	Units []string

	// DestroyStorage controls whether or not storage attached
	// to the units will be destroyed.
	DestroyStorage bool

	// Force controls whether or not the removal of applications
	// will be forced, i.e. ignore removal errors.
	Force bool

	// MaxWait specifies the amount of time that each step in unit removal
	// will wait before forcing the next step to kick-off. This parameter
	// only makes sense in combination with 'force' set to 'true'.
	MaxWait *time.Duration
}

// DestroyUnits decreases the number of units dedicated to one or more
// applications.
func (c *Client) DestroyUnits(in DestroyUnitsParams) ([]params.DestroyUnitResult, error) {
	args := params.DestroyUnitsParams{
		Units: make([]params.DestroyUnitParams, 0, len(in.Units)),
	}
	allResults := make([]params.DestroyUnitResult, len(in.Units))
	index := make([]int, 0, len(in.Units))
	for i, name := range in.Units {
		if !names.IsValidUnit(name) {
			allResults[i].Error = &params.Error{
				Message: errors.NotValidf("unit ID %q", name).Error(),
			}
			continue
		}
		index = append(index, i)
		args.Units = append(args.Units, params.DestroyUnitParams{
			UnitTag:        names.NewUnitTag(name).String(),
			DestroyStorage: in.DestroyStorage,
			Force:          in.Force,
			MaxWait:        in.MaxWait,
		})
	}
	if len(args.Units) == 0 {
		return allResults, nil
	}

	var result params.DestroyUnitResults
	if err := c.facade.FacadeCall("DestroyUnit", args, &result); err != nil {
		return nil, errors.Trace(err)
	}
	if n := len(result.Results); n != len(args.Units) {
		return nil, errors.Errorf("expected %d result(s), got %d", len(args.Units), n)
	}
	for i, result := range result.Results {
		allResults[index[i]] = result
	}
	return allResults, nil
}

// DestroyApplicationsParams contains parameters for the DestroyApplications
// API method.
type DestroyApplicationsParams struct {
	// Applications holds the names of applications to destroy.
	Applications []string

	// DestroyStorage controls whether or not storage attached
	// to units of the applications will be destroyed.
	DestroyStorage bool

	// Force controls whether or not the removal of applications
	// will be forced, i.e. ignore removal errors.
	Force bool

	// MaxWait specifies the amount of time that each step in application removal
	// will wait before forcing the next step to kick-off. This parameter
	// only makes sense in combination with 'force' set to 'true'.
	MaxWait *time.Duration
}

// DestroyApplications destroys the given applications.
func (c *Client) DestroyApplications(in DestroyApplicationsParams) ([]params.DestroyApplicationResult, error) {
	args := params.DestroyApplicationsParams{
		Applications: make([]params.DestroyApplicationParams, 0, len(in.Applications)),
	}
	allResults := make([]params.DestroyApplicationResult, len(in.Applications))
	index := make([]int, 0, len(in.Applications))
	for i, name := range in.Applications {
		if !names.IsValidApplication(name) {
			allResults[i].Error = &params.Error{
				Message: errors.NotValidf("application name %q", name).Error(),
			}
			continue
		}
		index = append(index, i)
		args.Applications = append(args.Applications, params.DestroyApplicationParams{
			ApplicationTag: names.NewApplicationTag(name).String(),
			DestroyStorage: in.DestroyStorage,
			Force:          in.Force,
			MaxWait:        in.MaxWait,
		})
	}
	if len(args.Applications) == 0 {
		return allResults, nil
	}

	var result params.DestroyApplicationResults
	if err := c.facade.FacadeCall("DestroyApplication", args, &result); err != nil {
		return nil, errors.Trace(err)
	}
	if n := len(result.Results); n != len(args.Applications) {
		return nil, errors.Errorf("expected %d result(s), got %d", len(args.Applications), n)
	}
	for i, result := range result.Results {
		allResults[index[i]] = result
	}
	return allResults, nil
}

type DestroyConsumedApplicationParams struct {
	// SaasNames holds the names of the consumed applications
	// that are being destroyed
	SaasNames []string

	// Force controls whether or not the removal of applications
	// will be forced, i.e. ignore removal errors.
	Force bool

	// MaxWait specifies the amount of time that each step in application removal
	// will wait before forcing the next step to kick-off. This parameter
	// only makes sense in combination with 'force' set to 'true'.
	MaxWait *time.Duration
}

// DestroyConsumedApplication destroys the given consumed (remote) applications.
func (c *Client) DestroyConsumedApplication(in DestroyConsumedApplicationParams) ([]params.ErrorResult, error) {
	args := params.DestroyConsumedApplicationsParams{
		Applications: make([]params.DestroyConsumedApplicationParams, 0, len(in.SaasNames)),
	}

	if in.MaxWait != nil && !in.Force {
		return nil, errors.New("--force is required when --max-wait is provided")
	}

	allResults := make([]params.ErrorResult, len(in.SaasNames))
	index := make([]int, 0, len(in.SaasNames))
	for i, name := range in.SaasNames {
		if !names.IsValidApplication(name) {
			allResults[i].Error = &params.Error{
				Message: errors.NotValidf("SAAS application name %q", name).Error(),
			}
			continue
		}
		index = append(index, i)
		appParams := params.DestroyConsumedApplicationParams{
			ApplicationTag: names.NewApplicationTag(name).String(),
		}
		appParams.Force = &in.Force
		appParams.MaxWait = in.MaxWait
		args.Applications = append(args.Applications, appParams)
	}

	var result params.ErrorResults
	if err := c.facade.FacadeCall("DestroyConsumedApplications", args, &result); err != nil {
		return nil, errors.Trace(err)
	}
	if n := len(result.Results); n != len(args.Applications) {
		return nil, errors.Errorf("expected %d result(s), got %d", len(args.Applications), n)
	}
	for i, result := range result.Results {
		allResults[index[i]] = result
	}
	return allResults, nil
}

// ScaleApplicationParams contains parameters for the ScaleApplication API method.
type ScaleApplicationParams struct {
	// ApplicationName is the application to scale.
	ApplicationName string

	// Scale is the target number of units which should should be running.
	Scale int

	// ScaleChange is the amount of change to the target number of existing units.
	ScaleChange int

	// Force controls whether or not the removal of applications
	// will be forced, i.e. ignore removal errors.
	Force bool
}

// ScaleApplication sets the desired unit count for one or more applications.
func (c *Client) ScaleApplication(in ScaleApplicationParams) (params.ScaleApplicationResult, error) {
	if !names.IsValidApplication(in.ApplicationName) {
		return params.ScaleApplicationResult{}, errors.NotValidf("application %q", in.ApplicationName)
	}

	if err := validateApplicationScale(in.Scale, in.ScaleChange); err != nil {
		return params.ScaleApplicationResult{}, errors.Trace(err)
	}

	args := params.ScaleApplicationsParams{
		Applications: []params.ScaleApplicationParams{{
			ApplicationTag: names.NewApplicationTag(in.ApplicationName).String(),
			Scale:          in.Scale,
			ScaleChange:    in.ScaleChange,
			Force:          in.Force,
		}},
	}
	var results params.ScaleApplicationResults
	if err := c.facade.FacadeCall("ScaleApplications", args, &results); err != nil {
		return params.ScaleApplicationResult{}, errors.Trace(err)
	}
	if n := len(results.Results); n != 1 {
		return params.ScaleApplicationResult{}, errors.Errorf("expected 1 result, got %d", n)
	}
	result := results.Results[0]
	if err := result.Error; err != nil {
		return params.ScaleApplicationResult{}, err
	}
	return results.Results[0], nil
}

// GetConstraints returns the constraints for the given applications.
func (c *Client) GetConstraints(applications ...string) ([]constraints.Value, error) {
	var allConstraints []constraints.Value

	// Make a single call to get all the constraints.
	var results params.ApplicationGetConstraintsResults
	var args params.Entities
	for _, application := range applications {
		args.Entities = append(args.Entities,
			params.Entity{Tag: names.NewApplicationTag(application).String()})
	}
	err := c.facade.FacadeCall("GetConstraints", args, &results)
	if err != nil {
		return nil, errors.Trace(err)
	}
	for i, result := range results.Results {
		if result.Error != nil {
			return nil, errors.Annotatef(result.Error, "unable to get constraints for %q", applications[i])
		}
		allConstraints = append(allConstraints, result.Constraints)
	}
	return allConstraints, nil
}

// SetConstraints specifies the constraints for the given application.
func (c *Client) SetConstraints(application string, constraints constraints.Value) error {
	args := params.SetConstraints{
		ApplicationName: application,
		Constraints:     constraints,
	}
	return c.facade.FacadeCall("SetConstraints", args, nil)
}

// Expose changes the juju-managed firewall to expose any ports that
// were also explicitly marked by units as open. The exposedEndpoints argument
// can be used to restrict the set of ports that get exposed and at the same
// time specify which spaces and/or CIDRs should be able to access these ports
// on a per endpoint basis.
//
// If the exposedEndpoints parameter is empty, the controller will expose *all*
// open ports of the application to 0.0.0.0/0. This matches the behavior of
// pre-2.9 juju controllers.
func (c *Client) Expose(application string, exposedEndpoints map[string]params.ExposedEndpoint) error {
	args := params.ApplicationExpose{
		ApplicationName:  application,
		ExposedEndpoints: exposedEndpoints,
	}
	return c.facade.FacadeCall("Expose", args, nil)
}

// Unexpose changes the juju-managed firewall to unexpose any ports that
// were also explicitly marked by units as open.
func (c *Client) Unexpose(application string, endpoints []string) error {
	args := params.ApplicationUnexpose{
		ApplicationName:  application,
		ExposedEndpoints: endpoints,
	}
	return c.facade.FacadeCall("Unexpose", args, nil)
}

// Get returns the configuration for the named application.
func (c *Client) Get(branchName, application string) (*params.ApplicationGetResults, error) {
	var results params.ApplicationGetResults
	args := params.ApplicationGet{
		ApplicationName: application,
		BranchName:      branchName,
	}
	err := c.facade.FacadeCall("Get", args, &results)
	return &results, err
}

// CharmRelations returns the application's charms relation names.
func (c *Client) CharmRelations(application string) ([]string, error) {
	var results params.ApplicationCharmRelationsResults
	args := params.ApplicationCharmRelations{ApplicationName: application}
	err := c.facade.FacadeCall("CharmRelations", args, &results)
	return results.CharmRelations, err
}

// AddRelation adds a relation between the specified endpoints and returns the relation info.
func (c *Client) AddRelation(endpoints, viaCIDRs []string) (*params.AddRelationResults, error) {
	var addRelRes params.AddRelationResults
	args := params.AddRelation{Endpoints: endpoints, ViaCIDRs: viaCIDRs}
	err := c.facade.FacadeCall("AddRelation", args, &addRelRes)
	return &addRelRes, err
}

// DestroyRelation removes the relation between the specified endpoints.
func (c *Client) DestroyRelation(force *bool, maxWait *time.Duration, endpoints ...string) error {
	args := params.DestroyRelation{
		Endpoints: endpoints,
		Force:     force,
		MaxWait:   maxWait,
	}
	return c.facade.FacadeCall("DestroyRelation", args, nil)
}

// DestroyRelationId removes the relation with the specified id.
func (c *Client) DestroyRelationId(relationId int, force *bool, maxWait *time.Duration) error {
	args := params.DestroyRelation{
		RelationId: relationId,
		Force:      force,
		MaxWait:    maxWait,
	}
	return c.facade.FacadeCall("DestroyRelation", args, nil)
}

// SetRelationSuspended updates the suspended status of the relation with the specified id.
func (c *Client) SetRelationSuspended(relationIds []int, suspended bool, message string) error {
	var args params.RelationSuspendedArgs
	for _, relId := range relationIds {
		args.Args = append(args.Args, params.RelationSuspendedArg{
			RelationId: relId,
			Suspended:  suspended,
			Message:    message,
		})
	}
	var results params.ErrorResults
	if err := c.facade.FacadeCall("SetRelationsSuspended", args, &results); err != nil {
		return errors.Trace(err)
	}
	if len(results.Results) != len(args.Args) {
		return errors.Errorf("expected %d results, got %d", len(args.Args), len(results.Results))
	}
	return results.Combine()
}

// Consume adds a remote application to the model.
func (c *Client) Consume(arg crossmodel.ConsumeApplicationArgs) (string, error) {
	var consumeRes params.ErrorResults
	args := params.ConsumeApplicationArgs{
		Args: []params.ConsumeApplicationArg{{
			ApplicationOfferDetails: arg.Offer,
			ApplicationAlias:        arg.ApplicationAlias,
			Macaroon:                arg.Macaroon,
		}},
	}
	if arg.ControllerInfo != nil {
		args.Args[0].ControllerInfo = &params.ExternalControllerInfo{
			ControllerTag: arg.ControllerInfo.ControllerTag.String(),
			Alias:         arg.ControllerInfo.Alias,
			Addrs:         arg.ControllerInfo.Addrs,
			CACert:        arg.ControllerInfo.CACert,
		}
	}
	err := c.facade.FacadeCall("Consume", args, &consumeRes)
	if err != nil {
		return "", errors.Trace(err)
	}
	if resultLen := len(consumeRes.Results); resultLen != 1 {
		return "", errors.Errorf("expected 1 result, got %d", resultLen)
	}
	if err := consumeRes.Results[0].Error; err != nil {
		return "", errors.Trace(err)
	}
	localName := arg.Offer.OfferName
	if arg.ApplicationAlias != "" {
		localName = arg.ApplicationAlias
	}
	return localName, nil
}

// SetConfig sets configuration options on an application and the charm.
func (c *Client) SetConfig(branchName, application, configYAML string, config map[string]string) error {
	args := params.ConfigSetArgs{
		Args: []params.ConfigSet{{
			ApplicationName: application,
			Generation:      branchName,
			Config:          config,
			ConfigYAML:      configYAML,
		}},
	}
	var results params.ErrorResults
	err := c.facade.FacadeCall("SetConfigs", args, &results)
	if err != nil {
		return errors.Trace(err)
	}
	return results.OneError()
}

// UnsetApplicationConfig resets configuration options on an application.
func (c *Client) UnsetApplicationConfig(branchName, application string, options []string) error {
	args := params.ApplicationConfigUnsetArgs{
		Args: []params.ApplicationUnset{{
			ApplicationName: application,
			BranchName:      branchName,
			Options:         options,
		}},
	}
	var results params.ErrorResults
	err := c.facade.FacadeCall("UnsetApplicationsConfig", args, &results)
	if err != nil {
		return errors.Trace(err)
	}
	return results.OneError()
}

// ResolveUnitErrors clears errors on one or more units.
// Either specify one or more units, or all.
func (c *Client) ResolveUnitErrors(units []string, all, retry bool) error {
	if len(units) > 0 && all {
		return errors.NotSupportedf("specifying units with all=true")
	}
	if len(units) != set.NewStrings(units...).Size() {
		return errors.New("duplicate unit specified")
	}
	args := params.UnitsResolved{
		All:   all,
		Retry: retry,
	}
	if !all {
		entities := make([]params.Entity, len(units))
		for i, unit := range units {
			if !names.IsValidUnit(unit) {
				return errors.NotValidf("unit name %q", unit)
			}
			entities[i].Tag = names.NewUnitTag(unit).String()
		}
		args.Tags = params.Entities{Entities: entities}
	}

	results := new(params.ErrorResults)
	err := c.facade.FacadeCall("ResolveUnitErrors", args, results)
	if err != nil {
		return errors.Trace(err)
	}
	return errors.Trace(results.Combine())
}

func validateApplicationScale(scale, scaleChange int) error {
	if scale < 0 && scaleChange == 0 {
		return errors.NotValidf("scale < 0")
	} else if scale != 0 && scaleChange != 0 {
		return errors.NotValidf("requesting both scale and scale-change")
	}
	return nil
}

// ApplicationsInfo retrieves applications information.
func (c *Client) ApplicationsInfo(applications []names.ApplicationTag) ([]params.ApplicationInfoResult, error) {
	all := make([]params.Entity, len(applications))
	for i, one := range applications {
		all[i] = params.Entity{Tag: one.String()}
	}
	in := params.Entities{Entities: all}
	var out params.ApplicationInfoResults
	err := c.facade.FacadeCall("ApplicationsInfo", in, &out)
	if err != nil {
		return nil, errors.Trace(err)
	}
	if resultsLen := len(out.Results); resultsLen != len(applications) {
		return nil, errors.Errorf("expected %d results, got %d", len(applications), resultsLen)
	}
	return out.Results, nil
}

// MergeBindings merges an operator-defined bindings list with the existing
// application bindings.
func (c *Client) MergeBindings(req params.ApplicationMergeBindingsArgs) error {
	var results params.ErrorResults
	err := c.facade.FacadeCall("MergeBindings", req, &results)
	if err != nil {
		return errors.Trace(err)
	}
	return results.OneError()
}

// UnitInfo holds information about a unit.
type UnitInfo struct {
	Error error

	Tag             string
	WorkloadVersion string
	Machine         string
	OpenedPorts     []string
	PublicAddress   string
	Charm           string
	Leader          bool
	Life            string
	RelationData    []EndpointRelationData

	// The following are for CAAS models.
	ProviderId string
	Address    string
}

// RelationData holds information about a unit's relation.
type RelationData struct {
	InScope  bool
	UnitData map[string]interface{}
}

// EndpointRelationData holds information about a relation to a given endpoint.
type EndpointRelationData struct {
	RelationId       int
	Endpoint         string
	CrossModel       bool
	RelatedEndpoint  string
	ApplicationData  map[string]interface{}
	UnitRelationData map[string]RelationData
}

// UnitsInfo retrieves units information.
func (c *Client) UnitsInfo(units []names.UnitTag) ([]UnitInfo, error) {
	all := make([]params.Entity, len(units))
	for i, one := range units {
		all[i] = params.Entity{Tag: one.String()}
	}
	in := params.Entities{Entities: all}
	var out params.UnitInfoResults
	err := c.facade.FacadeCall("UnitsInfo", in, &out)
	if err != nil {
		return nil, errors.Trace(err)
	}
	if resultsLen := len(out.Results); resultsLen != len(units) {
		return nil, errors.Errorf("expected %d results, got %d", len(units), resultsLen)
	}
	infos := make([]UnitInfo, len(out.Results))
	for i, r := range out.Results {
		infos[i] = unitInfoFromParams(r)
	}
	return infos, nil
}

func unitInfoFromParams(in params.UnitInfoResult) UnitInfo {
	if in.Error != nil {
		return UnitInfo{Error: stderrors.New(in.Error.Error())}
	}
	info := UnitInfo{
		Tag:             in.Result.Tag,
		WorkloadVersion: in.Result.WorkloadVersion,
		Machine:         in.Result.Machine,
		PublicAddress:   in.Result.PublicAddress,
		Charm:           in.Result.Charm,
		Leader:          in.Result.Leader,
		Life:            in.Result.Life,
		ProviderId:      in.Result.ProviderId,
		Address:         in.Result.Address,
	}
	for _, p := range in.Result.OpenedPorts {
		info.OpenedPorts = append(info.OpenedPorts, p)
	}
	for _, inRd := range in.Result.RelationData {
		erd := EndpointRelationData{
			RelationId:      inRd.RelationId,
			Endpoint:        inRd.Endpoint,
			CrossModel:      inRd.CrossModel,
			RelatedEndpoint: inRd.RelatedEndpoint,
		}
		if len(inRd.ApplicationData) > 0 {
			erd.ApplicationData = make(map[string]interface{})
			for k, v := range inRd.ApplicationData {
				erd.ApplicationData[k] = v
			}
		}
		if len(inRd.UnitRelationData) > 0 {
			erd.UnitRelationData = make(map[string]RelationData)
			for unit, inUrd := range inRd.UnitRelationData {
				urd := RelationData{
					InScope: inUrd.InScope,
				}
				if len(inUrd.UnitData) > 0 {
					urd.UnitData = make(map[string]interface{})
					for k, v := range inUrd.UnitData {
						urd.UnitData[k] = v
					}
				}
				erd.UnitRelationData[unit] = urd
			}
		}
		info.RelationData = append(info.RelationData, erd)
	}
	return info
}<|MERGE_RESOLUTION|>--- conflicted
+++ resolved
@@ -20,11 +20,7 @@
 	"github.com/juju/juju/core/crossmodel"
 	"github.com/juju/juju/core/devices"
 	"github.com/juju/juju/core/instance"
-<<<<<<< HEAD
-=======
-	"github.com/juju/juju/core/network/firewall"
 	coreseries "github.com/juju/juju/core/series"
->>>>>>> da341600
 	"github.com/juju/juju/rpc/params"
 	"github.com/juju/juju/storage"
 )
@@ -362,7 +358,6 @@
 		Args: []params.UpdateChannelArg{{
 			Entity:  params.Entity{Tag: names.NewApplicationTag(appName).String()},
 			Force:   force,
-			Series:  series,
 			Channel: base.Channel.Track,
 		}},
 	}
