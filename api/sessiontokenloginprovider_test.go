--- conflicted
+++ resolved
@@ -28,7 +28,6 @@
 
 var _ = gc.Suite(&sessionTokenLoginProviderProviderSuite{})
 
-<<<<<<< HEAD
 func (s *sessionTokenLoginProviderProviderSuite) APIInfo() *api.Info {
 	srv := apiservertesting.NewAPIServer(func(modelUUID string) (interface{}, error) {
 		var err error
@@ -47,12 +46,8 @@
 	return info
 }
 
-func (s *sessionTokenLoginProviderProviderSuite) Test(c *gc.C) {
+func (s *sessionTokenLoginProviderProviderSuite) TestSessionTokenLogin(c *gc.C) {
 	info := s.APIInfo()
-=======
-func (s *sessionTokenLoginProviderProviderSuite) TestSessionTokenLogin(c *gc.C) {
-	info := s.APIInfo(c)
->>>>>>> 010e0e45
 
 	sessionToken := "test-session-token"
 	userCode := "1234567"
@@ -151,7 +146,7 @@
 }
 
 func (s *sessionTokenLoginProviderProviderSuite) TestInvalidSessionTokenLogin(c *gc.C) {
-	info := s.APIInfo(c)
+	info := s.APIInfo()
 
 	expectedErr := &params.Error{
 		Message: "unauthorized",
