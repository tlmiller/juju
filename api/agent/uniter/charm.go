--- conflicted
+++ resolved
@@ -16,18 +16,8 @@
 
 // Charm represents the state of a charm in the model.
 type Charm struct {
-<<<<<<< HEAD
 	client *Client
-	curl   *charm.URL
-}
-
-// String returns the charm URL as a string.
-func (c *Charm) String() string {
-	return c.curl.String()
-=======
-	st   *State
-	curl string
->>>>>>> 3e561add
+	curl   string
 }
 
 // URL returns the URL that identifies the charm.
