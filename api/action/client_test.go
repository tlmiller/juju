// Copyright 2014 Canonical Ltd.
// Licensed under the AGPLv3, see LICENCE file for details.

package action_test

import (
	"errors"

	"github.com/juju/names/v4"
	jc "github.com/juju/testing/checkers"
	gc "gopkg.in/check.v1"

	"github.com/juju/juju/api/action"
	basetesting "github.com/juju/juju/api/base/testing"
	"github.com/juju/juju/apiserver/params"
)

type actionSuite struct {
}

var _ = gc.Suite(&actionSuite{})

func (s *actionSuite) TestApplicationCharmActions(c *gc.C) {
	tests := []struct {
		description    string
		patchResults   []params.ApplicationCharmActionsResult
		patchErr       string
		expectedErr    string
		expectedResult map[string]action.ActionSpec
	}{{
		description: "result from wrong application",
		patchResults: []params.ApplicationCharmActionsResult{
			{
				ApplicationTag: names.NewApplicationTag("bar").String(),
			},
		},
		expectedErr: `action results received for wrong application "application-bar"`,
	}, {
		description: "some other error",
		patchResults: []params.ApplicationCharmActionsResult{
			{
				ApplicationTag: names.NewApplicationTag("foo").String(),
				Error: &params.Error{
					Message: "something bad",
				},
			},
		},
		expectedErr: `something bad`,
	}, {
		description: "more than one result",
		patchResults: []params.ApplicationCharmActionsResult{
			{},
			{},
		},
		expectedErr: "2 results, expected 1",
	}, {
		description:  "no results",
		patchResults: []params.ApplicationCharmActionsResult{},
		expectedErr:  "0 results, expected 1",
	}, {
		description: "error on facade call",
		patchErr:    "something went wrong",
		expectedErr: "something went wrong",
	}, {
		description: "normal result",
		patchResults: []params.ApplicationCharmActionsResult{
			{
				ApplicationTag: names.NewApplicationTag("foo").String(),
				Actions: map[string]params.ActionSpec{
					"action": {
						Description: "description",
						Params: map[string]interface{}{
							"foo": "bar",
						},
					},
				},
			},
		},
		expectedResult: map[string]action.ActionSpec{
			"action": {
				Description: "description",
				Params: map[string]interface{}{
					"foo": "bar",
				},
			},
		},
	}}

	for i, t := range tests {
		c.Logf("test %d: %s", i, t.description)
		apiCaller := basetesting.BestVersionCaller{
			APICallerFunc: basetesting.APICallerFunc(
				func(objType string,
					version int,
					id, request string,
					a, result interface{},
				) error {
					c.Assert(request, gc.Equals, "ApplicationsCharmsActions")
					c.Assert(a, gc.FitsTypeOf, params.Entities{})
					p := a.(params.Entities)
					c.Check(p.Entities, gc.HasLen, 1)
					c.Assert(result, gc.FitsTypeOf, &params.ApplicationsCharmActionsResults{})
					*(result.(*params.ApplicationsCharmActionsResults)) = params.ApplicationsCharmActionsResults{
						Results: t.patchResults,
					}
					if t.patchErr != "" {
						return errors.New(t.patchErr)
					}
					return nil
				},
			),
			BestVersion: 5,
		}
		client := action.NewClient(apiCaller)
		result, err := client.ApplicationCharmActions("foo")
		if t.expectedErr != "" {
			c.Check(err, gc.ErrorMatches, t.expectedErr)
		} else {
			c.Check(err, jc.ErrorIsNil)
			c.Check(result, jc.DeepEquals, t.expectedResult)
		}
	}
}

func (s *actionSuite) TestWatchActionProgress(c *gc.C) {
	var called bool
	apiCaller := basetesting.BestVersionCaller{
		APICallerFunc: basetesting.APICallerFunc(
			func(objType string,
				version int,
				id, request string,
				a, result interface{},
			) error {
				called = true
				c.Assert(request, gc.Equals, "WatchActionsProgress")
				c.Assert(a, jc.DeepEquals, params.Entities{
					Entities: []params.Entity{{
						Tag: "action-666",
					}},
				})
				c.Assert(result, gc.FitsTypeOf, &params.StringsWatchResults{})
				*(result.(*params.StringsWatchResults)) = params.StringsWatchResults{
					Results: []params.StringsWatchResult{{
						Error: &params.Error{Message: "FAIL"},
					}},
				}
				return nil
			},
		),
		BestVersion: 5,
	}
	client := action.NewClient(apiCaller)
	w, err := client.WatchActionProgress("666")
	c.Assert(w, gc.IsNil)
	c.Assert(err, gc.ErrorMatches, "FAIL")
	c.Assert(called, jc.IsTrue)
}

func (s *actionSuite) TestWatchActionProgressArity(c *gc.C) {
	apiCaller := basetesting.BestVersionCaller{
		APICallerFunc: basetesting.APICallerFunc(
			func(objType string,
				version int,
				id, request string,
				a, result interface{},
			) error {
				c.Assert(request, gc.Equals, "WatchActionsProgress")
				c.Assert(a, jc.DeepEquals, params.Entities{
					Entities: []params.Entity{{
						Tag: "action-666",
					}},
				})
				c.Assert(result, gc.FitsTypeOf, &params.StringsWatchResults{})
				*(result.(*params.StringsWatchResults)) = params.StringsWatchResults{
					Results: []params.StringsWatchResult{{
						Error: &params.Error{Message: "FAIL"},
					}, {
						Error: &params.Error{Message: "ANOTHER"},
					}},
				}
				return nil
			},
		),
		BestVersion: 5,
	}
	client := action.NewClient(apiCaller)
	_, err := client.WatchActionProgress("666")
	c.Assert(err, gc.ErrorMatches, "expected 1 result, got 2")
}

func (s *actionSuite) TestListOperations(c *gc.C) {
	offset := 100
	limit := 200
	apiCaller := basetesting.BestVersionCaller{
		APICallerFunc: basetesting.APICallerFunc(
			func(objType string,
				version int,
				id, request string,
				a, result interface{},
			) error {
				c.Assert(request, gc.Equals, "ListOperations")
				c.Assert(a, jc.DeepEquals, params.OperationQueryArgs{
					Applications: []string{"app"},
					Units:        []string{"unit/0"},
					Machines:     []string{"0"},
					ActionNames:  []string{"backup"},
					Status:       []string{"running"},
					Offset:       &offset,
					Limit:        &limit,
				})
				c.Assert(result, gc.FitsTypeOf, &params.OperationResults{})
				*(result.(*params.OperationResults)) = params.OperationResults{
					Results: []params.OperationResult{{
						OperationTag: "operation-1",
						Summary:      "hello",
						Status:       "running",
						Actions: []params.ActionResult{{
							Action: &params.Action{Tag: "action-666", Name: "test", Receiver: "unit-mysql-0"},
						}},
					}},
					Truncated: true,
				}
				return nil
			},
		),
		BestVersion: 6,
	}
	client := action.NewClient(apiCaller)
	result, err := client.ListOperations(action.OperationQueryArgs{
		Applications: []string{"app"},
		Units:        []string{"unit/0"},
		Machines:     []string{"0"},
		ActionNames:  []string{"backup"},
		Status:       []string{"running"},
		Offset:       &offset,
		Limit:        &limit,
	})
	c.Assert(err, jc.ErrorIsNil)
	c.Assert(result, jc.DeepEquals, action.Operations{
		Operations: []action.Operation{{
			ID:      "1",
			Summary: "hello",
			Status:  "running",
			Actions: []action.ActionResult{{
				Action: &action.Action{ID: "666", Name: "test", Receiver: "unit-mysql-0"},
			}},
		}},
		Truncated: true,
	})
}

func (s *actionSuite) TestOperation(c *gc.C) {
	apiCaller := basetesting.BestVersionCaller{
		APICallerFunc: basetesting.APICallerFunc(
			func(objType string,
				version int,
				id, request string,
				a, result interface{},
			) error {
				c.Assert(request, gc.Equals, "Operations")
				c.Assert(a, jc.DeepEquals, params.Entities{Entities: []params.Entity{{Tag: "operation-666"}}})
				c.Assert(result, gc.FitsTypeOf, &params.OperationResults{})
				*(result.(*params.OperationResults)) = params.OperationResults{
					Results: []params.OperationResult{{
						OperationTag: "operation-1",
						Summary:      "hello",
						Actions: []params.ActionResult{{
							Action: &params.Action{Tag: "action-666", Name: "test", Receiver: "unit-mysql-0"},
						}},
					}},
				}
				return nil
			},
		),
		BestVersion: 6,
	}
	client := action.NewClient(apiCaller)
	result, err := client.Operation("666")
	c.Assert(err, jc.ErrorIsNil)
	c.Assert(result, jc.DeepEquals, action.Operation{
		ID:      "1",
		Summary: "hello",
		Actions: []action.ActionResult{{
			Action: &action.Action{ID: "666", Name: "test", Receiver: "unit-mysql-0"},
		}},
	})
}

<<<<<<< HEAD
=======
func (s *actionSuite) TestOperationNotSupported(c *gc.C) {
	apiCaller := basetesting.BestVersionCaller{
		APICallerFunc: basetesting.APICallerFunc(
			func(objType string,
				version int,
				id, request string,
				a, result interface{},
			) error {
				return nil
			},
		),
		BestVersion: 4,
	}
	client := action.NewClient(apiCaller)
	_, err := client.Operation("666")
	c.Assert(err, gc.ErrorMatches, "Operations not supported by this version \\(4\\) of Juju")
}

func (s *actionSuite) TestEnqueue(c *gc.C) {
	apiCaller := basetesting.BestVersionCaller{
		APICallerFunc: basetesting.APICallerFunc(
			func(objType string,
				version int,
				id, request string,
				a, result interface{},
			) error {
				c.Assert(request, gc.Equals, "Enqueue")
				c.Assert(a, jc.DeepEquals, params.Actions{
					Actions: []params.Action{{
						Receiver: "unit/0",
						Name:     "test",
						Parameters: map[string]interface{}{
							"foo": "bar",
						},
					}},
				})
				c.Assert(result, gc.FitsTypeOf, &params.ActionResults{})
				*(result.(*params.ActionResults)) = params.ActionResults{
					Results: []params.ActionResult{{
						Error: &params.Error{Message: "FAIL"},
					}},
				}
				return nil
			},
		),
		BestVersion: 6,
	}
	args := []action.Action{{
		Receiver: "unit/0",
		Name:     "test",
		Parameters: map[string]interface{}{
			"foo": "bar",
		}},
	}
	client := action.NewClient(apiCaller)
	result, err := client.Enqueue(args)
	c.Assert(err, jc.ErrorIsNil)
	c.Assert(result, jc.DeepEquals, []action.ActionResult{{
		Error: &params.Error{Message: "FAIL"},
	}})
}

>>>>>>> 792ce203
func (s *actionSuite) TestEnqueueOperation(c *gc.C) {
	apiCaller := basetesting.BestVersionCaller{
		APICallerFunc: basetesting.APICallerFunc(
			func(objType string,
				version int,
				id, request string,
				a, result interface{},
			) error {
				c.Assert(request, gc.Equals, "EnqueueOperation")
				c.Assert(a, jc.DeepEquals, params.Actions{
					Actions: []params.Action{{
						Receiver: "unit/0",
						Name:     "test",
						Parameters: map[string]interface{}{
							"foo": "bar",
						},
					}},
				})
				c.Assert(result, gc.FitsTypeOf, &params.EnqueuedActions{})
				*(result.(*params.EnqueuedActions)) = params.EnqueuedActions{
					OperationTag: "operation-1",
					Actions: []params.ActionResult{{
						Error: &params.Error{Message: "FAIL"},
					}},
				}
				return nil
			},
		),
		BestVersion: 6,
	}
	args := []action.Action{{
		Receiver: "unit/0",
		Name:     "test",
		Parameters: map[string]interface{}{
			"foo": "bar",
		}},
	}
	client := action.NewClient(apiCaller)
	result, err := client.EnqueueOperation(args)
	c.Assert(err, jc.ErrorIsNil)
	c.Assert(result, jc.DeepEquals, action.EnqueuedActions{
		Actions: []action.ActionResult{{
			Error: &params.Error{Message: "FAIL"},
		}},
		OperationID: "1",
	})
}<|MERGE_RESOLUTION|>--- conflicted
+++ resolved
@@ -286,71 +286,6 @@
 	})
 }
 
-<<<<<<< HEAD
-=======
-func (s *actionSuite) TestOperationNotSupported(c *gc.C) {
-	apiCaller := basetesting.BestVersionCaller{
-		APICallerFunc: basetesting.APICallerFunc(
-			func(objType string,
-				version int,
-				id, request string,
-				a, result interface{},
-			) error {
-				return nil
-			},
-		),
-		BestVersion: 4,
-	}
-	client := action.NewClient(apiCaller)
-	_, err := client.Operation("666")
-	c.Assert(err, gc.ErrorMatches, "Operations not supported by this version \\(4\\) of Juju")
-}
-
-func (s *actionSuite) TestEnqueue(c *gc.C) {
-	apiCaller := basetesting.BestVersionCaller{
-		APICallerFunc: basetesting.APICallerFunc(
-			func(objType string,
-				version int,
-				id, request string,
-				a, result interface{},
-			) error {
-				c.Assert(request, gc.Equals, "Enqueue")
-				c.Assert(a, jc.DeepEquals, params.Actions{
-					Actions: []params.Action{{
-						Receiver: "unit/0",
-						Name:     "test",
-						Parameters: map[string]interface{}{
-							"foo": "bar",
-						},
-					}},
-				})
-				c.Assert(result, gc.FitsTypeOf, &params.ActionResults{})
-				*(result.(*params.ActionResults)) = params.ActionResults{
-					Results: []params.ActionResult{{
-						Error: &params.Error{Message: "FAIL"},
-					}},
-				}
-				return nil
-			},
-		),
-		BestVersion: 6,
-	}
-	args := []action.Action{{
-		Receiver: "unit/0",
-		Name:     "test",
-		Parameters: map[string]interface{}{
-			"foo": "bar",
-		}},
-	}
-	client := action.NewClient(apiCaller)
-	result, err := client.Enqueue(args)
-	c.Assert(err, jc.ErrorIsNil)
-	c.Assert(result, jc.DeepEquals, []action.ActionResult{{
-		Error: &params.Error{Message: "FAIL"},
-	}})
-}
-
->>>>>>> 792ce203
 func (s *actionSuite) TestEnqueueOperation(c *gc.C) {
 	apiCaller := basetesting.BestVersionCaller{
 		APICallerFunc: basetesting.APICallerFunc(
