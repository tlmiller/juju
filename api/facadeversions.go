// Copyright 2014 Canonical Ltd.
// Licensed under the AGPLv3, see LICENCE file for details.

package api

// facadeVersions lists the best version of facades that we know about. This
// will be used to pick out a default version for communication, given the list
// of known versions that the API server tells us it is capable of supporting.
// This map should be updated whenever the API server exposes a new version (so
// that the client will use it whenever it is available).
// New facades should start at 1.
// Facades that existed before versioning start at 0.
var facadeVersions = map[string]int{
	"Action":                       6,
	"ActionPruner":                 1,
	"Agent":                        2,
	"AgentTools":                   1,
	"AllModelWatcher":              2,
	"AllWatcher":                   1,
	"Annotations":                  2,
	"Application":                  11,
	"ApplicationOffers":            2,
	"ApplicationScaler":            1,
	"Backups":                      2,
	"Block":                        2,
	"Bundle":                       4,
	"CAASAgent":                    1,
	"CAASAdmission":                1,
	"CAASFirewaller":               1,
	"CAASOperator":                 1,
	"CAASOperatorProvisioner":      1,
	"CAASOperatorUpgrader":         1,
	"CAASUnitProvisioner":          1,
	"CharmRevisionUpdater":         2,
	"Charms":                       2,
	"Cleaner":                      2,
	"Client":                       2,
	"Cloud":                        7,
	"Controller":                   9,
	"CredentialManager":            1,
	"CredentialValidator":          2,
	"CrossController":              1,
	"CrossModelRelations":          2,
	"Deployer":                     1,
	"DiskManager":                  2,
	"EntityWatcher":                2,
	"ExternalControllerUpdater":    1,
	"FanConfigurer":                1,
	"FilesystemAttachmentsWatcher": 2,
	"Firewaller":                   5,
	"FirewallRules":                1,
	"HighAvailability":             2,
	"HostKeyReporter":              1,
	"ImageManager":                 2,
	"ImageMetadata":                3,
	"ImageMetadataManager":         1,
	"InstanceMutater":              2,
	"InstancePoller":               4,
	"KeyManager":                   1,
	"KeyUpdater":                   1,
	"LeadershipService":            2,
	"LifeFlag":                     1,
	"LogForwarding":                1,
	"Logger":                       1,
	"MachineActions":               1,
	"MachineManager":               6,
	"MachineUndertaker":            1,
<<<<<<< HEAD
	"Machiner":                     2,
=======
	"Machiner":                     3,
>>>>>>> 1e3b7464
	"MeterStatus":                  2,
	"MetricsAdder":                 2,
	"MetricsDebug":                 2,
	"MetricsManager":               1,
	"MigrationFlag":                1,
	"MigrationMaster":              2,
	"MigrationMinion":              1,
	"MigrationStatusWatcher":       1,
	"MigrationTarget":              1,
	"ModelConfig":                  2,
	"ModelGeneration":              4,
	"ModelManager":                 8,
	"ModelSummaryWatcher":          1,
	"ModelUpgrader":                1,
	"NotifyWatcher":                1,
	"OfferStatusWatcher":           1,
	"Payloads":                     1,
	"PayloadsHookContext":          1,
	"Pinger":                       1,
<<<<<<< HEAD
	"Provisioner":                  10,
=======
	"Provisioner":                  11,
>>>>>>> 1e3b7464
	"ProxyUpdater":                 2,
	"Reboot":                       2,
	"RelationStatusWatcher":        1,
	"RelationUnitsWatcher":         1,
	"RemoteRelations":              2,
	"RemoteRelationWatcher":        1,
	"Resources":                    1,
	"ResourcesHookContext":         1,
	"Resumer":                      2,
	"RetryStrategy":                1,
	"Singular":                     2,
	"Spaces":                       6,
	"SSHClient":                    2,
	"StatusHistory":                2,
	"Storage":                      6,
	"StorageProvisioner":           4,
	"StringsWatcher":               1,
	"Subnets":                      4,
	"Undertaker":                   1,
	"UnitAssigner":                 1,
	"Uniter":                       15,
	"Upgrader":                     1,
	"UpgradeSeries":                1,
	"UpgradeSteps":                 2,
	"UserManager":                  2,
	"VolumeAttachmentsWatcher":     2,
	"VolumeAttachmentPlansWatcher": 1,
}

// bestVersion tries to find the newest version in the version list that we can
// use.
func bestVersion(desiredVersion int, versions []int) int {
	best := 0
	for _, version := range versions {
		if version <= desiredVersion && version > best {
			best = version
		}
	}
	return best
}<|MERGE_RESOLUTION|>--- conflicted
+++ resolved
@@ -65,11 +65,7 @@
 	"MachineActions":               1,
 	"MachineManager":               6,
 	"MachineUndertaker":            1,
-<<<<<<< HEAD
-	"Machiner":                     2,
-=======
 	"Machiner":                     3,
->>>>>>> 1e3b7464
 	"MeterStatus":                  2,
 	"MetricsAdder":                 2,
 	"MetricsDebug":                 2,
@@ -89,11 +85,7 @@
 	"Payloads":                     1,
 	"PayloadsHookContext":          1,
 	"Pinger":                       1,
-<<<<<<< HEAD
-	"Provisioner":                  10,
-=======
 	"Provisioner":                  11,
->>>>>>> 1e3b7464
 	"ProxyUpdater":                 2,
 	"Reboot":                       2,
 	"RelationStatusWatcher":        1,
