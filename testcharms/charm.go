--- conflicted
+++ resolved
@@ -39,8 +39,6 @@
 
 	// Return the charm and its URL.
 	return id, ch
-<<<<<<< HEAD
-=======
 }
 
 // UploadCharmMultiSeries uploads a charm with revision using the given charm store client,
@@ -64,7 +62,6 @@
 
 	// Return the charm and its URL.
 	return curl, ch
->>>>>>> 38d57ba6
 }
 
 // UploadBundle uploads a bundle using the given charm store client, and
