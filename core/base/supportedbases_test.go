--- conflicted
+++ resolved
@@ -48,14 +48,6 @@
 			MustParseBaseFromString("ubuntu@22.04/stable"),
 			MustParseBaseFromString("ubuntu@24.04/stable"),
 		},
-<<<<<<< HEAD
-	}, {
-		name:          "invalid base",
-		requestedBase: MustParseBaseFromString("foo@bar"),
-		imageStream:   Daily,
-		err:           `"foo@bar" is not a valid base: os "foo" version "bar" not found`,
-=======
->>>>>>> ac565358
 	}}
 	for _, test := range tests {
 		c.Logf("test %q", test.name)
