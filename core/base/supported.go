// Copyright 2020 Canonical Ltd.
// Licensed under the AGPLv3, see LICENCE file for details.

package base

import (
	"sort"
	"strconv"
	"sync"
	"time"

	"github.com/juju/errors"
	"github.com/juju/os/v2/series"
)

// DistroSource is the source of the underlying distro source for supported
// series.
type DistroSource interface {
	// Refresh will attempt to update the information it has about each distro
	// and if the distro is supported or not.
	Refresh() error

	// SeriesInfo returns the DistroInfoSerie for the series name.
	SeriesInfo(seriesName string) (series.DistroInfoSerie, bool)
}

// supportedInfo represents all the supported info available.
type supportedInfo struct {
	mutex sync.RWMutex

	source DistroSource
	values map[SeriesName]seriesVersion
}

// newSupportedInfo creates a supported info type for knowing if a series is
// supported or not.
func newSupportedInfo(source DistroSource, preset map[SeriesName]seriesVersion) *supportedInfo {
	return &supportedInfo{
		source: source,
		values: preset,
	}
}

// compile compiles a list of supported info.
func (s *supportedInfo) compile(now time.Time) error {
	if err := s.source.Refresh(); err != nil {
		return errors.Trace(err)
	}

	s.mutex.Lock()
	defer s.mutex.Unlock()

	// First thing here, is walk over the controller, workload maps to work out
	// if something was previously supported and is no longer or the reverse.
	for seriesName, version := range s.values {
		distroInfo, ok := s.source.SeriesInfo(seriesName.String())
		if !ok {
			// The series isn't found in the distro info, we should continue
			// onward as we don't know what to do here.
			continue
		}

		current := version.Supported
		supported := current

		// To prevent the distro info from overriding the supported flag and to
		// ensure that we keep the same Supported version as we have set as the
		// default (see below). Using the IgnoreDistroInfoUpdate flag states that
		// we want to keep the current value.
		// Example: adding a new LTS and setting it to be supported will become
		// false when reading in the distro information. Setting OverrideSupport
		// to true, will force it to be the same value as the default.
		if !version.IgnoreDistroInfoUpdate {
			if current {
				// We only want to update the previously supported to possibly deprecated.
				// But we do not want to update a Juju deprecated LTS to supported again.
				supported = distroInfo.Supported(now)
			}
		}

		s.values[seriesName] = seriesVersion{
			WorkloadType:             version.WorkloadType,
			Version:                  version.Version,
			LTS:                      version.LTS,
			Supported:                supported,
			ESMSupported:             version.ESMSupported,
			IgnoreDistroInfoUpdate:   version.IgnoreDistroInfoUpdate,
			UpdatedByLocalDistroInfo: current != supported,
		}
	}

	return nil
}

type namedSeriesVersion struct {
	Name          SeriesName
	SeriesVersion seriesVersion
	Version       float64
}

func (s *supportedInfo) namedSeries() []namedSeriesVersion {
	s.mutex.RLock()
	defer s.mutex.RUnlock()

	res := make([]namedSeriesVersion, 0, len(s.values))
	for name, series := range s.values {
		ver, err := strconv.ParseFloat(series.Version, 10)
		if err != nil {
			ver = -1
		}

		res = append(res, namedSeriesVersion{
			Name:          name,
			SeriesVersion: series,
			Version:       ver,
		})
	}

	sort.Slice(res, func(i, j int) bool {
		if res[i].Version > res[j].Version {
			return true
		}
		if res[i].Version < res[j].Version {
			return false
		}
		return res[i].Name < res[j].Name
	})

	return res
}

// controllerSeries returns a slice of series that are supported to run on a
// controller.
func (s *supportedInfo) controllerSeries() []string {
	var result []string
	for _, namedSeries := range s.namedSeries() {
		version := namedSeries.SeriesVersion
		if version.WorkloadType != ControllerWorkloadType {
			continue
		}
		if version.ESMSupported || version.Supported {
			result = append(result, namedSeries.Name.String())
		}
	}
	return result
}

// workloadSeries returns a slice of series that are supported to run on a
// target workload (charm).
// Note: workload series will also include controller workload types, as they
// can also be used for workloads.
func (s *supportedInfo) workloadSeries(includeUnsupported bool) []string {
	var result []string
	for _, namedSeries := range s.namedSeries() {
		version := namedSeries.SeriesVersion
		if version.WorkloadType == UnsupportedWorkloadType {
			continue
		}
		if includeUnsupported || version.ESMSupported || version.Supported {
			result = append(result, namedSeries.Name.String())
		}
	}
	return result
}

// workloadVersions returns a slice of versions that are supported to run on a
// target workload (charm).
// Note: workload series will also include controller workload types, as they
// can also be used for workloads.
func (s *supportedInfo) workloadVersions(includeUnsupported bool) []string {
	var result []string
	for _, namedSeries := range s.namedSeries() {
		version := namedSeries.SeriesVersion
		if version.WorkloadType == UnsupportedWorkloadType {
			continue
		}
		if includeUnsupported || version.ESMSupported || version.Supported {
			result = append(result, version.Version)
		}
	}
	return result
}

// WorkloadType defines what type of workload the series is aimed at.
// Controllers only support Ubuntu systems.
type WorkloadType int

const (
	// ControllerWorkloadType defines a workload type that is for controllers
	// only.
	ControllerWorkloadType WorkloadType = iota

	// OtherWorkloadType workload type is for everything else.
	// In the future we might want to differentiate this.
	OtherWorkloadType

	// UnsupportedWorkloadType is used where the series does not support
	// running Juju agents.
	UnsupportedWorkloadType
)

// seriesVersion represents a ubuntu series that includes the version, if the
// series is an LTS and the supported defines if Juju supports the series
// version.
type seriesVersion struct {
	// WorkloadType defines what type the series version is intended to work
	// against.
	WorkloadType WorkloadType

	// Version represents the version of the series.
	Version string

	// LTS provides a lookup for a LTS series.  Like seriesVersions,
	// the values here are current at the time of writing.
	LTS bool

	// Supported defines if Juju classifies the series as officially supported.
	Supported bool

	// Extended security maintenance for customers, extends the supported bool
	// for how Juju classifies the series.
	ESMSupported bool

	// IgnoreDistroInfoUpdate overrides the supported value to ensure that we
	// can force supported series, by ignoring the distro info update.
	IgnoreDistroInfoUpdate bool

	// UpdatedByLocalDistroInfo indicates that the series version was created
	// by the local distro-info information on the system.
	// This is useful to understand why a version appears yet is not supported.
	UpdatedByLocalDistroInfo bool
}

// setSupported updates a series map based on the series name.
func setSupported(series map[SeriesName]seriesVersion, name string) bool {
	if version, ok := series[SeriesName(name)]; ok {
		version.Supported = true
		version.IgnoreDistroInfoUpdate = true
		series[SeriesName(name)] = version
		return true
	}
	return false
}

// SeriesName represents a series name for distros
type SeriesName string

func (s SeriesName) String() string {
	return string(s)
}

const (
	Precise SeriesName = "precise"
	Quantal SeriesName = "quantal"
	Raring  SeriesName = "raring"
	Saucy   SeriesName = "saucy"
	Trusty  SeriesName = "trusty"
	Utopic  SeriesName = "utopic"
	Vivid   SeriesName = "vivid"
	Wily    SeriesName = "wily"
	Xenial  SeriesName = "xenial"
	Yakkety SeriesName = "yakkety"
	Zesty   SeriesName = "zesty"
	Artful  SeriesName = "artful"
	Bionic  SeriesName = "bionic"
	Cosmic  SeriesName = "cosmic"
	Disco   SeriesName = "disco"
	Eoan    SeriesName = "eoan"
	Focal   SeriesName = "focal"
	Groovy  SeriesName = "groovy"
	Hirsute SeriesName = "hirsute"
	Impish  SeriesName = "impish"
	Jammy   SeriesName = "jammy"
	Kinetic SeriesName = "kinetic"
	Lunar   SeriesName = "lunar"
)

var ubuntuSeries = map[SeriesName]seriesVersion{
	Precise: {
		WorkloadType: ControllerWorkloadType,
		Version:      "12.04",
	},
	Quantal: {
		WorkloadType: ControllerWorkloadType,
		Version:      "12.10",
	},
	Raring: {
		WorkloadType: ControllerWorkloadType,
		Version:      "13.04",
	},
	Saucy: {
		WorkloadType: ControllerWorkloadType,
		Version:      "13.10",
	},
	Trusty: {
		WorkloadType: ControllerWorkloadType,
		Version:      "14.04",
		LTS:          true,
	},
	Utopic: {
		WorkloadType: ControllerWorkloadType,
		Version:      "14.10",
	},
	Vivid: {
		WorkloadType: ControllerWorkloadType,
		Version:      "15.04",
	},
	Wily: {
		WorkloadType: ControllerWorkloadType,
		Version:      "15.10",
	},
	Xenial: {
		WorkloadType: ControllerWorkloadType,
		Version:      "16.04",
		LTS:          true,
	},
	Yakkety: {
		WorkloadType: ControllerWorkloadType,
		Version:      "16.10",
	},
	Zesty: {
		WorkloadType: ControllerWorkloadType,
		Version:      "17.04",
	},
	Artful: {
		WorkloadType: ControllerWorkloadType,
		Version:      "17.10",
	},
	Bionic: {
		WorkloadType: ControllerWorkloadType,
		Version:      "18.04",
		LTS:          true,
	},
	Cosmic: {
		WorkloadType: ControllerWorkloadType,
		Version:      "18.10",
	},
	Disco: {
		WorkloadType: ControllerWorkloadType,
		Version:      "19.04",
	},
	Eoan: {
		WorkloadType: ControllerWorkloadType,
		Version:      "19.10",
	},
	Focal: {
		WorkloadType: ControllerWorkloadType,
		Version:      "20.04",
		LTS:          true,
		Supported:    true,
		ESMSupported: true,
	},
	Groovy: {
		WorkloadType: ControllerWorkloadType,
		Version:      "20.10",
	},
	Hirsute: {
		WorkloadType: ControllerWorkloadType,
		Version:      "21.04",
	},
	Impish: {
		WorkloadType: ControllerWorkloadType,
		Version:      "21.10",
	},
	Jammy: {
		WorkloadType: ControllerWorkloadType,
		Version:      "22.04",
		LTS:          true,
		Supported:    true,
		ESMSupported: true,
	},
	Kinetic: {
		WorkloadType: ControllerWorkloadType,
		Version:      "22.10",
	},
	Lunar: {
		WorkloadType: ControllerWorkloadType,
		Version:      "23.04",
	},
}

const (
<<<<<<< HEAD
	Centos7      SeriesName = "centos7"
	Centos8      SeriesName = "centos8"
	Centos9      SeriesName = "centos9"
	OpenSUSELeap SeriesName = "opensuseleap"
=======
	Centos7    SeriesName = "centos7"
	Centos9    SeriesName = "centos9"
	Kubernetes SeriesName = "kubernetes"
>>>>>>> d6207b59
)

var centosSeries = map[SeriesName]seriesVersion{
	Centos7: {
		WorkloadType: OtherWorkloadType,
		Version:      "7",
		Supported:    true,
	},
	Centos9: {
		WorkloadType: OtherWorkloadType,
		Version:      "9",
		Supported:    true,
	},
}

<<<<<<< HEAD
var opensuseSeries = map[SeriesName]seriesVersion{
	OpenSUSELeap: {
		WorkloadType: OtherWorkloadType,
		Version:      "opensuse42",
		Supported:    true,
	},
}

var macOSXSeries = map[SeriesName]seriesVersion{
	"catalina": {
		WorkloadType: UnsupportedWorkloadType,
		Version:      "19",
		Supported:    true,
	},
	"mojave": {
		WorkloadType: UnsupportedWorkloadType,
		Version:      "18",
		Supported:    true,
	},
	"highsierra": {
		WorkloadType: UnsupportedWorkloadType,
		Version:      "17",
		Supported:    true,
	},
	"sierra": {
		WorkloadType: UnsupportedWorkloadType,
		Version:      "16",
		Supported:    true,
	},
	"elcapitan": {
		WorkloadType: UnsupportedWorkloadType,
		Version:      "15",
		Supported:    true,
	},
	"yosemite": {
		WorkloadType: UnsupportedWorkloadType,
		Version:      "14",
		Supported:    true,
	},
	"mavericks": {
		WorkloadType: UnsupportedWorkloadType,
		Version:      "13",
		Supported:    true,
	},
	"mountainlion": {
		WorkloadType: UnsupportedWorkloadType,
		Version:      "12",
		Supported:    true,
	},
	"lion": {
		WorkloadType: UnsupportedWorkloadType,
		Version:      "11",
		Supported:    true,
	},
	"snowleopard": {
		WorkloadType: UnsupportedWorkloadType,
		Version:      "10",
		Supported:    true,
	},
	"leopard": {
		WorkloadType: UnsupportedWorkloadType,
		Version:      "9",
		Supported:    true,
	},
	"tiger": {
		WorkloadType: UnsupportedWorkloadType,
		Version:      "8",
		Supported:    true,
	},
	"panther": {
		WorkloadType: UnsupportedWorkloadType,
		Version:      "7",
		Supported:    true,
	},
	"jaguar": {
		WorkloadType: UnsupportedWorkloadType,
		Version:      "6",
		Supported:    true,
	},
	"puma": {
		WorkloadType: UnsupportedWorkloadType,
		Version:      "5",
=======
var kubernetesSeries = map[SeriesName]seriesVersion{
	Kubernetes: {
		WorkloadType: OtherWorkloadType,
		Version:      "kubernetes",
>>>>>>> d6207b59
		Supported:    true,
	},
}<|MERGE_RESOLUTION|>--- conflicted
+++ resolved
@@ -380,16 +380,8 @@
 }
 
 const (
-<<<<<<< HEAD
-	Centos7      SeriesName = "centos7"
-	Centos8      SeriesName = "centos8"
-	Centos9      SeriesName = "centos9"
-	OpenSUSELeap SeriesName = "opensuseleap"
-=======
-	Centos7    SeriesName = "centos7"
-	Centos9    SeriesName = "centos9"
-	Kubernetes SeriesName = "kubernetes"
->>>>>>> d6207b59
+	Centos7 SeriesName = "centos7"
+	Centos9 SeriesName = "centos9"
 )
 
 var centosSeries = map[SeriesName]seriesVersion{
@@ -403,97 +395,4 @@
 		Version:      "9",
 		Supported:    true,
 	},
-}
-
-<<<<<<< HEAD
-var opensuseSeries = map[SeriesName]seriesVersion{
-	OpenSUSELeap: {
-		WorkloadType: OtherWorkloadType,
-		Version:      "opensuse42",
-		Supported:    true,
-	},
-}
-
-var macOSXSeries = map[SeriesName]seriesVersion{
-	"catalina": {
-		WorkloadType: UnsupportedWorkloadType,
-		Version:      "19",
-		Supported:    true,
-	},
-	"mojave": {
-		WorkloadType: UnsupportedWorkloadType,
-		Version:      "18",
-		Supported:    true,
-	},
-	"highsierra": {
-		WorkloadType: UnsupportedWorkloadType,
-		Version:      "17",
-		Supported:    true,
-	},
-	"sierra": {
-		WorkloadType: UnsupportedWorkloadType,
-		Version:      "16",
-		Supported:    true,
-	},
-	"elcapitan": {
-		WorkloadType: UnsupportedWorkloadType,
-		Version:      "15",
-		Supported:    true,
-	},
-	"yosemite": {
-		WorkloadType: UnsupportedWorkloadType,
-		Version:      "14",
-		Supported:    true,
-	},
-	"mavericks": {
-		WorkloadType: UnsupportedWorkloadType,
-		Version:      "13",
-		Supported:    true,
-	},
-	"mountainlion": {
-		WorkloadType: UnsupportedWorkloadType,
-		Version:      "12",
-		Supported:    true,
-	},
-	"lion": {
-		WorkloadType: UnsupportedWorkloadType,
-		Version:      "11",
-		Supported:    true,
-	},
-	"snowleopard": {
-		WorkloadType: UnsupportedWorkloadType,
-		Version:      "10",
-		Supported:    true,
-	},
-	"leopard": {
-		WorkloadType: UnsupportedWorkloadType,
-		Version:      "9",
-		Supported:    true,
-	},
-	"tiger": {
-		WorkloadType: UnsupportedWorkloadType,
-		Version:      "8",
-		Supported:    true,
-	},
-	"panther": {
-		WorkloadType: UnsupportedWorkloadType,
-		Version:      "7",
-		Supported:    true,
-	},
-	"jaguar": {
-		WorkloadType: UnsupportedWorkloadType,
-		Version:      "6",
-		Supported:    true,
-	},
-	"puma": {
-		WorkloadType: UnsupportedWorkloadType,
-		Version:      "5",
-=======
-var kubernetesSeries = map[SeriesName]seriesVersion{
-	Kubernetes: {
-		WorkloadType: OtherWorkloadType,
-		Version:      "kubernetes",
->>>>>>> d6207b59
-		Supported:    true,
-	},
 }