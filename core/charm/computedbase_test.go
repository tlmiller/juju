// Copyright 2023 Canonical Ltd.
// Licensed under the AGPLv3, see LICENCE file for details.

package charm

import (
	"github.com/juju/charm/v11"
	"github.com/juju/errors"
	"github.com/juju/testing"
	jc "github.com/juju/testing/checkers"
	"go.uber.org/mock/gomock"
	gc "gopkg.in/check.v1"

	"github.com/juju/juju/core/base"
)

type computedBaseSuite struct {
	testing.CleanupSuite
}

var _ = gc.Suite(&computedBaseSuite{})

func (s *computedBaseSuite) TestComputedBase(c *gc.C) {
	ctrl := gomock.NewController(c)
	defer ctrl.Finish()
	cm := NewMockCharmMeta(ctrl)
	cm.EXPECT().Manifest().Return(&charm.Manifest{
		Bases: []charm.Base{{
			Name: "ubuntu",
			Channel: charm.Channel{
				Track: "18.04",
				Risk:  "stable",
			},
		}, {
			Name: "ubuntu",
			Channel: charm.Channel{
				Track: "20.04",
				Risk:  "stable",
			},
		}},
	}).AnyTimes()
	bases, err := ComputedBases(cm)
	c.Assert(err, jc.ErrorIsNil)
	c.Assert(bases, jc.DeepEquals, []base.Base{
		base.MustParseBaseFromString("ubuntu@18.04"),
		base.MustParseBaseFromString("ubuntu@20.04"),
	})
}

func (s *computedBaseSuite) TestComputedBaseNilManifest(c *gc.C) {
	ctrl := gomock.NewController(c)
	defer ctrl.Finish()
	cm := NewMockCharmMeta(ctrl)
	cm.EXPECT().Meta().Return(&charm.Meta{
		Name:        "a",
		Summary:     "b",
		Description: "c",
		Series:      []string{"bionic"},
	}).AnyTimes()
	cm.EXPECT().Manifest().Return(nil).AnyTimes()
	bases, err := ComputedBases(cm)
	c.Assert(err, jc.ErrorIsNil)
	c.Assert(bases, jc.DeepEquals, []base.Base{
		base.MustParseBaseFromString("ubuntu@18.04"),
	})
}

<<<<<<< HEAD
=======
func (s *computedBaseSuite) TestComputedBaseNilManifestKubernetes(c *gc.C) {
	ctrl := gomock.NewController(c)
	defer ctrl.Finish()
	cm := NewMockCharmMeta(ctrl)
	cm.EXPECT().Meta().Return(&charm.Meta{
		Name:        "a",
		Summary:     "b",
		Description: "c",
		Series:      []string{"kubernetes"},
	}).AnyTimes()
	cm.EXPECT().Manifest().Return(nil).AnyTimes()
	bases, err := ComputedBases(cm)
	c.Assert(err, jc.ErrorIsNil)
	c.Assert(bases, jc.DeepEquals, []base.Base{
		base.LegacyKubernetesBase(),
	})
}

>>>>>>> 430bc2b8
func (s *computedBaseSuite) TestComputedBaseError(c *gc.C) {
	ctrl := gomock.NewController(c)
	defer ctrl.Finish()
	cm := NewMockCharmMeta(ctrl)
	cm.EXPECT().Manifest().Return(&charm.Manifest{
		Bases: []charm.Base{{
			Name: "ubuntu",
			Channel: charm.Channel{
				Track: "18.04",
				Risk:  "stable",
			},
		}, {
			Name: "ubuntu",
		}},
	}).AnyTimes()
	cm.EXPECT().Meta().Return(&charm.Meta{
		Name:        "a",
		Summary:     "b",
		Description: "c",
	}).AnyTimes()
	_, err := ComputedBases(cm)
	c.Assert(errors.IsNotValid(err), jc.IsTrue)
}

func (s *computedBaseSuite) TestBaseToUse(c *gc.C) {
	trusty := base.MustParseBaseFromString("ubuntu@16.04")
	jammy := base.MustParseBaseFromString("ubuntu@22.04")
	focal := base.MustParseBaseFromString("ubuntu@20.04")
	tests := []struct {
		series         base.Base
		supportedBases []base.Base
		baseToUse      base.Base
		err            string
	}{{
		series: base.Base{},
		err:    "base not specified and charm does not define any",
	}, {
		series:    trusty,
		baseToUse: trusty,
	}, {
		series:         trusty,
		supportedBases: []base.Base{focal, trusty},
		baseToUse:      trusty,
	}, {
		series:         base.LatestLTSBase(),
		supportedBases: []base.Base{focal, base.LatestLTSBase(), trusty},
		baseToUse:      base.LatestLTSBase(),
	}, {
		series:         trusty,
		supportedBases: []base.Base{jammy, focal},
		err:            `base "ubuntu@16.04" not supported by charm.*`,
	}}
	for _, test := range tests {
		base, err := BaseForCharm(test.series, test.supportedBases)
		if test.err != "" {
			c.Check(err, gc.ErrorMatches, test.err)
			continue
		}
		c.Check(err, jc.ErrorIsNil)
		c.Check(base.IsCompatible(test.baseToUse), jc.IsTrue)
	}
}

func (s *computedBaseSuite) TestIsMissingBaseError(c *gc.C) {
	c.Assert(IsMissingBaseError(errMissingBase), jc.IsTrue)
	c.Assert(IsMissingBaseError(errors.New("foo")), jc.IsFalse)
}<|MERGE_RESOLUTION|>--- conflicted
+++ resolved
@@ -65,27 +65,6 @@
 	})
 }
 
-<<<<<<< HEAD
-=======
-func (s *computedBaseSuite) TestComputedBaseNilManifestKubernetes(c *gc.C) {
-	ctrl := gomock.NewController(c)
-	defer ctrl.Finish()
-	cm := NewMockCharmMeta(ctrl)
-	cm.EXPECT().Meta().Return(&charm.Meta{
-		Name:        "a",
-		Summary:     "b",
-		Description: "c",
-		Series:      []string{"kubernetes"},
-	}).AnyTimes()
-	cm.EXPECT().Manifest().Return(nil).AnyTimes()
-	bases, err := ComputedBases(cm)
-	c.Assert(err, jc.ErrorIsNil)
-	c.Assert(bases, jc.DeepEquals, []base.Base{
-		base.LegacyKubernetesBase(),
-	})
-}
-
->>>>>>> 430bc2b8
 func (s *computedBaseSuite) TestComputedBaseError(c *gc.C) {
 	ctrl := gomock.NewController(c)
 	defer ctrl.Finish()
