// Copyright 2021 Canonical Ltd.
// Licensed under the AGPLv3, see LICENCE file for details.

package repository

import (
	"context"
	"fmt"
	"net/url"
	"time"

	"github.com/juju/charm/v11"
	charmresource "github.com/juju/charm/v11/resource"
	"github.com/juju/collections/set"
	"github.com/juju/errors"
	"github.com/juju/testing"
	jc "github.com/juju/testing/checkers"
	"github.com/juju/utils/v3/hash"
	"go.uber.org/mock/gomock"
	gc "gopkg.in/check.v1"

	"github.com/juju/juju/charmhub"
	"github.com/juju/juju/charmhub/transport"
	"github.com/juju/juju/core/arch"
	corecharm "github.com/juju/juju/core/charm"
	"github.com/juju/juju/core/charm/repository/mocks"
)

var (
	expRefreshFields = set.NewStrings(
		"download", "id", "license", "name", "publisher", "resources",
		"revision", "summary", "type", "version", "bases", "config-yaml",
		"metadata-yaml",
	).SortedValues()
)

type charmHubRepositorySuite struct {
	testing.IsolationSuite

	client *mocks.MockCharmHubClient
	logger *mocks.MockLogger
}

var _ = gc.Suite(&charmHubRepositorySuite{})

func (s *charmHubRepositorySuite) TestResolveForDeploy(c *gc.C) {
	defer s.setupMocks(c).Finish()
	s.expectCharmRefreshInstallOneFromChannel(c)
	// The origin.ID should never be saved to the origin during
	// ResolveWithPreferredChannel.  That is done during the file
	// download only.
	s.testResolve(c, "")
}

func (s *charmHubRepositorySuite) TestResolveForUpgrade(c *gc.C) {
	defer s.setupMocks(c).Finish()
	cfg, err := charmhub.RefreshOne("instance-key", "charmCHARMcharmCHARMcharmCHARM01", 16, "latest/stable", charmhub.RefreshBase{
		Architecture: arch.DefaultArchitecture,
	})
	c.Assert(err, jc.ErrorIsNil)
	s.expectCharmRefresh(c, cfg)
	// If the origin has an ID, ensure it's kept thru the call
	// to ResolveWithPreferredChannel.
	s.testResolve(c, "charmCHARMcharmCHARMcharmCHARM01")
}

func (s *charmHubRepositorySuite) testResolve(c *gc.C, id string) {
	curl := charm.MustParseURL("ch:wordpress")
	rev := 16
	channel := corecharm.MustParseChannel("stable")
	origin := corecharm.Origin{
		Source:   "charm-hub",
		ID:       id,
		Revision: &rev,
		Platform: corecharm.Platform{
			Architecture: arch.DefaultArchitecture,
			OS:           "ubuntu",
			Channel:      "20.04",
		},
		Channel: &channel,
	}
	if id != "" {
		origin.InstanceKey = "instance-key"
	}
	if id != "" {
		origin.InstanceKey = "instance-key"
	}

	obtainedCurl, obtainedOrigin, obtainedBases, err := s.newClient().ResolveWithPreferredChannel("wordpress", origin)
	c.Assert(err, jc.ErrorIsNil)

	curl.Revision = rev

	origin.Type = "charm"
	origin.Revision = &curl.Revision
	origin.Platform.Architecture = arch.DefaultArchitecture
	origin.Platform.OS = "ubuntu"
	origin.Platform.Channel = "20.04"

	expected := s.expectedCURL(curl, 16, arch.DefaultArchitecture, "focal")

	c.Assert(obtainedCurl, jc.DeepEquals, expected)
	c.Assert(obtainedOrigin, jc.DeepEquals, origin)
	c.Assert(obtainedBases, jc.SameContents, []corecharm.Platform{{OS: "ubuntu", Channel: "20.04", Architecture: "amd64"}})
}

func (s *charmHubRepositorySuite) TestResolveWithChannel(c *gc.C) {
	defer s.setupMocks(c).Finish()
	s.expectCharmRefreshInstallOneFromChannel(c)

	curl := charm.MustParseURL("ch:wordpress")
	origin := corecharm.Origin{
		Source: "charm-hub",
		Platform: corecharm.Platform{
			Architecture: arch.DefaultArchitecture,
			OS:           "ubuntu",
			Channel:      "20.04",
		},
		Channel: &charm.Channel{
			Track: "latest",
			Risk:  "stable",
		},
	}

	obtainedCurl, obtainedOrigin, obtainedBases, err := s.newClient().ResolveWithPreferredChannel("wordpress", origin)
	c.Assert(err, jc.ErrorIsNil)

	curl.Revision = 16

	origin.Type = "charm"
	origin.Revision = &curl.Revision
	origin.Channel = &charm.Channel{
		Track: "latest",
		Risk:  "stable",
	}
	origin.Platform.Architecture = arch.DefaultArchitecture
	origin.Platform.OS = "ubuntu"
	origin.Platform.Channel = "20.04"

	expected := s.expectedCURL(curl, 16, arch.DefaultArchitecture, "focal")

	c.Assert(obtainedCurl, jc.DeepEquals, expected)
	c.Assert(obtainedOrigin, jc.DeepEquals, origin)
	c.Assert(obtainedBases, jc.SameContents, []corecharm.Platform{{OS: "ubuntu", Channel: "20.04", Architecture: "amd64"}})
}

func (s *charmHubRepositorySuite) TestResolveWithoutBase(c *gc.C) {
	defer s.setupMocks(c).Finish()
	s.expectCharmRefreshInstallOneFromChannel(c)

	curl := charm.MustParseURL("ch:wordpress")
	origin := corecharm.Origin{
		Source: "charm-hub",
		Platform: corecharm.Platform{
			Architecture: arch.DefaultArchitecture,
		},
	}

	obtainedCurl, obtainedOrigin, obtainedBases, err := s.newClient().ResolveWithPreferredChannel("wordpress", origin)
	c.Assert(err, jc.ErrorIsNil)

	curl.Revision = 16

	origin.Type = "charm"
	origin.Revision = &curl.Revision
	origin.Channel = &charm.Channel{
		Track: "latest",
		Risk:  "stable",
	}
	origin.Platform.Architecture = arch.DefaultArchitecture

	expected := s.expectedCURL(curl, 16, arch.DefaultArchitecture, "")

	c.Assert(obtainedCurl, jc.DeepEquals, expected)
	c.Assert(obtainedOrigin, jc.DeepEquals, origin)
	c.Assert(obtainedBases, jc.SameContents, []corecharm.Platform{})
}

func (s *charmHubRepositorySuite) TestResolveForDeployWithRevisionSuccess(c *gc.C) {
	defer s.setupMocks(c).Finish()
	s.expectCharmRefreshInstallOneByRevisionResources(c)

	revision := 16
	curl := charm.MustParseURL("ch:wordpress")
	origin := corecharm.Origin{
		Source: "charm-hub",
		Platform: corecharm.Platform{
			Architecture: arch.DefaultArchitecture,
			OS:           "ubuntu",
			Channel:      "20.04",
		},
		Revision: &revision,
		Channel: &charm.Channel{
			Track: "latest",
			Risk:  "stable",
		},
	}
	arg := corecharm.CharmID{URL: curl, Origin: origin}

	obtainedData, err := s.newClient().ResolveForDeploy(arg)
	c.Assert(err, jc.ErrorIsNil)

	curl.Revision = revision

	expectedOrigin := origin
	expectedOrigin.Type = "charm"
	expectedOrigin.Revision = &revision

	expected := s.expectedCURL(curl, 16, arch.DefaultArchitecture, "focal")

	c.Assert(obtainedData.URL, jc.DeepEquals, expected)
	c.Assert(obtainedData.EssentialMetadata.ResolvedOrigin, jc.DeepEquals, expectedOrigin)
}

func (s *charmHubRepositorySuite) TestResolveForDeploySuccessChooseBase(c *gc.C) {
	defer s.setupMocks(c).Finish()
	s.expectedRefreshInvalidPlatformError(c)
	s.expectCharmRefreshInstallOneFromChannelFullBase(c)

	curl := charm.MustParseURL("ch:wordpress")
	origin := corecharm.Origin{
		Source: "charm-hub",
		Platform: corecharm.Platform{
			Architecture: arch.DefaultArchitecture,
		},
		Channel: &charm.Channel{
			Track: "latest",
			Risk:  "stable",
		},
	}
	arg := corecharm.CharmID{URL: curl, Origin: origin}

	obtainedData, err := s.newClient().ResolveForDeploy(arg)
	c.Assert(err, jc.ErrorIsNil)

	curl.Revision = 16

	expectedOrigin := origin
	expectedOrigin.Type = "charm"
	expectedOrigin.Revision = &curl.Revision
	expectedOrigin.Platform.OS = "ubuntu"
	expectedOrigin.Platform.Channel = "20.04"

	expected := s.expectedCURL(curl, 16, arch.DefaultArchitecture, "focal")

	c.Assert(obtainedData.URL, jc.DeepEquals, expected)
	c.Assert(obtainedData.EssentialMetadata.ResolvedOrigin, jc.DeepEquals, expectedOrigin)
	c.Assert(obtainedData.Resources, gc.HasLen, 1)
	foundResource := obtainedData.Resources["wal-e"]
	c.Assert(foundResource.Name, gc.Equals, "wal-e")
	c.Assert(foundResource.Path, gc.Equals, "wal-e.snap")
	c.Assert(foundResource.Revision, gc.Equals, 5)
}
func (s *charmHubRepositorySuite) TestResolveWithBundles(c *gc.C) {
	defer s.setupMocks(c).Finish()
	s.expectBundleRefresh(c)

	curl := charm.MustParseURL("ch:core-kubernetes")
	origin := corecharm.Origin{
		Source: "charm-hub",
		Platform: corecharm.Platform{
			Architecture: arch.DefaultArchitecture,
		},
	}

	obtainedCurl, obtainedOrigin, obtainedBases, err := s.newClient().ResolveWithPreferredChannel("core-kubernetes", origin)
	c.Assert(err, jc.ErrorIsNil)

	curl.Revision = 17

	origin.Type = "bundle"
	origin.Revision = &curl.Revision
	origin.Channel = &charm.Channel{
		Track: "latest",
		Risk:  "stable",
	}
	origin.Platform.Architecture = arch.DefaultArchitecture

	expected := s.expectedCURL(curl, 17, arch.DefaultArchitecture, "")

	c.Assert(obtainedCurl, jc.DeepEquals, expected)
	c.Assert(obtainedOrigin, jc.DeepEquals, origin)
	c.Assert(obtainedBases, jc.SameContents, []corecharm.Platform{})
}

func (s *charmHubRepositorySuite) TestResolveInvalidPlatformError(c *gc.C) {
	defer s.setupMocks(c).Finish()
	s.expectedRefreshInvalidPlatformError(c)
	s.expectCharmRefreshInstallOneFromChannel(c)

	curl := charm.MustParseURL("ch:wordpress")
	origin := corecharm.Origin{
		Source: "charm-hub",
		Platform: corecharm.Platform{
			Architecture: arch.DefaultArchitecture,
		},
	}

	obtainedCurl, obtainedOrigin, obtainedBases, err := s.newClient().ResolveWithPreferredChannel("wordpress", origin)
	c.Assert(err, jc.ErrorIsNil)

	curl.Revision = 16

	origin.Type = "charm"
	origin.Revision = &curl.Revision
	origin.Channel = &charm.Channel{
		Track: "latest",
		Risk:  "stable",
	}
	origin.Platform.Architecture = arch.DefaultArchitecture
	origin.Platform.OS = "ubuntu"
	origin.Platform.Channel = "20.04"

	expected := s.expectedCURL(curl, 16, arch.DefaultArchitecture, "focal")

	c.Assert(obtainedCurl, jc.DeepEquals, expected)
	c.Assert(obtainedOrigin, jc.DeepEquals, origin)
	c.Assert(obtainedBases, jc.SameContents, []corecharm.Platform{{OS: "ubuntu", Channel: "20.04", Architecture: "amd64"}})
}

func (s *charmHubRepositorySuite) TestResolveRevisionNotFoundErrorWithNoSeries(c *gc.C) {
	defer s.setupMocks(c).Finish()
	s.expectedRefreshRevisionNotFoundError(c)

	origin := corecharm.Origin{
		Source: "charm-hub",
		Platform: corecharm.Platform{
			Architecture: arch.DefaultArchitecture,
		},
	}

	_, _, _, err := s.newClient().ResolveWithPreferredChannel("wordpress", origin)
	c.Assert(err, gc.ErrorMatches,
		`(?m)selecting releases: charm or bundle not found in the charm's default channel, base "amd64"
available releases are:
<<<<<<< HEAD
  channel "stable": available bases are: ubuntu@20.04`)
=======
  channel "latest/stable": available series are: focal`)
>>>>>>> 1691ec65
}

func (s *charmHubRepositorySuite) TestResolveRevisionNotFoundError(c *gc.C) {
	defer s.setupMocks(c).Finish()
	s.expectedRefreshRevisionNotFoundError(c)

	curl := charm.MustParseURL("ch:wordpress")
	origin := corecharm.Origin{
		Source: "charm-hub",
		Platform: corecharm.Platform{
			Architecture: arch.DefaultArchitecture,
			OS:           "ubuntu",
			Channel:      "18.04",
		},
	}

<<<<<<< HEAD
	obtainedCurl, obtainedOrigin, obtainedBases, err := s.newClient().ResolveWithPreferredChannel("wordpress", origin)
	c.Assert(err, jc.ErrorIsNil)

	curl.Revision = 16

	origin.Type = "charm"
	origin.Revision = &curl.Revision
	origin.Channel = &charm.Channel{
		Track: "latest",
		Risk:  "stable",
	}
	origin.Platform.Architecture = arch.DefaultArchitecture
	origin.Platform.OS = "ubuntu"
	origin.Platform.Channel = "20.04"

	expected := s.expectedCURL(curl, 16, arch.DefaultArchitecture, "focal")

	c.Assert(obtainedCurl, jc.DeepEquals, expected)
	c.Assert(obtainedOrigin, jc.DeepEquals, origin)
	c.Assert(obtainedBases, jc.SameContents, []corecharm.Platform{{OS: "ubuntu", Channel: "20.04", Architecture: "amd64"}})
=======
	repo := NewCharmHubRepository(s.logger, s.client)
	_, _, _, err := repo.ResolveWithPreferredChannel(curl, origin)
	c.Assert(err, gc.ErrorMatches,
		`(?m)selecting releases: charm or bundle not found in the charm's default channel, base "amd64/ubuntu/18.04"
available releases are:
  channel "latest/stable": available series are: focal`)
>>>>>>> 1691ec65
}

func (s *charmHubRepositorySuite) TestDownloadCharm(c *gc.C) {
	defer s.setupMocks(c).Finish()

	requestedOrigin := corecharm.Origin{
		Source: "charm-hub",
		Platform: corecharm.Platform{
			Architecture: arch.DefaultArchitecture,
			OS:           "ubuntu",
			Channel:      "20.04",
		},
		Channel: &charm.Channel{
			Track: "latest",
			Risk:  "stable",
		},
	}
	resolvedOrigin := corecharm.Origin{
		Source: "charm-hub",
		ID:     "charmCHARMcharmCHARMcharmCHARM01",
		Hash:   "SHA256 hash",
		Platform: corecharm.Platform{
			Architecture: arch.DefaultArchitecture,
			OS:           "ubuntu",
			Channel:      "20.04",
		},
		Channel: &charm.Channel{
			Track: "latest",
			Risk:  "stable",
		},
	}

	resolvedURL, err := url.Parse("ch:amd64/focal/wordpress-42")
	c.Assert(err, jc.ErrorIsNil)
	resolvedArchive := new(charm.CharmArchive)

	s.expectCharmRefreshInstallOneFromChannel(c)
	s.client.EXPECT().DownloadAndRead(context.TODO(), resolvedURL, "/tmp/foo").Return(resolvedArchive, nil)

	gotArchive, gotOrigin, err := s.newClient().DownloadCharm("wordpress", requestedOrigin, "/tmp/foo")
	c.Assert(err, jc.ErrorIsNil)
	c.Assert(gotArchive, gc.Equals, resolvedArchive) // note: we are using gc.Equals to check the pointers here.
	c.Assert(gotOrigin, gc.DeepEquals, resolvedOrigin)
}

func (s *charmHubRepositorySuite) TestGetDownloadURL(c *gc.C) {
	defer s.setupMocks(c).Finish()

	requestedOrigin := corecharm.Origin{
		Source: "charm-hub",
		Platform: corecharm.Platform{
			Architecture: arch.DefaultArchitecture,
			OS:           "ubuntu",
			Channel:      "20.04",
		},
		Channel: &charm.Channel{
			Track: "latest",
			Risk:  "stable",
		},
	}
	resolvedOrigin := corecharm.Origin{
		Source: "charm-hub",
		ID:     "charmCHARMcharmCHARMcharmCHARM01",
		Hash:   "SHA256 hash",
		Platform: corecharm.Platform{
			Architecture: arch.DefaultArchitecture,
			OS:           "ubuntu",
			Channel:      "20.04",
		},
		Channel: &charm.Channel{
			Track: "latest",
			Risk:  "stable",
		},
	}

	resolvedURL, err := url.Parse("ch:amd64/focal/wordpress-42")
	c.Assert(err, jc.ErrorIsNil)

	s.expectCharmRefreshInstallOneFromChannel(c)

	gotURL, gotOrigin, err := s.newClient().GetDownloadURL("wordpress", requestedOrigin)
	c.Assert(err, jc.ErrorIsNil)
	c.Assert(gotURL, gc.DeepEquals, resolvedURL)
	c.Assert(gotOrigin, gc.DeepEquals, resolvedOrigin)
}

func (s *charmHubRepositorySuite) TestGetEssentialMetadata(c *gc.C) {
	defer s.setupMocks(c).Finish()

	requestedOrigin := corecharm.Origin{
		Source: "charm-hub",
		Platform: corecharm.Platform{
			Architecture: arch.DefaultArchitecture,
			OS:           "ubuntu",
			Channel:      "20.04",
		},
		Channel: &charm.Channel{
			Track: "latest",
			Risk:  "stable",
		},
	}

	s.expectCharmRefreshInstallOneFromChannel(c) // resolve the origin
	s.expectCharmRefreshInstallOneFromChannel(c) // refresh and get metadata

	got, err := s.newClient().GetEssentialMetadata(corecharm.MetadataRequest{
		CharmName: "wordpress",
		Origin:    requestedOrigin,
	})

	c.Assert(err, jc.ErrorIsNil)
	c.Assert(got, gc.HasLen, 1)
	c.Assert(got[0].Meta.Name, gc.Equals, "wordpress")
	c.Assert(got[0].Config.Options["blog-title"], gc.Not(gc.IsNil))
	c.Assert(got[0].Manifest.Bases, gc.HasLen, 1)
	c.Assert(got[0].ResolvedOrigin.ID, gc.Equals, "", gc.Commentf("ID is only added after charm download"))
	c.Assert(got[0].ResolvedOrigin.Hash, gc.Equals, "", gc.Commentf("Hash is only added after charm download"))
}

func (s *charmHubRepositorySuite) TestResolveResources(c *gc.C) {
	defer s.setupMocks(c).Finish()
	s.expectRefresh(true)
	s.expectListResourceRevisions(2)

	result, err := s.newClient().ResolveResources([]charmresource.Resource{{
		Meta:        charmresource.Meta{Name: "wal-e", Type: 1, Path: "wal-e.snap", Description: "WAL-E Snap Package"},
		Origin:      charmresource.OriginUpload,
		Revision:    1,
		Fingerprint: fp(c),
		Size:        0,
	}, {
		Meta:        charmresource.Meta{Name: "wal-e", Type: 1, Path: "wal-e.snap", Description: "WAL-E Snap Package"},
		Origin:      charmresource.OriginStore,
		Revision:    2,
		Fingerprint: fp(c),
		Size:        0,
	}}, charmID())
	c.Assert(err, jc.ErrorIsNil)
	c.Assert(result, gc.DeepEquals, []charmresource.Resource{{
		Meta:        charmresource.Meta{Name: "wal-e", Type: 1, Path: "wal-e.snap", Description: "WAL-E Snap Package"},
		Origin:      charmresource.OriginUpload,
		Revision:    1,
		Fingerprint: fp(c),
		Size:        0,
	}, {
		Meta:        charmresource.Meta{Name: "wal-e", Type: 1, Path: "wal-e.snap", Description: "WAL-E Snap Package"},
		Origin:      charmresource.OriginStore,
		Revision:    2,
		Fingerprint: fp(c),
		Size:        0,
	}})
}

func (s *charmHubRepositorySuite) TestResolveResourcesFromStore(c *gc.C) {
	defer s.setupMocks(c).Finish()
	s.expectRefresh(false)
	s.expectListResourceRevisions(1)

	id := charmID()
	id.Origin.ID = ""
	result, err := s.newClient().ResolveResources([]charmresource.Resource{{
		Meta:     charmresource.Meta{Name: "wal-e", Type: 1, Path: "wal-e.snap", Description: "WAL-E Snap Package"},
		Origin:   charmresource.OriginStore,
		Revision: 1,
		Size:     0,
	}}, id)
	c.Assert(err, jc.ErrorIsNil)
	c.Assert(result, gc.DeepEquals, []charmresource.Resource{{
		Meta:        charmresource.Meta{Name: "wal-e", Type: 1, Path: "wal-e.snap", Description: "WAL-E Snap Package"},
		Origin:      charmresource.OriginStore,
		Revision:    1,
		Fingerprint: fp(c),
		Size:        0,
	}})
}

func (s *charmHubRepositorySuite) TestResolveResourcesFromStoreNoRevision(c *gc.C) {
	defer s.setupMocks(c).Finish()
	s.expectRefreshWithRevision(1, true)

	result, err := s.newClient().ResolveResources([]charmresource.Resource{{
		Meta:     charmresource.Meta{Name: "wal-e", Type: 1, Path: "wal-e.snap", Description: "WAL-E Snap Package"},
		Origin:   charmresource.OriginStore,
		Revision: -1,
		Size:     0,
	}}, charmID())
	c.Assert(err, jc.ErrorIsNil)
	c.Assert(result, gc.DeepEquals, []charmresource.Resource{{
		Meta:        charmresource.Meta{Name: "wal-e", Type: 1, Path: "wal-e.snap", Description: "WAL-E Snap Package"},
		Origin:      charmresource.OriginStore,
		Revision:    1,
		Fingerprint: fp(c),
		Size:        0,
	}})
}

func (s *charmHubRepositorySuite) TestResolveResourcesNoMatchingRevision(c *gc.C) {
	defer s.setupMocks(c).Finish()
	s.expectRefresh(true)
	s.expectRefreshWithRevision(99, true)
	s.expectListResourceRevisions(3)

	_, err := s.newClient().ResolveResources([]charmresource.Resource{{
		Meta:     charmresource.Meta{Name: "wal-e", Type: 1, Path: "wal-e.snap", Description: "WAL-E Snap Package"},
		Origin:   charmresource.OriginStore,
		Revision: 1,
		Size:     0,
	}}, charmID())
	c.Assert(err, gc.ErrorMatches, `charm resource "wal-e" at revision 1 not found`)
}

func (s *charmHubRepositorySuite) TestResolveResourcesUpload(c *gc.C) {
	defer s.setupMocks(c).Finish()
	s.expectRefresh(false)

	id := charmID()
	id.Origin.ID = ""
	result, err := s.newClient().ResolveResources([]charmresource.Resource{{
		Meta:     charmresource.Meta{Name: "wal-e", Type: 1, Path: "wal-e.snap", Description: "WAL-E Snap Package"},
		Origin:   charmresource.OriginUpload,
		Revision: 3,
		Fingerprint: charmresource.Fingerprint{
			Fingerprint: hash.Fingerprint{}},
		Size: 0,
	}}, id)
	c.Assert(err, jc.ErrorIsNil)
	c.Assert(result, gc.DeepEquals, []charmresource.Resource{{
		Meta:     charmresource.Meta{Name: "wal-e", Type: 1, Path: "wal-e.snap", Description: "WAL-E Snap Package"},
		Origin:   charmresource.OriginUpload,
		Revision: 3,
		Fingerprint: charmresource.Fingerprint{
			Fingerprint: hash.Fingerprint{}},
		Size: 0,
	}})
}

func (s *charmHubRepositorySuite) TestResourceInfo(c *gc.C) {
	defer s.setupMocks(c).Finish()
	s.expectRefreshWithRevision(25, false)

	curl := charm.MustParseURL("ch:amd64/focal/ubuntu-19")
	rev := curl.Revision
	channel := corecharm.MustParseChannel("stable")
	origin := corecharm.Origin{
		Source:   corecharm.CharmHub,
		Type:     "charm",
		Revision: &rev,
		Channel:  &channel,
		Platform: corecharm.Platform{
			OS:           "ubuntu",
			Channel:      "20.04",
			Architecture: "amd64",
		},
	}

	result, err := s.newClient().resourceInfo(curl, origin, "wal-e", 25)
	c.Assert(err, jc.ErrorIsNil)
	c.Assert(result, gc.DeepEquals, charmresource.Resource{
		Meta:        charmresource.Meta{Name: "wal-e", Type: 1, Path: "wal-e.snap", Description: "WAL-E Snap Package"},
		Origin:      charmresource.OriginStore,
		Revision:    25,
		Fingerprint: fp(c),
		Size:        0,
	})
}

func (s *charmHubRepositorySuite) expectCharmRefreshInstallOneFromChannel(c *gc.C) {
	cfg, err := charmhub.InstallOneFromChannel("wordpress", "latest/stable", charmhub.RefreshBase{
		Architecture: arch.DefaultArchitecture,
	})
	c.Assert(err, jc.ErrorIsNil)
	s.expectCharmRefresh(c, cfg)
}

func (s *charmHubRepositorySuite) expectCharmRefresh(c *gc.C, cfg charmhub.RefreshConfig) {
	s.client.EXPECT().Refresh(gomock.Any(), RefreshConfigMatcher{c: c, Config: cfg}).DoAndReturn(func(ctx context.Context, cfg charmhub.RefreshConfig) ([]transport.RefreshResponse, error) {
		id := charmhub.ExtractConfigInstanceKey(cfg)

		return []transport.RefreshResponse{{
			ID:          "charmCHARMcharmCHARMcharmCHARM01",
			InstanceKey: id,
			Entity: transport.RefreshEntity{
				Type:     transport.CharmType,
				ID:       "charmCHARMcharmCHARMcharmCHARM01",
				Name:     "wordpress",
				Revision: 16,
				Download: transport.Download{
					HashSHA256: "SHA256 hash",
					HashSHA384: "SHA384 hash",
					Size:       42,
					URL:        "ch:amd64/focal/wordpress-42",
				},
				//
				Bases: []transport.Base{
					{
						Name:         "ubuntu",
						Architecture: "amd64",
						Channel:      "20.04",
					},
				},
				MetadataYAML: `
name: wordpress
summary: Blog engine
description: Blog engine
`[1:],
				ConfigYAML: `
options:
  blog-title: {default: My Title, description: A descriptive title used for the blog., type: string}
`[1:],
			},
			EffectiveChannel: "latest/stable",
		}}, nil
	})
}

func (s *charmHubRepositorySuite) expectBundleRefresh(c *gc.C) {
	cfg, err := charmhub.InstallOneFromChannel("core-kubernetes", "latest/stable", charmhub.RefreshBase{
		Architecture: arch.DefaultArchitecture,
	})
	c.Assert(err, jc.ErrorIsNil)
	s.client.EXPECT().Refresh(gomock.Any(), RefreshConfigMatcher{c: c, Config: cfg}).DoAndReturn(func(ctx context.Context, cfg charmhub.RefreshConfig) ([]transport.RefreshResponse, error) {
		id := charmhub.ExtractConfigInstanceKey(cfg)

		return []transport.RefreshResponse{{
			ID:          "bundleBUNDLEbundleBUNDLE01",
			InstanceKey: id,
			Entity: transport.RefreshEntity{
				Type:     transport.BundleType,
				ID:       "bundleBUNDLEbundleBUNDLE01",
				Name:     "core-kubernetes",
				Revision: 17,
			},
			EffectiveChannel: "latest/stable",
		}}, nil
	})
}

func (s *charmHubRepositorySuite) expectedRefreshInvalidPlatformError(c *gc.C) {
	s.client.EXPECT().Refresh(gomock.Any(), gomock.Any()).DoAndReturn(func(ctx context.Context, cfg charmhub.RefreshConfig) ([]transport.RefreshResponse, error) {
		id := charmhub.ExtractConfigInstanceKey(cfg)

		return []transport.RefreshResponse{{
			ID:          "charmCHARMcharmCHARMcharmCHARM01",
			InstanceKey: id,
			Error: &transport.APIError{
				Code:    transport.ErrorCodeInvalidCharmBase,
				Message: "invalid charm platform",
				Extra: transport.APIErrorExtra{
					DefaultBases: []transport.Base{{
						Architecture: "amd64",
						Name:         "ubuntu",
						Channel:      "20.04",
					}},
				},
			},
		}}, nil
	})
}

func (s *charmHubRepositorySuite) expectedRefreshRevisionNotFoundError(c *gc.C) {
	s.client.EXPECT().Refresh(gomock.Any(), gomock.Any()).DoAndReturn(func(ctx context.Context, cfg charmhub.RefreshConfig) ([]transport.RefreshResponse, error) {
		id := charmhub.ExtractConfigInstanceKey(cfg)

		return []transport.RefreshResponse{{
			ID:          "charmCHARMcharmCHARMcharmCHARM01",
			InstanceKey: id,
			Error: &transport.APIError{
				Code:    transport.ErrorCodeRevisionNotFound,
				Message: "revision not found",
				Extra: transport.APIErrorExtra{
					Releases: []transport.Release{{
						Base: transport.Base{
							Architecture: "amd64",
							Name:         "ubuntu",
							Channel:      "20.04",
						},
						Channel: "stable",
					}},
				},
			},
		}}, nil
	})
}

func (s *charmHubRepositorySuite) expectCharmRefreshInstallOneFromChannelFullBase(c *gc.C) {
	cfg, err := charmhub.InstallOneFromChannel("wordpress", "latest/stable", charmhub.RefreshBase{
		Architecture: arch.DefaultArchitecture, Name: "ubuntu", Channel: "20.04",
	})
	c.Assert(err, jc.ErrorIsNil)
	s.expectCharmRefreshFullWithResources(c, cfg)
}

func (s *charmHubRepositorySuite) expectCharmRefreshInstallOneByRevisionResources(c *gc.C) {
	cfg, err := charmhub.InstallOneFromRevision("wordpress", 16)
	c.Assert(err, jc.ErrorIsNil)
	s.expectCharmRefresh(c, cfg)
}

func (s *charmHubRepositorySuite) expectCharmRefreshFullWithResources(c *gc.C, cfg charmhub.RefreshConfig) {
	s.client.EXPECT().Refresh(gomock.Any(), RefreshConfigMatcher{c: c, Config: cfg}).DoAndReturn(func(ctx context.Context, cfg charmhub.RefreshConfig) ([]transport.RefreshResponse, error) {
		id := charmhub.ExtractConfigInstanceKey(cfg)
		return []transport.RefreshResponse{{
			ID:          "charmCHARMcharmCHARMcharmCHARM01",
			InstanceKey: id,
			Entity: transport.RefreshEntity{
				Type:     transport.CharmType,
				ID:       "charmCHARMcharmCHARMcharmCHARM01",
				Name:     "wordpress",
				Revision: 16,
				Download: transport.Download{
					HashSHA256: "SHA256 hash",
					HashSHA384: "SHA384 hash",
					Size:       42,
					URL:        "ch:amd64/focal/wordpress-42",
				},
				//
				Bases: []transport.Base{
					{
						Name:         "ubuntu",
						Architecture: "amd64",
						Channel:      "20.04",
					},
				},
				MetadataYAML: `
name: wordpress
summary: Blog engine
description: Blog engine
`[1:],
				ConfigYAML: `
options:
  blog-title: {default: My Title, description: A descriptive title used for the blog., type: string}
`[1:],
				Resources: []transport.ResourceRevision{
					resourceRevision(5),
				},
			},
			EffectiveChannel: "latest/stable",
		}}, nil
	})
}

func (s *charmHubRepositorySuite) setupMocks(c *gc.C) *gomock.Controller {
	ctrl := gomock.NewController(c)
	s.client = mocks.NewMockCharmHubClient(ctrl)
	s.logger = mocks.NewMockLogger(ctrl)
	s.logger.EXPECT().Tracef(gomock.Any(), gomock.Any()).AnyTimes()
	return ctrl
}

func (s *charmHubRepositorySuite) expectedCURL(curl *charm.URL, revision int, arch string, series string) *charm.URL {
	return curl.WithRevision(revision).WithArchitecture(arch).WithSeries(series)
}

func (s *charmHubRepositorySuite) newClient() *CharmHubRepository {
	return NewCharmHubRepository(s.logger, s.client)
}

func (s *charmHubRepositorySuite) expectRefresh(id bool) {
	s.expectRefreshWithRevision(0, id)
}

func (s *charmHubRepositorySuite) expectRefreshWithRevision(rev int, id bool) {
	resp := []transport.RefreshResponse{
		{
			Entity: transport.RefreshEntity{
				CreatedAt: time.Date(2020, 7, 7, 9, 39, 44, 132000000, time.UTC),
				Download:  transport.Download{HashSHA256: "c97e1efc5367d2fdcfdf29f4a2243b13765cc9cbdfad19627a29ac903c01ae63", Size: 5487460, URL: "https://api.staging.charmhub.io/api/v1/charms/download/jmeJLrjWpJX9OglKSeUHCwgyaCNuoQjD_208.charm"},
				ID:        "jmeJLrjWpJX9OglKSeUHCwgyaCNuoQjD",
				Name:      "ubuntu",
				Resources: []transport.ResourceRevision{
					resourceRevision(rev),
				},
				Revision: 19,
				Summary:  "PostgreSQL object-relational SQL database (supported version)",
				Version:  "208",
			},
			EffectiveChannel: "latest/stable",
			Error:            (*transport.APIError)(nil),
			Name:             "postgresql",
			Result:           "download",
		},
	}
	s.client.EXPECT().Refresh(gomock.Any(), charmhubConfigMatcher{id: id}).Return(resp, nil)
}

// charmhubConfigMatcher matches only the charm IDs and revisions of a
// charmhub.RefreshMany config.
type charmhubConfigMatcher struct {
	id bool
}

func (m charmhubConfigMatcher) Matches(x interface{}) bool {
	config, ok := x.(charmhub.RefreshConfig)
	if !ok {
		return false
	}
	h, err := config.Build()
	if err != nil {
		return false
	}
	if m.id && h.Actions[0].ID != nil && *h.Actions[0].ID == "meshuggah" {
		return true
	}
	if !m.id && h.Actions[0].Name != nil && *h.Actions[0].Name == "ubuntu" {
		return true
	}
	return false
}

func (m charmhubConfigMatcher) String() string {
	if m.id {
		return "match id"
	}
	return "match name"
}

func (s *charmHubRepositorySuite) expectListResourceRevisions(rev int) {
	resp := []transport.ResourceRevision{
		resourceRevision(rev),
	}
	s.client.EXPECT().ListResourceRevisions(gomock.Any(), gomock.Any(), gomock.Any()).Return(resp, nil)
}

func fp(c *gc.C) charmresource.Fingerprint {
	fp, err := charmresource.ParseFingerprint("38b060a751ac96384cd9327eb1b1e36a21fdb71114be07434c0cc7bf63f6e1da274edebfe76f65fbd51ad2f14898b95b")
	c.Assert(err, jc.ErrorIsNil)
	return fp
}

func charmID() corecharm.CharmID {
	curl := charm.MustParseURL("ubuntu")
	channel, _ := charm.ParseChannel("stable")
	return corecharm.CharmID{
		URL: curl,
		Origin: corecharm.Origin{
			ID:      "meshuggah",
			Source:  corecharm.CharmHub,
			Channel: &channel,
			Platform: corecharm.Platform{
				OS:           "ubuntu",
				Channel:      "20.04",
				Architecture: "amd64",
			},
		}}
}

func resourceRevision(rev int) transport.ResourceRevision {
	return transport.ResourceRevision{
		Download: transport.Download{
			HashSHA384: "38b060a751ac96384cd9327eb1b1e36a21fdb71114be07434c0cc7bf63f6e1da274edebfe76f65fbd51ad2f14898b95b",
			Size:       0,
			URL:        "https://api.staging.charmhub.io/api/v1/resources/download/charm_jmeJLrjWpJX9OglKSeUHCwgyaCNuoQjD.wal-e_0",
		},
		Name:        "wal-e",
		Revision:    rev,
		Type:        "file",
		Filename:    "wal-e.snap",
		Description: "WAL-E Snap Package",
	}
}

// RefreshConfigMatcher is required so that we do check somethings going into
// the refresh method. As instanceKey is private we don't know what it is until
// it's called.
type RefreshConfigMatcher struct {
	c      *gc.C
	Config charmhub.RefreshConfig
}

func (m RefreshConfigMatcher) Matches(x interface{}) bool {
	rc, ok := x.(charmhub.RefreshConfig)
	if !ok {
		return false
	}

	cb, err := m.Config.Build()
	m.c.Assert(err, jc.ErrorIsNil)

	rcb, err := rc.Build()
	m.c.Assert(err, jc.ErrorIsNil)
	m.c.Assert(len(cb.Actions), gc.Equals, len(rcb.Actions))

	if cb.Actions[0].ID == nil && rcb.Actions[0].ID == nil {
		return true
	}
	return cb.Actions[0].ID != nil && rcb.Actions[0].ID != nil && *cb.Actions[0].ID == *rcb.Actions[0].ID
}

func (RefreshConfigMatcher) String() string {
	return "is refresh config"
}

type refreshConfigSuite struct {
	testing.IsolationSuite
}

var _ = gc.Suite(&refreshConfigSuite{})

func (refreshConfigSuite) TestRefreshByChannel(c *gc.C) {
	name := "wordpress"
	platform := corecharm.MustParsePlatform("amd64/ubuntu/focal")
	channel := corecharm.MustParseChannel("latest/stable").Normalize()
	origin := corecharm.Origin{
		Platform: platform,
		Channel:  &channel,
	}

	cfg, err := refreshConfig(name, origin)
	c.Assert(err, jc.ErrorIsNil)

	ch := channel.String()
	instanceKey := charmhub.ExtractConfigInstanceKey(cfg)

	build, err := cfg.Build()
	c.Assert(err, jc.ErrorIsNil)
	c.Assert(build, gc.DeepEquals, transport.RefreshRequest{
		Actions: []transport.RefreshRequestAction{{
			Action:      "install",
			InstanceKey: instanceKey,
			Name:        &name,
			Channel:     &ch,
			Base: &transport.Base{
				Name:         "ubuntu",
				Channel:      "20.04",
				Architecture: "amd64",
			},
		}},
		Context: []transport.RefreshRequestContext{},
		Fields:  expRefreshFields,
	})
}

func (refreshConfigSuite) TestRefreshByChannelVersion(c *gc.C) {
	name := "wordpress"
	platform := corecharm.MustParsePlatform("amd64/ubuntu/20.10/latest")
	channel := corecharm.MustParseChannel("latest/stable").Normalize()
	origin := corecharm.Origin{
		Platform: platform,
		Channel:  &channel,
	}

	cfg, err := refreshConfig(name, origin)
	c.Assert(err, jc.ErrorIsNil)

	ch := channel.String()
	instanceKey := charmhub.ExtractConfigInstanceKey(cfg)

	build, err := cfg.Build()
	c.Assert(err, jc.ErrorIsNil)
	c.Assert(build, gc.DeepEquals, transport.RefreshRequest{
		Actions: []transport.RefreshRequestAction{{
			Action:      "install",
			InstanceKey: instanceKey,
			Name:        &name,
			Channel:     &ch,
			Base: &transport.Base{
				Name:         "ubuntu",
				Channel:      "20.10/latest",
				Architecture: "amd64",
			},
		}},
		Context: []transport.RefreshRequestContext{},
		Fields:  expRefreshFields,
	})
}

func (refreshConfigSuite) TestRefreshByRevision(c *gc.C) {
	revision := 1
	name := "wordpress"
	platform := corecharm.MustParsePlatform("amd64/ubuntu/focal")
	origin := corecharm.Origin{
		Platform: platform,
		Revision: &revision,
	}

	cfg, err := refreshConfig(name, origin)
	c.Assert(err, jc.ErrorIsNil)

	instanceKey := charmhub.ExtractConfigInstanceKey(cfg)

	build, err := cfg.Build()
	c.Assert(err, jc.ErrorIsNil)
	c.Assert(build, gc.DeepEquals, transport.RefreshRequest{
		Actions: []transport.RefreshRequestAction{{
			Action:      "install",
			InstanceKey: instanceKey,
			Name:        &name,
			Revision:    &revision,
		}},
		Context: []transport.RefreshRequestContext{},
		Fields:  expRefreshFields,
	})
}

func (refreshConfigSuite) TestRefreshByID(c *gc.C) {
	id := "aaabbbccc"
	revision := 1
	platform := corecharm.MustParsePlatform("amd64/ubuntu/focal")
	channel := corecharm.MustParseChannel("stable")
	origin := corecharm.Origin{
		Type:        transport.CharmType.String(),
		ID:          id,
		Platform:    platform,
		Revision:    &revision,
		Channel:     &channel,
		InstanceKey: "instance-key",
	}

	cfg, err := refreshConfig("wordpress", origin)
	c.Assert(err, jc.ErrorIsNil)

	instanceKey := charmhub.ExtractConfigInstanceKey(cfg)

	build, err := cfg.Build()
	c.Assert(err, jc.ErrorIsNil)
	c.Assert(build, gc.DeepEquals, transport.RefreshRequest{
		Actions: []transport.RefreshRequestAction{{
			Action:      "refresh",
			InstanceKey: instanceKey,
			ID:          &id,
		}},
		Context: []transport.RefreshRequestContext{{
			InstanceKey: instanceKey,
			ID:          id,
			Revision:    revision,
			Base: transport.Base{
				Name:         "ubuntu",
				Channel:      "20.04",
				Architecture: "amd64",
			},
			TrackingChannel: channel.String(),
		}},
		Fields: expRefreshFields,
	})
}

type selectNextBaseSuite struct {
	testing.IsolationSuite
	logger *mocks.MockLogger
}

var _ = gc.Suite(&selectNextBaseSuite{})

func (*selectNextBaseSuite) TestSelectNextBaseWithNoBases(c *gc.C) {
	repo := new(CharmHubRepository)
	_, err := repo.selectNextBases(nil, corecharm.Origin{})
	c.Assert(err, gc.ErrorMatches, `no bases available`)
}

func (*selectNextBaseSuite) TestSelectNextBaseWithInvalidBases(c *gc.C) {
	repo := new(CharmHubRepository)
	_, err := repo.selectNextBases([]transport.Base{{
		Architecture: "all",
	}}, corecharm.Origin{
		Platform: corecharm.Platform{
			Architecture: "amd64",
		},
	})
	c.Assert(err, gc.ErrorMatches, `bases matching architecture "amd64" not found`)
}

func (*selectNextBaseSuite) TestSelectNextBaseWithInvalidBaseChannel(c *gc.C) {
	repo := new(CharmHubRepository)
	_, err := repo.selectNextBases([]transport.Base{{
		Architecture: "amd64",
	}}, corecharm.Origin{
		Platform: corecharm.Platform{
			Architecture: "amd64",
			OS:           "ubuntu",
		},
	})
	c.Assert(errors.IsNotValid(err), jc.IsTrue)
}

func (*selectNextBaseSuite) TestSelectNextBaseWithInvalidOS(c *gc.C) {
	repo := new(CharmHubRepository)
	_, err := repo.selectNextBases([]transport.Base{{
		Architecture: "amd64",
	}}, corecharm.Origin{
		Platform: corecharm.Platform{
			Architecture: "amd64",
			OS:           "ubuntu",
		},
	})
	c.Assert(errors.IsNotValid(err), jc.IsTrue)
}

func (*selectNextBaseSuite) TestSelectNextBaseWithValidBases(c *gc.C) {
	repo := new(CharmHubRepository)
	platform, err := repo.selectNextBases([]transport.Base{{
		Architecture: "amd64",
		Name:         "ubuntu",
		Channel:      "20.04",
	}}, corecharm.Origin{
		Platform: corecharm.Platform{
			Architecture: "amd64",
			OS:           "ubuntu",
			Channel:      "20.04",
		},
	})
	c.Assert(err, jc.ErrorIsNil)
	c.Assert(platform, gc.DeepEquals, []corecharm.Platform{{
		Architecture: "amd64",
		OS:           "ubuntu",
		Channel:      "20.04",
	}})
}

func (*selectNextBaseSuite) TestSelectNextBaseWithValidBasesWithSeries(c *gc.C) {
	repo := new(CharmHubRepository)
	platform, err := repo.selectNextBases([]transport.Base{{
		Architecture: "amd64",
		Name:         "ubuntu",
		Channel:      "focal",
	}, {
		Architecture: "amd64",
		Name:         "ubuntu",
		Channel:      "20.04",
	}}, corecharm.Origin{
		Platform: corecharm.Platform{
			Architecture: "amd64",
			OS:           "ubuntu",
			Channel:      "20.04",
		},
	})
	c.Assert(err, jc.ErrorIsNil)
	c.Assert(platform, gc.DeepEquals, []corecharm.Platform{{
		Architecture: "amd64",
		OS:           "ubuntu",
		Channel:      "20.04",
	}})
}

func (*selectNextBaseSuite) TestSelectNextBaseWithCentosBase(c *gc.C) {
	repo := new(CharmHubRepository)
	platform, err := repo.selectNextBases([]transport.Base{{
		Architecture: "amd64",
		Name:         "centos",
		Channel:      "7",
	}}, corecharm.Origin{
		Platform: corecharm.Platform{
			Architecture: "amd64",
			OS:           "ubuntu",
			Channel:      "20.04",
		},
	})
	c.Assert(err, jc.ErrorIsNil)
	c.Assert(platform, gc.DeepEquals, []corecharm.Platform{{
		Architecture: "amd64",
		OS:           "centos",
		Channel:      "7",
	}})
}

func (*selectNextBaseSuite) TestSelectNextBasesFromReleasesNoReleasesError(c *gc.C) {
	channel := corecharm.MustParseChannel("stable/foo")
	repo := new(CharmHubRepository)
	err := repo.handleRevisionNotFound([]transport.Release{}, corecharm.Origin{
		Channel: &channel,
	})
	c.Assert(err, gc.ErrorMatches, `no releases available`)
}

func (*selectNextBaseSuite) TestSelectNextBasesFromReleasesAmbiguousMatchError(c *gc.C) {
	channel := corecharm.MustParseChannel("stable/foo")
	repo := new(CharmHubRepository)
	err := repo.handleRevisionNotFound([]transport.Release{
		{},
	}, corecharm.Origin{
		Channel: &channel,
	})
	c.Assert(err, gc.ErrorMatches, fmt.Sprintf(`ambiguous arch and series with channel %q. specify both arch and series along with channel`, channel.String()))
}

func (s *selectNextBaseSuite) TestSelectNextBasesFromReleasesSuggestionError(c *gc.C) {
	defer s.setupMocks(c).Finish()
	repo := NewCharmHubRepository(s.logger, nil)

	channel := corecharm.MustParseChannel("stable")
	err := repo.handleRevisionNotFound([]transport.Release{{
		Base: transport.Base{
			Name:         "os",
			Channel:      "series",
			Architecture: "arch",
		},
		Channel: "stable",
	}}, corecharm.Origin{
		Channel: &channel,
	})
	c.Assert(err, gc.ErrorMatches, `charm or bundle not found for channel "stable", base ""`)
}

func (s *selectNextBaseSuite) TestSelectNextBasesFromReleasesSuggestion(c *gc.C) {
	defer s.setupMocks(c).Finish()
	repo := NewCharmHubRepository(s.logger, nil)
	err := repo.handleRevisionNotFound([]transport.Release{{
		Base: transport.Base{
			Name:         "ubuntu",
			Channel:      "20.04",
			Architecture: "arch",
		},
		Channel: "stable",
	}}, corecharm.Origin{
		Platform: corecharm.Platform{
			Architecture: "arch",
		},
	})
	c.Assert(err, gc.ErrorMatches,
		`charm or bundle not found in the charm's default channel, base "arch"
available releases are:
<<<<<<< HEAD
  channel "stable": available bases are: ubuntu@20.04`)
=======
  channel "latest/stable": available series are: focal`)
>>>>>>> 1691ec65
}

func (s *selectNextBaseSuite) setupMocks(c *gc.C) *gomock.Controller {
	ctrl := gomock.NewController(c)
	s.logger = mocks.NewMockLogger(ctrl)
	s.logger.EXPECT().Errorf(gomock.Any(), gomock.Any()).AnyTimes()
	s.logger.EXPECT().Tracef(gomock.Any(), gomock.Any()).AnyTimes()
	return ctrl
}

type composeSuggestionsSuite struct {
	testing.IsolationSuite
	logger *mocks.MockLogger
}

var _ = gc.Suite(&composeSuggestionsSuite{})

func (s *composeSuggestionsSuite) TestNoReleases(c *gc.C) {
	defer s.setupMocks(c).Finish()
	repo := NewCharmHubRepository(s.logger, nil)
	suggestions := repo.composeSuggestions([]transport.Release{}, corecharm.Origin{})
	c.Assert(suggestions, gc.DeepEquals, []string(nil))
}

func (s *composeSuggestionsSuite) TestNoMatchingArch(c *gc.C) {
	defer s.setupMocks(c).Finish()
	repo := NewCharmHubRepository(s.logger, nil)
	suggestions := repo.composeSuggestions([]transport.Release{{
		Base: transport.Base{
			Name:         "os",
			Channel:      "series",
			Architecture: "arch",
		},
		Channel: "stable",
	}}, corecharm.Origin{})
	c.Assert(suggestions, gc.DeepEquals, []string(nil))
}

func (s *composeSuggestionsSuite) TestSuggestion(c *gc.C) {
	defer s.setupMocks(c).Finish()
	repo := NewCharmHubRepository(s.logger, nil)
	suggestions := repo.composeSuggestions([]transport.Release{{
		Base: transport.Base{
			Name:         "ubuntu",
			Channel:      "20.04",
			Architecture: "arch",
		},
		Channel: "stable",
	}}, corecharm.Origin{
		Platform: corecharm.Platform{
			Architecture: "arch",
		},
	})
	c.Assert(suggestions, gc.DeepEquals, []string{
<<<<<<< HEAD
		`channel "stable": available bases are: ubuntu@20.04`,
=======
		`channel "latest/stable": available series are: focal`,
>>>>>>> 1691ec65
	})
}

func (s *composeSuggestionsSuite) TestSuggestionWithRisk(c *gc.C) {
	defer s.setupMocks(c).Finish()
	repo := NewCharmHubRepository(s.logger, nil)
	suggestions := repo.composeSuggestions([]transport.Release{{
		Base: transport.Base{
			Name:         "ubuntu",
			Channel:      "20.04/stable",
			Architecture: "arch",
		},
		Channel: "stable",
	}}, corecharm.Origin{
		Platform: corecharm.Platform{
			Architecture: "arch",
		},
	})
	c.Assert(suggestions, gc.DeepEquals, []string{
<<<<<<< HEAD
		`channel "stable": available bases are: ubuntu@20.04`,
=======
		`channel "latest/stable": available series are: focal`,
>>>>>>> 1691ec65
	})
}

func (s *composeSuggestionsSuite) TestMultipleSuggestion(c *gc.C) {
	defer s.setupMocks(c).Finish()
	repo := NewCharmHubRepository(s.logger, nil)
	suggestions := repo.composeSuggestions([]transport.Release{{
		Base: transport.Base{
			Name:         "ubuntu",
			Channel:      "20.04",
			Architecture: "c",
		},
		Channel: "stable",
	}, {
		Base: transport.Base{
			Name:         "ubuntu",
			Channel:      "18.04",
			Architecture: "c",
		},
		Channel: "stable",
	}, {
		Base: transport.Base{
			Name:         "ubuntu",
			Channel:      "18.04",
			Architecture: "all",
		},
		Channel: "2.0/stable",
	}, {
		Base: transport.Base{
			Name:         "g",
			Channel:      "h",
			Architecture: "i",
		},
		Channel: "stable",
	}}, corecharm.Origin{
		Platform: corecharm.Platform{
			Architecture: "c",
		},
	})
<<<<<<< HEAD
	c.Assert(suggestions, gc.DeepEquals, []string{
		`channel "stable": available bases are: ubuntu@20.04, ubuntu@18.04`,
		`channel "2.0/stable": available bases are: ubuntu@18.04`,
=======
	c.Assert(suggestions, jc.SameContents, []string{
		`channel "latest/stable": available series are: focal, bionic`,
		`channel "2.0/stable": available series are: bionic`,
>>>>>>> 1691ec65
	})
}

func (s *composeSuggestionsSuite) TestCentosSuggestion(c *gc.C) {
	defer s.setupMocks(c).Finish()
	repo := NewCharmHubRepository(s.logger, nil)
	suggestions := repo.composeSuggestions([]transport.Release{{
		Base: transport.Base{
			Name:         "centos",
			Channel:      "7",
			Architecture: "c",
		},
		Channel: "stable",
	}}, corecharm.Origin{
		Platform: corecharm.Platform{
			Architecture: "c",
		},
	})
	c.Assert(suggestions, gc.DeepEquals, []string{
<<<<<<< HEAD
		`channel "stable": available bases are: centos@7`,
=======
		`channel "latest/stable": available series are: centos7`,
>>>>>>> 1691ec65
	})
}

func (s *composeSuggestionsSuite) setupMocks(c *gc.C) *gomock.Controller {
	ctrl := gomock.NewController(c)
	s.logger = mocks.NewMockLogger(ctrl)
	s.logger.EXPECT().Errorf(gomock.Any(), gomock.Any()).AnyTimes()
	s.logger.EXPECT().Tracef(gomock.Any(), gomock.Any()).AnyTimes()
	return ctrl
}<|MERGE_RESOLUTION|>--- conflicted
+++ resolved
@@ -333,18 +333,13 @@
 	c.Assert(err, gc.ErrorMatches,
 		`(?m)selecting releases: charm or bundle not found in the charm's default channel, base "amd64"
 available releases are:
-<<<<<<< HEAD
-  channel "stable": available bases are: ubuntu@20.04`)
-=======
-  channel "latest/stable": available series are: focal`)
->>>>>>> 1691ec65
+  channel "latest/stable": available bases are: ubuntu@20.04`)
 }
 
 func (s *charmHubRepositorySuite) TestResolveRevisionNotFoundError(c *gc.C) {
 	defer s.setupMocks(c).Finish()
 	s.expectedRefreshRevisionNotFoundError(c)
 
-	curl := charm.MustParseURL("ch:wordpress")
 	origin := corecharm.Origin{
 		Source: "charm-hub",
 		Platform: corecharm.Platform{
@@ -354,35 +349,12 @@
 		},
 	}
 
-<<<<<<< HEAD
-	obtainedCurl, obtainedOrigin, obtainedBases, err := s.newClient().ResolveWithPreferredChannel("wordpress", origin)
-	c.Assert(err, jc.ErrorIsNil)
-
-	curl.Revision = 16
-
-	origin.Type = "charm"
-	origin.Revision = &curl.Revision
-	origin.Channel = &charm.Channel{
-		Track: "latest",
-		Risk:  "stable",
-	}
-	origin.Platform.Architecture = arch.DefaultArchitecture
-	origin.Platform.OS = "ubuntu"
-	origin.Platform.Channel = "20.04"
-
-	expected := s.expectedCURL(curl, 16, arch.DefaultArchitecture, "focal")
-
-	c.Assert(obtainedCurl, jc.DeepEquals, expected)
-	c.Assert(obtainedOrigin, jc.DeepEquals, origin)
-	c.Assert(obtainedBases, jc.SameContents, []corecharm.Platform{{OS: "ubuntu", Channel: "20.04", Architecture: "amd64"}})
-=======
 	repo := NewCharmHubRepository(s.logger, s.client)
-	_, _, _, err := repo.ResolveWithPreferredChannel(curl, origin)
+	_, _, _, err := repo.ResolveWithPreferredChannel("wordpress", origin)
 	c.Assert(err, gc.ErrorMatches,
 		`(?m)selecting releases: charm or bundle not found in the charm's default channel, base "amd64/ubuntu/18.04"
 available releases are:
-  channel "latest/stable": available series are: focal`)
->>>>>>> 1691ec65
+  channel "latest/stable": available bases are: ubuntu@20.04`)
 }
 
 func (s *charmHubRepositorySuite) TestDownloadCharm(c *gc.C) {
@@ -1293,11 +1265,7 @@
 	c.Assert(err, gc.ErrorMatches,
 		`charm or bundle not found in the charm's default channel, base "arch"
 available releases are:
-<<<<<<< HEAD
-  channel "stable": available bases are: ubuntu@20.04`)
-=======
-  channel "latest/stable": available series are: focal`)
->>>>>>> 1691ec65
+  channel "latest/stable": available bases are: ubuntu@20.04`)
 }
 
 func (s *selectNextBaseSuite) setupMocks(c *gc.C) *gomock.Controller {
@@ -1352,11 +1320,7 @@
 		},
 	})
 	c.Assert(suggestions, gc.DeepEquals, []string{
-<<<<<<< HEAD
-		`channel "stable": available bases are: ubuntu@20.04`,
-=======
-		`channel "latest/stable": available series are: focal`,
->>>>>>> 1691ec65
+		`channel "latest/stable": available bases are: ubuntu@20.04`,
 	})
 }
 
@@ -1376,11 +1340,7 @@
 		},
 	})
 	c.Assert(suggestions, gc.DeepEquals, []string{
-<<<<<<< HEAD
-		`channel "stable": available bases are: ubuntu@20.04`,
-=======
-		`channel "latest/stable": available series are: focal`,
->>>>>>> 1691ec65
+		`channel "latest/stable": available bases are: ubuntu@20.04`,
 	})
 }
 
@@ -1420,15 +1380,9 @@
 			Architecture: "c",
 		},
 	})
-<<<<<<< HEAD
-	c.Assert(suggestions, gc.DeepEquals, []string{
-		`channel "stable": available bases are: ubuntu@20.04, ubuntu@18.04`,
+	c.Assert(suggestions, jc.SameContents, []string{
+		`channel "latest/stable": available bases are: ubuntu@20.04, ubuntu@18.04`,
 		`channel "2.0/stable": available bases are: ubuntu@18.04`,
-=======
-	c.Assert(suggestions, jc.SameContents, []string{
-		`channel "latest/stable": available series are: focal, bionic`,
-		`channel "2.0/stable": available series are: bionic`,
->>>>>>> 1691ec65
 	})
 }
 
@@ -1448,11 +1402,7 @@
 		},
 	})
 	c.Assert(suggestions, gc.DeepEquals, []string{
-<<<<<<< HEAD
-		`channel "stable": available bases are: centos@7`,
-=======
-		`channel "latest/stable": available series are: centos7`,
->>>>>>> 1691ec65
+		`channel "latest/stable": available bases are: centos@7`,
 	})
 }
 
