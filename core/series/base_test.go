// Copyright 2022 Canonical Ltd.
// Licensed under the AGPLv3, see LICENCE file for details.

package series

import (
	"github.com/juju/testing"
	jc "github.com/juju/testing/checkers"
	gc "gopkg.in/check.v1"
)

type BaseSuite struct {
	testing.IsolationSuite
}

var _ = gc.Suite(&BaseSuite{})

func (s *BaseSuite) TestParseBase(c *gc.C) {
	base, err := ParseBase("ubuntu", "22.04")
	c.Assert(err, jc.ErrorIsNil)
	c.Assert(base, jc.DeepEquals, Base{OS: "ubuntu", Channel: Channel{Track: "22.04", Risk: "stable"}})
	base, err = ParseBase("ubuntu", "22.04/edge")
	c.Assert(err, jc.ErrorIsNil)
	c.Assert(base, jc.DeepEquals, Base{OS: "ubuntu", Channel: Channel{Track: "22.04", Risk: "edge"}})
}

func (s *BaseSuite) TestGetBaseFromSeries(c *gc.C) {
	base, err := GetBaseFromSeries("jammy")
	c.Assert(err, jc.ErrorIsNil)
	c.Assert(base, jc.DeepEquals, Base{OS: "ubuntu", Channel: Channel{Track: "22.04", Risk: "stable"}})
}

func (s *BaseSuite) TestGetSeriesFromChannel(c *gc.C) {
	series, err := GetSeriesFromChannel("ubuntu", "22.04")
	c.Assert(err, jc.ErrorIsNil)
	c.Assert(series, gc.Equals, "jammy")
	series, err = GetSeriesFromChannel("ubuntu", "22.04/edge")
	c.Assert(err, jc.ErrorIsNil)
	c.Assert(series, gc.Equals, "jammy")
}

func (s *BaseSuite) TestGetSeriesFromBase(c *gc.C) {
	series, err := GetSeriesFromBase(MakeDefaultBase("ubuntu", "22.04"))
	c.Assert(err, jc.ErrorIsNil)
	c.Assert(series, gc.Equals, "jammy")
}

<<<<<<< HEAD
func (s *BaseSuite) TestDisplayString(c *gc.C) {
	b := Base{OS: "ubuntu", Channel: Channel{Track: "18.04"}}
	c.Check(b.DisplayString(), gc.Equals, "ubuntu@18.04")
	b = Base{OS: "kubuntu", Channel: Channel{Track: "20.04", Risk: "stable"}}
	c.Check(b.DisplayString(), gc.Equals, "kubuntu@20.04")
	b = Base{OS: "qubuntu", Channel: Channel{Track: "22.04", Risk: "edge"}}
	c.Check(b.DisplayString(), gc.Equals, "qubuntu@22.04/edge")
=======
func (s *BaseSuite) TestParseBaseFromString(c *gc.C) {
	base, err := ParseBaseFromString("ubuntu@22.04")
	c.Assert(err, jc.ErrorIsNil)
	c.Assert(base.String(), gc.Equals, "ubuntu@22.04/stable")
	base, err = ParseBaseFromString("ubuntu@22.04/edge")
	c.Assert(err, jc.ErrorIsNil)
	c.Assert(base.String(), gc.Equals, "ubuntu@22.04/edge")
	base, err = ParseBaseFromString("foo")
	c.Assert(err, gc.ErrorMatches, `expected base string to contain os and channel separated by '@'`)
>>>>>>> 8972fa86
}<|MERGE_RESOLUTION|>--- conflicted
+++ resolved
@@ -45,15 +45,6 @@
 	c.Assert(series, gc.Equals, "jammy")
 }
 
-<<<<<<< HEAD
-func (s *BaseSuite) TestDisplayString(c *gc.C) {
-	b := Base{OS: "ubuntu", Channel: Channel{Track: "18.04"}}
-	c.Check(b.DisplayString(), gc.Equals, "ubuntu@18.04")
-	b = Base{OS: "kubuntu", Channel: Channel{Track: "20.04", Risk: "stable"}}
-	c.Check(b.DisplayString(), gc.Equals, "kubuntu@20.04")
-	b = Base{OS: "qubuntu", Channel: Channel{Track: "22.04", Risk: "edge"}}
-	c.Check(b.DisplayString(), gc.Equals, "qubuntu@22.04/edge")
-=======
 func (s *BaseSuite) TestParseBaseFromString(c *gc.C) {
 	base, err := ParseBaseFromString("ubuntu@22.04")
 	c.Assert(err, jc.ErrorIsNil)
@@ -63,5 +54,13 @@
 	c.Assert(base.String(), gc.Equals, "ubuntu@22.04/edge")
 	base, err = ParseBaseFromString("foo")
 	c.Assert(err, gc.ErrorMatches, `expected base string to contain os and channel separated by '@'`)
->>>>>>> 8972fa86
+}
+
+func (s *BaseSuite) TestDisplayString(c *gc.C) {
+	b := Base{OS: "ubuntu", Channel: Channel{Track: "18.04"}}
+	c.Check(b.DisplayString(), gc.Equals, "ubuntu@18.04")
+	b = Base{OS: "kubuntu", Channel: Channel{Track: "20.04", Risk: "stable"}}
+	c.Check(b.DisplayString(), gc.Equals, "kubuntu@20.04")
+	b = Base{OS: "qubuntu", Channel: Channel{Track: "22.04", Risk: "edge"}}
+	c.Check(b.DisplayString(), gc.Equals, "qubuntu@22.04/edge")
 }