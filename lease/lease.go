--- conflicted
+++ resolved
@@ -237,11 +237,7 @@
 			// minimum time we should wait before cleaning up again.
 			if nextExpiration.After(token.Expiration) {
 				nextExpiration = token.Expiration
-<<<<<<< HEAD
 				logger.Debugf("Setting next expiration to %s", nextExpiration)
-=======
-				logger.Debugf("Setting next expiration to %s\n", nextExpiration)
->>>>>>> c5f0b4fb
 			}
 			continue
 		}
