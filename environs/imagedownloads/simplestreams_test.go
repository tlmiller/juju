--- conflicted
+++ resolved
@@ -40,7 +40,7 @@
 }
 
 func (s *Suite) SetUpTest(c *gc.C) {
-<<<<<<< HEAD
+	s.PatchValue(&series.UbuntuDistroInfo, "/path/notexists")
 	imagemetadata.SimplestreamsImagesPublicKey = streamstesting.SignedMetadataPublicKey
 
 	// The index.sjson file used by these tests have been regenerated using
@@ -52,9 +52,6 @@
 		c.Assert(err, gc.Equals, openpgperrors.ErrUnknownIssuer, gc.Commentf("expected the signature verification to return ErrUnknownIssuer when the index file is signed with the test pgp key"))
 		return ent, nil
 	})
-=======
-	s.PatchValue(&series.UbuntuDistroInfo, "/path/notexists")
->>>>>>> 15810346
 }
 
 func (Suite) TestNewSignedImagesSource(c *gc.C) {
