--- conflicted
+++ resolved
@@ -10,11 +10,8 @@
 
 	"launchpad.net/juju-core/constraints"
 	"launchpad.net/juju-core/environs"
-<<<<<<< HEAD
 	"launchpad.net/juju-core/environs/config"
-=======
 	"launchpad.net/juju-core/environs/bootstrap"
->>>>>>> 7eacc840
 	"launchpad.net/juju-core/errors"
 	"launchpad.net/juju-core/provider/dummy"
 	"launchpad.net/juju-core/testing"
@@ -37,16 +34,10 @@
 		"authorized-keys": "i-am-a-key",
 		"admin-secret":    "foo",
 		"ca-cert":         testing.CACert,
-<<<<<<< HEAD
-		"ca-private-key":  "",
+		"ca-private-key": testing.CAKey,
 	})
 	c.Assert(err, gc.IsNil)
 	env, err := environs.Prepare(cfg)
-=======
-		"ca-private-key":  testing.CAKey,
-	}
-	env, err := environs.NewFromAttrs(config)
->>>>>>> 7eacc840
 	c.Assert(err, gc.IsNil)
 	c.Assert(bootstrap.Bootstrap(env, constraints.Value{}), gc.IsNil)
 }
