// Copyright 2013 Canonical Ltd.
// Licensed under the AGPLv3, see LICENCE file for details.

package environs_test

import (
	"time"

	"github.com/juju/names"
	jc "github.com/juju/testing/checkers"
	"github.com/juju/utils"
	gc "launchpad.net/gocheck"
	"launchpad.net/goyaml"

	"github.com/juju/juju/agent"
	"github.com/juju/juju/cert"
	coreCloudinit "github.com/juju/juju/cloudinit"
	"github.com/juju/juju/constraints"
	"github.com/juju/juju/environmentserver/authentication"
	"github.com/juju/juju/environs"
	"github.com/juju/juju/environs/cloudinit"
	"github.com/juju/juju/environs/config"
	"github.com/juju/juju/juju/osenv"
	"github.com/juju/juju/mongo"
	"github.com/juju/juju/provider/dummy"
	"github.com/juju/juju/state/api"
	"github.com/juju/juju/state/api/params"
	"github.com/juju/juju/testing"
	"github.com/juju/juju/tools"
	"github.com/juju/juju/version"
)

// dummySampleConfig returns the dummy sample config without
// the state server configured.
// will not run a state server.
func dummySampleConfig() testing.Attrs {
	return dummy.SampleConfig().Merge(testing.Attrs{
		"state-server": false,
	})
}

type CloudInitSuite struct {
	testing.BaseSuite
}

var _ = gc.Suite(&CloudInitSuite{})

func (s *CloudInitSuite) TestFinishInstanceConfig(c *gc.C) {
	userTag := names.NewUserTag("not touched")
	attrs := dummySampleConfig().Merge(testing.Attrs{
		"authorized-keys": "we-are-the-keys",
	})
	cfg, err := config.New(config.NoDefaults, attrs)
	c.Assert(err, gc.IsNil)
	mcfg := &cloudinit.MachineConfig{
<<<<<<< HEAD
		StateInfo: &authentication.ConnectionInfo{Tag: userTag},
		APIInfo:   &api.Info{Tag: userTag},
=======
		MongoInfo: &authentication.MongoInfo{Tag: userTag},
		APIInfo:   &api.Info{Tag: "not touched"},
>>>>>>> 92aee75b
	}
	err = environs.FinishMachineConfig(mcfg, cfg, constraints.Value{})
	c.Assert(err, gc.IsNil)
	c.Assert(mcfg, gc.DeepEquals, &cloudinit.MachineConfig{
		AuthorizedKeys: "we-are-the-keys",
		AgentEnvironment: map[string]string{
			agent.ProviderType:  "dummy",
			agent.ContainerType: "",
		},
<<<<<<< HEAD
		StateInfo: &authentication.ConnectionInfo{Tag: userTag},
		APIInfo:   &api.Info{Tag: userTag},
=======
		MongoInfo: &authentication.MongoInfo{Tag: userTag},
		APIInfo:   &api.Info{Tag: "not touched"},
>>>>>>> 92aee75b
		DisableSSLHostnameVerification: false,
	})
}

func (s *CloudInitSuite) TestFinishMachineConfigNonDefault(c *gc.C) {
	userTag := names.NewUserTag("not touched")
	attrs := dummySampleConfig().Merge(testing.Attrs{
		"authorized-keys":           "we-are-the-keys",
		"ssl-hostname-verification": false,
	})
	cfg, err := config.New(config.NoDefaults, attrs)
	c.Assert(err, gc.IsNil)
	mcfg := &cloudinit.MachineConfig{
<<<<<<< HEAD
		StateInfo: &authentication.ConnectionInfo{Tag: userTag},
		APIInfo:   &api.Info{Tag: userTag},
=======
		MongoInfo: &authentication.MongoInfo{Tag: userTag},
		APIInfo:   &api.Info{Tag: "not touched"},
>>>>>>> 92aee75b
	}
	err = environs.FinishMachineConfig(mcfg, cfg, constraints.Value{})
	c.Assert(err, gc.IsNil)
	c.Assert(mcfg, gc.DeepEquals, &cloudinit.MachineConfig{
		AuthorizedKeys: "we-are-the-keys",
		AgentEnvironment: map[string]string{
			agent.ProviderType:  "dummy",
			agent.ContainerType: "",
		},
<<<<<<< HEAD
		StateInfo: &authentication.ConnectionInfo{Tag: userTag},
		APIInfo:   &api.Info{Tag: userTag},
=======
		MongoInfo: &authentication.MongoInfo{Tag: userTag},
		APIInfo:   &api.Info{Tag: "not touched"},
>>>>>>> 92aee75b
		DisableSSLHostnameVerification: true,
	})
}

func (s *CloudInitSuite) TestFinishBootstrapConfig(c *gc.C) {
	attrs := dummySampleConfig().Merge(testing.Attrs{
		"authorized-keys": "we-are-the-keys",
		"admin-secret":    "lisboan-pork",
		"agent-version":   "1.2.3",
		"state-server":    false,
	})
	cfg, err := config.New(config.NoDefaults, attrs)
	c.Assert(err, gc.IsNil)
	oldAttrs := cfg.AllAttrs()
	mcfg := &cloudinit.MachineConfig{
		Bootstrap: true,
	}
	cons := constraints.MustParse("mem=1T cpu-power=999999999")
	err = environs.FinishMachineConfig(mcfg, cfg, cons)
	c.Assert(err, gc.IsNil)
	c.Check(mcfg.AuthorizedKeys, gc.Equals, "we-are-the-keys")
	c.Check(mcfg.DisableSSLHostnameVerification, jc.IsFalse)
	password := utils.UserPasswordHash("lisboan-pork", utils.CompatSalt)
	c.Check(mcfg.APIInfo, gc.DeepEquals, &api.Info{
		Password: password, CACert: testing.CACert,
	})
	c.Check(mcfg.MongoInfo, gc.DeepEquals, &authentication.MongoInfo{
		Password: password, Info: mongo.Info{CACert: testing.CACert},
	})
	c.Check(mcfg.StateServingInfo.StatePort, gc.Equals, cfg.StatePort())
	c.Check(mcfg.StateServingInfo.APIPort, gc.Equals, cfg.APIPort())
	c.Check(mcfg.Constraints, gc.DeepEquals, cons)

	oldAttrs["ca-private-key"] = ""
	oldAttrs["admin-secret"] = ""
	c.Check(mcfg.Config.AllAttrs(), gc.DeepEquals, oldAttrs)
	srvCertPEM := mcfg.StateServingInfo.Cert
	srvKeyPEM := mcfg.StateServingInfo.PrivateKey
	_, _, err = cert.ParseCertAndKey(srvCertPEM, srvKeyPEM)
	c.Check(err, gc.IsNil)

	err = cert.Verify(srvCertPEM, testing.CACert, time.Now())
	c.Assert(err, gc.IsNil)
	err = cert.Verify(srvCertPEM, testing.CACert, time.Now().AddDate(9, 0, 0))
	c.Assert(err, gc.IsNil)
	err = cert.Verify(srvCertPEM, testing.CACert, time.Now().AddDate(10, 0, 1))
	c.Assert(err, gc.NotNil)
}

func (s *CloudInitSuite) TestUserData(c *gc.C) {
	s.testUserData(c, false)
}

func (s *CloudInitSuite) TestStateServerUserData(c *gc.C) {
	s.testUserData(c, true)
}

func (*CloudInitSuite) testUserData(c *gc.C, bootstrap bool) {
	testJujuHome := c.MkDir()
	defer osenv.SetJujuHome(osenv.SetJujuHome(testJujuHome))
	tools := &tools.Tools{
		URL:     "http://foo.com/tools/releases/juju1.2.3-linux-amd64.tgz",
		Version: version.MustParseBinary("1.2.3-linux-amd64"),
	}
	envConfig, err := config.New(config.NoDefaults, dummySampleConfig())
	c.Assert(err, gc.IsNil)

	allJobs := []params.MachineJob{
		params.JobManageEnviron,
		params.JobHostUnits,
	}
	cfg := &cloudinit.MachineConfig{
		MachineId:    "10",
		MachineNonce: "5432",
		Tools:        tools,
		MongoInfo: &authentication.MongoInfo{
			Info: mongo.Info{
				Addrs:  []string{"127.0.0.1:1234"},
				CACert: "CA CERT\n" + testing.CACert,
			},
			Password: "pw1",
			Tag:      names.NewMachineTag("10"),
		},
		APIInfo: &api.Info{
			Addrs:    []string{"127.0.0.1:1234"},
			Password: "pw2",
			CACert:   "CA CERT\n" + testing.CACert,
			Tag:      names.NewMachineTag("10"),
		},
		DataDir:                 environs.DataDir,
		LogDir:                  agent.DefaultLogDir,
		Jobs:                    allJobs,
		CloudInitOutputLog:      environs.CloudInitOutputLog,
		Config:                  envConfig,
		AgentEnvironment:        map[string]string{agent.ProviderType: "dummy"},
		AuthorizedKeys:          "wheredidileavemykeys",
		MachineAgentServiceName: "jujud-machine-10",
	}
	if bootstrap {
		cfg.Bootstrap = true
		cfg.StateServingInfo = &params.StateServingInfo{
			StatePort:  envConfig.StatePort(),
			APIPort:    envConfig.APIPort(),
			Cert:       testing.ServerCert,
			PrivateKey: testing.ServerKey,
		}
	}
	script1 := "script1"
	script2 := "script2"
	cloudcfg := coreCloudinit.New()
	cloudcfg.AddRunCmd(script1)
	cloudcfg.AddRunCmd(script2)
	result, err := environs.ComposeUserData(cfg, cloudcfg)
	c.Assert(err, gc.IsNil)

	unzipped, err := utils.Gunzip(result)
	c.Assert(err, gc.IsNil)

	config := make(map[interface{}]interface{})
	err = goyaml.Unmarshal(unzipped, &config)
	c.Assert(err, gc.IsNil)

	// The scripts given to userData where added as the first
	// commands to be run.
	runCmd := config["runcmd"].([]interface{})
	c.Check(runCmd[0], gc.Equals, script1)
	c.Check(runCmd[1], gc.Equals, script2)

	if bootstrap {
		// The cloudinit config should have nothing but the basics:
		// SSH authorized keys, the additional runcmds, and log output.
		//
		// Note: the additional runcmds *do* belong here, at least
		// for MAAS. MAAS needs to configure and then bounce the
		// network interfaces, which would sever the SSH connection
		// in the synchronous bootstrap phase.
		c.Check(config, gc.DeepEquals, map[interface{}]interface{}{
			"output": map[interface{}]interface{}{
				"all": "| tee -a /var/log/cloud-init-output.log",
			},
			"runcmd": []interface{}{
				"script1", "script2",
				"set -xe",
				"install -D -m 644 /dev/null '/var/lib/juju/nonce.txt'",
				"printf '%s\\n' '5432' > '/var/lib/juju/nonce.txt'",
			},
			"ssh_authorized_keys": []interface{}{"wheredidileavemykeys"},
		})
	} else {
		// Just check that the cloudinit config looks good,
		// and that there are more runcmds than the additional
		// ones we passed into ComposeUserData.
		c.Check(config["apt_upgrade"], gc.Equals, true)
		c.Check(len(runCmd) > 2, jc.IsTrue)
	}
}<|MERGE_RESOLUTION|>--- conflicted
+++ resolved
@@ -53,13 +53,8 @@
 	cfg, err := config.New(config.NoDefaults, attrs)
 	c.Assert(err, gc.IsNil)
 	mcfg := &cloudinit.MachineConfig{
-<<<<<<< HEAD
-		StateInfo: &authentication.ConnectionInfo{Tag: userTag},
-		APIInfo:   &api.Info{Tag: userTag},
-=======
-		MongoInfo: &authentication.MongoInfo{Tag: userTag},
-		APIInfo:   &api.Info{Tag: "not touched"},
->>>>>>> 92aee75b
+		MongoInfo: &authentication.MongoInfo{Tag: userTag},
+		APIInfo:   &api.Info{Tag: userTag},
 	}
 	err = environs.FinishMachineConfig(mcfg, cfg, constraints.Value{})
 	c.Assert(err, gc.IsNil)
@@ -69,13 +64,8 @@
 			agent.ProviderType:  "dummy",
 			agent.ContainerType: "",
 		},
-<<<<<<< HEAD
-		StateInfo: &authentication.ConnectionInfo{Tag: userTag},
-		APIInfo:   &api.Info{Tag: userTag},
-=======
-		MongoInfo: &authentication.MongoInfo{Tag: userTag},
-		APIInfo:   &api.Info{Tag: "not touched"},
->>>>>>> 92aee75b
+		MongoInfo: &authentication.MongoInfo{Tag: userTag},
+		APIInfo:   &api.Info{Tag: userTag},
 		DisableSSLHostnameVerification: false,
 	})
 }
@@ -89,13 +79,8 @@
 	cfg, err := config.New(config.NoDefaults, attrs)
 	c.Assert(err, gc.IsNil)
 	mcfg := &cloudinit.MachineConfig{
-<<<<<<< HEAD
-		StateInfo: &authentication.ConnectionInfo{Tag: userTag},
-		APIInfo:   &api.Info{Tag: userTag},
-=======
-		MongoInfo: &authentication.MongoInfo{Tag: userTag},
-		APIInfo:   &api.Info{Tag: "not touched"},
->>>>>>> 92aee75b
+		MongoInfo: &authentication.MongoInfo{Tag: userTag},
+		APIInfo:   &api.Info{Tag: userTag},
 	}
 	err = environs.FinishMachineConfig(mcfg, cfg, constraints.Value{})
 	c.Assert(err, gc.IsNil)
@@ -105,13 +90,8 @@
 			agent.ProviderType:  "dummy",
 			agent.ContainerType: "",
 		},
-<<<<<<< HEAD
-		StateInfo: &authentication.ConnectionInfo{Tag: userTag},
-		APIInfo:   &api.Info{Tag: userTag},
-=======
-		MongoInfo: &authentication.MongoInfo{Tag: userTag},
-		APIInfo:   &api.Info{Tag: "not touched"},
->>>>>>> 92aee75b
+		MongoInfo: &authentication.MongoInfo{Tag: userTag},
+		APIInfo:   &api.Info{Tag: userTag},
 		DisableSSLHostnameVerification: true,
 	})
 }
