--- conflicted
+++ resolved
@@ -164,7 +164,6 @@
 	m, err := conn.State.Machine(0)
 	c.Assert(err, IsNil)
 
-<<<<<<< HEAD
 	tools := t.machineAgentTools(c, m)
 
 	ch := t.putCharm(c, "dummy")
@@ -172,14 +171,12 @@
 	
 	// Wait for machine agent to come up on new
 	// machine and find the deployed series from that.
-=======
 	// Check that the agent version has made it through the
 	// bootstrap process (it's optional in the config.Config)
 	cfg, err := conn.State.EnvironConfig()
 	c.Assert(err, IsNil)
 	c.Check(cfg.AgentVersion(), Equals, version.Current.Number)
 
->>>>>>> fcb11050
 	t.checkUpgradeMachineAgent(c, m)
 
 	
