--- conflicted
+++ resolved
@@ -7,6 +7,7 @@
 	"launchpad.net/juju-core/environs/config"
 	"launchpad.net/juju-core/juju"
 	"launchpad.net/juju-core/state"
+	"launchpad.net/juju-core/testing"
 	"launchpad.net/juju-core/version"
 	"time"
 )
@@ -158,30 +159,29 @@
 	}
 	t.BootstrapOnce(c)
 
+	c.Logf("opening connection")
 	conn, err := juju.NewConn(t.Env)
 	c.Assert(err, IsNil)
 	defer conn.Close()
-	
+
 	// Check that the agent version has made it through the
 	// bootstrap process (it's optional in the config.Config)
 	cfg, err := conn.State.EnvironConfig()
 	c.Assert(err, IsNil)
 	c.Check(cfg.AgentVersion(), Equals, version.Current.Number)
 
-<<<<<<< HEAD
 	// Wait for machine agent to come up on the bootstrap
 	// machine and find the deployed series from that.
 	m0, err := conn.State.Machine(0)
 	c.Assert(err, IsNil)
-	tools0 := t.machineAgentTools(c, m0)
-=======
-	t.checkUpgradeMachineAgent(c, conn.State, m)
->>>>>>> 629c63fb
+	w0, tools0 := t.machineAgentTools(c, m0)
+	defer w0.Stop()
 
 	// Create a new service and deploy a unit of it.
+	c.Logf("deploying service")
 	repo := &testing.Repo{c.MkDir()}
-	repo.Dir(tools.Series, "dummy")
-	sch, err := conn.PutCharm(repo.URL(tools.Series, "dummy"), repo.Path, false)
+	repo.DirWithSeries(tools0.Series, "dummy")
+	sch, err := conn.PutCharm(repo.URL(tools0.Series, "dummy"), repo.Path, false)
 	c.Assert(err, IsNil)
 	svc, err := conn.AddService("", sch)
 	c.Assert(err, IsNil)
@@ -195,36 +195,32 @@
 	c.Assert(err, IsNil)
 	m1, err := conn.State.Machine(mid)
 	c.Assert(err, IsNil)
-	tools1 := t.machineAgentTools(c, m1)
+	w1, tools1 := t.machineAgentTools(c, m1)
+	defer w1.Stop()
 	c.Assert(tools1.Binary, Equals, tools0.Binary)
 
 	// Check that we can upgrade the environment.
 	newVersion := tools1.Binary
 	newVersion.Patch++
-	t.checkUpgrade(c, newVersion, m0, m1)
-
+	t.checkUpgrade(c, conn, newVersion, w0, w1)
+
+	c.Logf("removing unit")
 	// Now remove the unit and its assigned machine and
 	// check that the PA removes it.
 	err = svc.RemoveUnit(unit)
 	c.Assert(err, IsNil)
 	err = conn.State.RemoveMachine(m1.Id())
 	c.Assert(err, IsNil)
+	c.Logf("waiting for instance to be removed")
 	t.assertStopInstance(c, m1)
 	assertInstanceId(c, m1, nil)
 }
 
-<<<<<<< HEAD
 // machineAgentTools waits for the given machine agent
-// to start and returns the tools that it's running.
-func (t *LiveTests) machineAgentTools(c *C, m *state.Machine) *state.Tools{
+// to start and returns the machine watcher and the tools that it's running.
+func (t *LiveTests) machineAgentTools(c *C, m *state.Machine) (w *state.MachineWatcher, tools *state.Tools) {
 	c.Logf("waiting for machine %d to signal agent version", m.Id())
-	w := m.WatchAgentTools()
-=======
-func (t *LiveTests) checkUpgradeMachineAgent(c *C, st *state.State, m *state.Machine) {
-	// First watch the machine agent's to make sure that the its
-	// current tools are set appropriately.
-	w := m.Watch()
->>>>>>> 629c63fb
+	w = m.Watch()
 
 	var gotTools *state.Tools
 	for _ = range w.Changes() {
@@ -239,32 +235,38 @@
 	}
 	c.Assert(gotTools, NotNil, Commentf("tools watcher died: %v", w.Err()))
 	c.Assert(gotTools.Binary, Equals, version.Current)
-	return gotTools
-}
-
-func (t *LiveTests) checkUpgrade(c *C, newVersion version.Binary, agents ...*state.Machine) {
+	return w, gotTools
+}
+
+// checkUpgrade sets the environment agent version and checks that
+// all the provided watchers upgrade to the requested version.
+func (t *LiveTests) checkUpgrade(c *C, conn *juju.Conn, newVersion version.Binary, watchers ...*state.MachineWatcher) {
 	c.Logf("putting testing version of juju tools")
-
 	upgradeTools, err := environs.PutTools(t.Env.Storage(), &newVersion)
 	c.Assert(err, IsNil)
 
 	// Check that the put version really is the version we expect.
 	c.Assert(upgradeTools.Binary, Equals, newVersion)
-	err = setStateAgentVersion(st, newVersion.Number)
-	c.Assert(err, IsNil)
-
-	c.Logf("waiting for upgrade")
-	_, ok := <-w.Changes()
-	if !ok {
-		c.Fatalf("watcher died: %v", w.Err())
-	}
-	tools, err := m.AgentTools()
-	c.Assert(err, IsNil)
-	// N.B. We can't test that the URL is the same because there's
-	// no guarantee that it is, even though it might be referring to
-	// the same thing.
-	c.Assert(tools.Binary, DeepEquals, upgradeTools.Binary)
-	c.Logf("upgrade successful!")
+	err = setStateAgentVersion(conn.State, newVersion.Number)
+	c.Assert(err, IsNil)
+
+	for i, w := range watchers {
+		c.Logf("waiting for upgrade %d", i)
+		m, ok := <-w.Changes()
+		if !c.Check(ok, Equals, true, Commentf("watcher %d died: %v", i, w.Err())) {
+			continue
+		}
+		tools, err := m.AgentTools()
+		if !c.Check(err, IsNil) {
+			continue
+		}
+		// N.B. We can't test that the URL is the same because there's
+		// no guarantee that it is, even though it might be referring to
+		// the same thing.
+		if c.Check(tools.Binary, DeepEquals, newVersion) {
+			c.Logf("upgrade %d successful", i)
+		}
+	}
 }
 
 // setStateAgentVersion sets the current agent version in the state's
