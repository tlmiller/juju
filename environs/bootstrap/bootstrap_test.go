--- conflicted
+++ resolved
@@ -5,11 +5,7 @@
 
 import (
 	"fmt"
-<<<<<<< HEAD
-	"testing"
-=======
 	stdtesting "testing"
->>>>>>> baff77e6
 
 	gc "launchpad.net/gocheck"
 
@@ -19,19 +15,13 @@
 	"launchpad.net/juju-core/environs/config"
 	"launchpad.net/juju-core/environs/localstorage"
 	envtesting "launchpad.net/juju-core/environs/testing"
-<<<<<<< HEAD
-	"launchpad.net/juju-core/errors"
 	"launchpad.net/juju-core/provider/dummy"
 	coretesting "launchpad.net/juju-core/testing"
-	jc "launchpad.net/juju-core/testing/checkers"
-=======
-	"launchpad.net/juju-core/testing"
->>>>>>> baff77e6
 	"launchpad.net/juju-core/tools"
 	"launchpad.net/juju-core/version"
 )
 
-func Test(t *testing.T) {
+func Test(t *stdtesting.T) {
 	gc.TestingT(t)
 }
 
@@ -118,7 +108,6 @@
 	c.Assert(env.constraints, gc.DeepEquals, cons)
 }
 
-<<<<<<< HEAD
 var bootstrapSetAgentVersionTests = []envtesting.BootstrapToolsTest{
 	{
 		Info:          "released cli with dev setting picks newest matching 1",
@@ -186,7 +175,7 @@
 		}
 		err = bootstrap.Bootstrap(env, cons)
 		if test.Err != nil {
-			c.Check(err, jc.Satisfies, errors.IsNotFoundError)
+			c.Check(err, gc.ErrorMatches, ".*"+test.Err.Error())
 			continue
 		} else {
 			c.Assert(err, gc.IsNil)
@@ -201,7 +190,8 @@
 			c.Check(agentVersion, gc.Equals, expectAgentVersion)
 		}
 	}
-=======
+}
+
 func (s *bootstrapSuite) TestBootstrapNeedsTools(c *gc.C) {
 	env := newEnviron("foo", useDefaultKeys)
 	cleanup := setDummyStorage(c, env)
@@ -209,7 +199,6 @@
 	envtesting.RemoveFakeTools(c, env.Storage())
 	err := bootstrap.Bootstrap(env, constraints.Value{})
 	c.Check(err, gc.ErrorMatches, "cannot find bootstrap tools: no tools available")
->>>>>>> baff77e6
 }
 
 type bootstrapEnviron struct {
@@ -283,9 +272,5 @@
 }
 
 func (e *bootstrapEnviron) PublicStorage() environs.StorageReader {
-<<<<<<< HEAD
-	return nil
-=======
 	return environs.EmptyStorage
->>>>>>> baff77e6
 }