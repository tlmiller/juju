// Copyright 2012, 2013 Canonical Ltd.
// Licensed under the AGPLv3, see LICENCE file for details.

package bootstrap_test

import (
	"context"
	"fmt"
	"net/http"
	"net/http/httptest"
	"os"
	"path/filepath"
	"strings"
	"time"

	"github.com/juju/charm/v13"
	"github.com/juju/cmd/v4/cmdtesting"
	"github.com/juju/errors"
	jujutesting "github.com/juju/testing"
	jc "github.com/juju/testing/checkers"
	"github.com/juju/version/v2"
	gc "gopkg.in/check.v1"

	"github.com/juju/juju/api"
	"github.com/juju/juju/cloud"
	"github.com/juju/juju/core/arch"
	corebase "github.com/juju/juju/core/base"
	"github.com/juju/juju/core/constraints"
	"github.com/juju/juju/core/instance"
	jujuos "github.com/juju/juju/core/os"
	"github.com/juju/juju/core/os/ostype"
	"github.com/juju/juju/environs"
	"github.com/juju/juju/environs/bootstrap"
	environscmd "github.com/juju/juju/environs/cmd"
	"github.com/juju/juju/environs/config"
	"github.com/juju/juju/environs/envcontext"
	"github.com/juju/juju/environs/filestorage"
	"github.com/juju/juju/environs/imagemetadata"
	"github.com/juju/juju/environs/simplestreams"
	sstesting "github.com/juju/juju/environs/simplestreams/testing"
	"github.com/juju/juju/environs/storage"
	"github.com/juju/juju/environs/sync"
	envtesting "github.com/juju/juju/environs/testing"
	envtools "github.com/juju/juju/environs/tools"
	"github.com/juju/juju/internal/cloudconfig/instancecfg"
	"github.com/juju/juju/internal/cloudconfig/podcfg"
	_ "github.com/juju/juju/internal/provider/dummy"
	corestorage "github.com/juju/juju/internal/storage"
	"github.com/juju/juju/internal/tools"
	"github.com/juju/juju/juju/keys"
	"github.com/juju/juju/testcharms"
	coretesting "github.com/juju/juju/testing"
	jujuversion "github.com/juju/juju/version"
)

const (
	useDefaultKeys = true
	noKeysDefined  = false
)

var (
	bionicBootstrapBase = corebase.MustParseBaseFromString("ubuntu@18.04")
	focalBootstrapBase  = corebase.MustParseBaseFromString("ubuntu@20.04")
	jammyBootstrapBase  = corebase.MustParseBaseFromString("ubuntu@22.04")
	// Ensure that we add the default supported series so that tests that
	// use the default supported lts internally will always work in the
	// future.
	supportedJujuBases = append(coretesting.FakeSupportedJujuBases,
		corebase.MustParseBaseFromString("ubuntu@18.04"),
	)
)

type bootstrapSuite struct {
	coretesting.BaseSuite
	envtesting.ToolsFixture

	callContext envcontext.ProviderCallContext
}

var _ = gc.Suite(&bootstrapSuite{})

func (s *bootstrapSuite) SetUpTest(c *gc.C) {
	s.BaseSuite.SetUpTest(c)
	s.ToolsFixture.SetUpTest(c)

	s.PatchValue(&keys.JujuPublicKey, sstesting.SignedMetadataPublicKey)
	storageDir := c.MkDir()
	s.PatchValue(&envtools.DefaultBaseURL, storageDir)
	stor, err := filestorage.NewFileStorageWriter(storageDir)
	c.Assert(err, jc.ErrorIsNil)
	s.PatchValue(&jujuversion.Current, coretesting.FakeVersionNumber)
	s.PatchValue(&corebase.UbuntuDistroInfo, "/path/notexists")
	envtesting.UploadFakeTools(c, stor, "released", "released")

	s.callContext = envcontext.WithoutCredentialInvalidator(context.Background())
}

func (s *bootstrapSuite) TearDownTest(c *gc.C) {
	s.ToolsFixture.TearDownTest(c)
	s.BaseSuite.TearDownTest(c)
}

func (s *bootstrapSuite) TestBootstrapNeedsSettings(c *gc.C) {
	env := newEnviron("bar", noKeysDefined, nil)
	s.setDummyStorage(c, env)

	err := bootstrap.Bootstrap(envtesting.BootstrapTestContext(c), env,
		s.callContext,
		bootstrap.BootstrapParams{
			ControllerConfig: coretesting.FakeControllerConfig(),
			CAPrivateKey:     coretesting.CAKey,
		})
	c.Assert(err, gc.ErrorMatches, "validating bootstrap parameters: admin-secret is empty")

	controllerCfg := coretesting.FakeControllerConfig()
	delete(controllerCfg, "ca-cert")
	err = bootstrap.Bootstrap(envtesting.BootstrapTestContext(c), env,
		s.callContext, bootstrap.BootstrapParams{
			ControllerConfig: controllerCfg,
			AdminSecret:      "admin-secret",
			CAPrivateKey:     coretesting.CAKey,
		})
	c.Assert(err, gc.ErrorMatches, "validating bootstrap parameters: controller configuration has no ca-cert")

	controllerCfg = coretesting.FakeControllerConfig()
	err = bootstrap.Bootstrap(envtesting.BootstrapTestContext(c), env,
		s.callContext, bootstrap.BootstrapParams{
			ControllerConfig: controllerCfg,
			AdminSecret:      "admin-secret",
		})
	c.Assert(err, gc.ErrorMatches, "validating bootstrap parameters: empty ca-private-key")

	err = bootstrap.Bootstrap(envtesting.BootstrapTestContext(c), env,
		s.callContext, bootstrap.BootstrapParams{
			ControllerConfig:        controllerCfg,
			AdminSecret:             "admin-secret",
			CAPrivateKey:            coretesting.CAKey,
			SupportedBootstrapBases: supportedJujuBases,
		})
	c.Assert(err, jc.ErrorIsNil)
}

func (s *bootstrapSuite) TestBootstrapTestingOptions(c *gc.C) {
	env := newEnviron("foo", useDefaultKeys, nil)
	s.setDummyStorage(c, env)
	err := bootstrap.Bootstrap(envtesting.BootstrapTestContext(c), env,
		s.callContext, bootstrap.BootstrapParams{
			ControllerConfig:           coretesting.FakeControllerConfig(),
			AdminSecret:                "admin-secret",
			CAPrivateKey:               coretesting.CAKey,
			SupportedBootstrapBases:    supportedJujuBases,
			ExtraAgentValuesForTesting: map[string]string{"foo": "bar"},
		})
	c.Assert(err, jc.ErrorIsNil)
	c.Assert(env.bootstrapCount, gc.Equals, 1)
	c.Assert(env.instanceConfig.AgentEnvironment, jc.DeepEquals, map[string]string{"foo": "bar"})
}

func (s *bootstrapSuite) TestBootstrapEmptyConstraints(c *gc.C) {
	env := newEnviron("foo", useDefaultKeys, nil)
	s.setDummyStorage(c, env)
	err := bootstrap.Bootstrap(envtesting.BootstrapTestContext(c), env,
		s.callContext, bootstrap.BootstrapParams{
			ControllerConfig:        coretesting.FakeControllerConfig(),
			AdminSecret:             "admin-secret",
			CAPrivateKey:            coretesting.CAKey,
			SupportedBootstrapBases: supportedJujuBases,
		})
	c.Assert(err, jc.ErrorIsNil)
	c.Assert(env.bootstrapCount, gc.Equals, 1)
	env.args.AvailableTools = nil
	env.args.SupportedBootstrapBases = nil
	c.Assert(env.args, gc.DeepEquals, environs.BootstrapParams{
		ControllerConfig:     coretesting.FakeControllerConfig(),
		BootstrapConstraints: constraints.MustParse("mem=3.5G"),
	})
}

func (s *bootstrapSuite) TestBootstrapSpecifiedConstraints(c *gc.C) {
	env := newEnviron("foo", useDefaultKeys, nil)
	s.setDummyStorage(c, env)
	bootstrapCons := constraints.MustParse("cores=3 mem=7G")
	modelCons := constraints.MustParse("cores=2 mem=4G")
	err := bootstrap.Bootstrap(envtesting.BootstrapTestContext(c), env,
		s.callContext, bootstrap.BootstrapParams{
			ControllerConfig:        coretesting.FakeControllerConfig(),
			AdminSecret:             "admin-secret",
			CAPrivateKey:            coretesting.CAKey,
			BootstrapConstraints:    bootstrapCons,
			ModelConstraints:        modelCons,
			SupportedBootstrapBases: supportedJujuBases,
		})
	c.Assert(err, jc.ErrorIsNil)
	c.Assert(env.bootstrapCount, gc.Equals, 1)
	c.Assert(env.args.BootstrapConstraints, gc.DeepEquals, bootstrapCons)
	c.Assert(env.args.ModelConstraints, gc.DeepEquals, modelCons)
}

func (s *bootstrapSuite) TestBootstrapWithStoragePools(c *gc.C) {
	env := newEnviron("foo", useDefaultKeys, nil)
	s.setDummyStorage(c, env)
	err := bootstrap.Bootstrap(envtesting.BootstrapTestContext(c), env,
		s.callContext, bootstrap.BootstrapParams{
			ControllerConfig:        coretesting.FakeControllerConfig(),
			AdminSecret:             "admin-secret",
			CAPrivateKey:            coretesting.CAKey,
			SupportedBootstrapBases: supportedJujuBases,
			StoragePools: map[string]corestorage.Attrs{
				"spool": {
					"type": "loop",
					"foo":  "bar",
				},
			},
		})
	c.Assert(err, jc.ErrorIsNil)
	c.Assert(env.bootstrapCount, gc.Equals, 1)
	c.Assert(env.args.StoragePools, gc.DeepEquals, map[string]corestorage.Attrs{
		"spool": {
			"type": "loop",
			"foo":  "bar",
		},
	})
}

func (s *bootstrapSuite) TestBootstrapSpecifiedBootstrapBase(c *gc.C) {
	env := newEnviron("foo", useDefaultKeys, nil)
	s.setDummyStorage(c, env)
	cfg, err := env.Config().Apply(map[string]interface{}{
		"default-base": "ubuntu@20.04",
	})
	c.Assert(err, jc.ErrorIsNil)
	env.cfg = cfg

	err = bootstrap.Bootstrap(envtesting.BootstrapTestContext(c), env,
		s.callContext, bootstrap.BootstrapParams{
			ControllerConfig:        coretesting.FakeControllerConfig(),
			AdminSecret:             "admin-secret",
			CAPrivateKey:            coretesting.CAKey,
			BootstrapBase:           jammyBootstrapBase,
			SupportedBootstrapBases: supportedJujuBases,
		})
	c.Assert(err, jc.ErrorIsNil)
	c.Check(env.bootstrapCount, gc.Equals, 1)
	c.Check(env.args.BootstrapBase, gc.Equals, jammyBootstrapBase)
	c.Check(env.args.AvailableTools.AllReleases(), jc.SameContents, []string{"ubuntu"})
}

func (s *bootstrapSuite) TestBootstrapFallbackBootstrapBase(c *gc.C) {
	env := newEnviron("foo", useDefaultKeys, nil)
	s.setDummyStorage(c, env)
	cfg, err := env.Config().Apply(map[string]interface{}{
		"default-base": jujuversion.DefaultSupportedLTSBase().String(),
	})
	c.Assert(err, jc.ErrorIsNil)
	env.cfg = cfg

	err = bootstrap.Bootstrap(envtesting.BootstrapTestContext(c), env,
		s.callContext, bootstrap.BootstrapParams{
			ControllerConfig:        coretesting.FakeControllerConfig(),
			AdminSecret:             "admin-secret",
			CAPrivateKey:            coretesting.CAKey,
			SupportedBootstrapBases: supportedJujuBases,
		})
	c.Assert(err, jc.ErrorIsNil)
	c.Check(env.bootstrapCount, gc.Equals, 1)
	c.Check(env.args.AvailableTools.AllReleases(), jc.SameContents, []string{"ubuntu"})
}

func (s *bootstrapSuite) TestBootstrapForcedBootstrapBase(c *gc.C) {
	env := newEnviron("foo", useDefaultKeys, nil)
	s.setDummyStorage(c, env)
	cfg, err := env.Config().Apply(map[string]interface{}{
		"default-base": "ubuntu@22.04",
	})
	c.Assert(err, jc.ErrorIsNil)
	env.cfg = cfg

	err = bootstrap.Bootstrap(envtesting.BootstrapTestContext(c), env,
		s.callContext, bootstrap.BootstrapParams{
			ControllerConfig:        coretesting.FakeControllerConfig(),
			AdminSecret:             "admin-secret",
			CAPrivateKey:            coretesting.CAKey,
			BootstrapBase:           focalBootstrapBase,
			SupportedBootstrapBases: supportedJujuBases,
			Force:                   true,
		})
	c.Assert(err, jc.ErrorIsNil)
	c.Check(env.bootstrapCount, gc.Equals, 1)
	c.Check(env.args.BootstrapBase, gc.Equals, focalBootstrapBase)
	c.Check(env.args.AvailableTools.AllReleases(), jc.SameContents, []string{"ubuntu"})
}

func (s *bootstrapSuite) TestBootstrapWithInvalidBootstrapBase(c *gc.C) {
	env := newEnviron("foo", useDefaultKeys, nil)
	s.setDummyStorage(c, env)
	cfg, err := env.Config().Apply(map[string]interface{}{
		"default-base": "ubuntu@22.04",
	})
	c.Assert(err, jc.ErrorIsNil)
	env.cfg = cfg

	err = bootstrap.Bootstrap(envtesting.BootstrapTestContext(c), env,
		s.callContext, bootstrap.BootstrapParams{
			ControllerConfig:        coretesting.FakeControllerConfig(),
			AdminSecret:             "admin-secret",
			CAPrivateKey:            coretesting.CAKey,
			BootstrapBase:           corebase.MustParseBaseFromString("spock@1"),
			SupportedBootstrapBases: supportedJujuBases,
		})
	c.Assert(err, gc.ErrorMatches, `base "spock@1/stable" not valid`)
}

func (s *bootstrapSuite) TestBootstrapSpecifiedPlacement(c *gc.C) {
	env := newEnviron("foo", useDefaultKeys, nil)
	s.setDummyStorage(c, env)
	placement := "directive"
	err := bootstrap.Bootstrap(envtesting.BootstrapTestContext(c), env,
		s.callContext, bootstrap.BootstrapParams{
			ControllerConfig:        coretesting.FakeControllerConfig(),
			AdminSecret:             "admin-secret",
			CAPrivateKey:            coretesting.CAKey,
			Placement:               placement,
			SupportedBootstrapBases: supportedJujuBases,
		})
	c.Assert(err, jc.ErrorIsNil)
	c.Assert(env.bootstrapCount, gc.Equals, 1)
	c.Assert(env.args.Placement, gc.DeepEquals, placement)
}

func (s *bootstrapSuite) TestFinalizePodBootstrapConfig(c *gc.C) {
	s.assertFinalizePodBootstrapConfig(c, "", "", nil)
}

func (s *bootstrapSuite) TestFinalizePodBootstrapConfigExternalService(c *gc.C) {
	s.assertFinalizePodBootstrapConfig(c, "external", "externalName", []string{"10.0.0.1"})
}

func (s *bootstrapSuite) assertFinalizePodBootstrapConfig(c *gc.C, serviceType, externalName string, externalIps []string) {
	podConfig, err := podcfg.NewBootstrapControllerPodConfig(
		coretesting.FakeControllerConfig(),
		"test",
		"ubuntu",
		constraints.Value{},
	)
	c.Assert(err, jc.ErrorIsNil)

	modelCfg, err := config.New(config.UseDefaults, coretesting.FakeConfig().Merge(coretesting.Attrs{
		"agent-version": "6.6.6",
	}))
	c.Assert(err, jc.ErrorIsNil)
	params := bootstrap.BootstrapParams{
		CAPrivateKey:               coretesting.CAKey,
		ControllerServiceType:      serviceType,
		ControllerExternalName:     externalName,
		ControllerExternalIPs:      externalIps,
		ExtraAgentValuesForTesting: map[string]string{"foo": "bar"},
	}
	err = bootstrap.FinalizePodBootstrapConfig(envtesting.BootstrapTestContext(c), podConfig, params, modelCfg)
	c.Assert(err, jc.ErrorIsNil)
	c.Assert(podConfig.Bootstrap.ControllerModelConfig, jc.DeepEquals, modelCfg)
	c.Assert(podConfig.Bootstrap.ControllerServiceType, gc.Equals, serviceType)
	c.Assert(podConfig.Bootstrap.ControllerExternalName, gc.Equals, externalName)
	c.Assert(podConfig.Bootstrap.ControllerExternalIPs, jc.DeepEquals, externalIps)
	c.Assert(podConfig.AgentEnvironment, jc.DeepEquals, map[string]string{"foo": "bar"})
}

func intPtr(i uint64) *uint64 {
	return &i
}

func (s *bootstrapSuite) TestBootstrapImage(c *gc.C) {
	s.PatchValue(&arch.HostArch, func() string { return arch.AMD64 })

	metadataDir, metadata := createImageMetadata(c)
	stor, err := filestorage.NewFileStorageWriter(metadataDir)
	c.Assert(err, jc.ErrorIsNil)
	envtesting.UploadFakeTools(c, stor, "released", "released")

	env := bootstrapEnvironWithRegion{
		newEnviron("foo", useDefaultKeys, nil),
		simplestreams.CloudSpec{
			Region:   "nether",
			Endpoint: "hearnoretheir",
		},
	}
	s.setDummyStorage(c, env.bootstrapEnviron)

	bootstrapCons := constraints.MustParse("arch=amd64")
	err = bootstrap.Bootstrap(envtesting.BootstrapTestContext(c), env,
		s.callContext, bootstrap.BootstrapParams{
			ControllerConfig:        coretesting.FakeControllerConfig(),
			AdminSecret:             "admin-secret",
			CAPrivateKey:            coretesting.CAKey,
			BootstrapImage:          "img-id",
			BootstrapBase:           jammyBootstrapBase,
			SupportedBootstrapBases: supportedJujuBases,
			BootstrapConstraints:    bootstrapCons,
			MetadataDir:             metadataDir,
		})
	c.Assert(err, jc.ErrorIsNil)
	c.Assert(env.bootstrapCount, gc.Equals, 1)
	c.Assert(env.args.ImageMetadata, gc.HasLen, 1)
	c.Assert(env.args.ImageMetadata[0], jc.DeepEquals, &imagemetadata.ImageMetadata{
		Id:         "img-id",
		Arch:       "amd64",
		Version:    "22.04",
		RegionName: "nether",
		Endpoint:   "hearnoretheir",
		Stream:     "released",
	})
	c.Assert(env.instanceConfig.Bootstrap.CustomImageMetadata, gc.HasLen, 2)
	c.Assert(env.instanceConfig.Bootstrap.CustomImageMetadata[0], jc.DeepEquals, metadata[0])
	c.Assert(env.instanceConfig.Bootstrap.CustomImageMetadata[1], jc.DeepEquals, env.args.ImageMetadata[0])
	expectedCons := bootstrapCons
	expectedCons.Mem = intPtr(3584)
	c.Assert(env.instanceConfig.Bootstrap.BootstrapMachineConstraints, jc.DeepEquals, expectedCons)
	c.Assert(env.instanceConfig.Bootstrap.ControllerModelEnvironVersion, gc.Equals, 123)
}

func (s *bootstrapSuite) TestBootstrapAddsArchFromImageToExistingProviderSupportedArches(c *gc.C) {
	data := s.setupImageMetadata(c)
	env := s.setupProviderWithSomeSupportedArches(c)
	// Even though test provider does not explicitly support architecture used by this test,
	// the fact that we have an image for it, adds this architecture to those supported by provider.
	// Bootstrap should succeed with no failures as constraints validator used internally
	// would have both provider supported architectures and architectures retrieved from images metadata.
	bootstrapCons := constraints.MustParse(fmt.Sprintf("arch=%v", data.architecture))
	err := bootstrap.Bootstrap(envtesting.BootstrapTestContext(c), env,
		s.callContext, bootstrap.BootstrapParams{
			ControllerConfig:        coretesting.FakeControllerConfig(),
			AdminSecret:             "admin-secret",
			CAPrivateKey:            coretesting.CAKey,
			BootstrapImage:          "img-id",
			BootstrapBase:           jammyBootstrapBase,
			SupportedBootstrapBases: supportedJujuBases,
			BootstrapConstraints:    bootstrapCons,
			MetadataDir:             data.metadataDir,
		})
	c.Assert(err, jc.ErrorIsNil)
	expectedCons := bootstrapCons
	expectedCons.Mem = intPtr(3584)
	s.assertBootstrapImageMetadata(c, env.bootstrapEnviron, data, expectedCons)
}

type testImageMetadata struct {
	architecture string
	metadataDir  string
	metadata     []*imagemetadata.ImageMetadata
}

// setupImageMetadata returns architecture for which metadata was setup
func (s *bootstrapSuite) setupImageMetadata(c *gc.C) testImageMetadata {
	testArch := arch.S390X
	s.PatchValue(&arch.HostArch, func() string { return testArch })

	metadataDir, metadata := createImageMetadataForArch(c, testArch)
	stor, err := filestorage.NewFileStorageWriter(metadataDir)
	c.Assert(err, jc.ErrorIsNil)
	envtesting.UploadFakeTools(c, stor, "released", "released")

	return testImageMetadata{testArch, metadataDir, metadata}
}

func (s *bootstrapSuite) assertBootstrapImageMetadata(c *gc.C, env *bootstrapEnviron, testData testImageMetadata, bootstrapCons constraints.Value) {
	c.Assert(env.bootstrapCount, gc.Equals, 1)
	c.Assert(env.args.ImageMetadata, gc.HasLen, 1)
	c.Assert(env.args.ImageMetadata[0], jc.DeepEquals, &imagemetadata.ImageMetadata{
		Id:         "img-id",
		Arch:       testData.architecture,
		Version:    "22.04",
		RegionName: "nether",
		Endpoint:   "hearnoretheir",
		Stream:     "released",
	})
	c.Assert(env.instanceConfig.Bootstrap.CustomImageMetadata, gc.HasLen, 2)
	c.Assert(env.instanceConfig.Bootstrap.CustomImageMetadata[0], jc.DeepEquals, testData.metadata[0])
	c.Assert(env.instanceConfig.Bootstrap.CustomImageMetadata[1], jc.DeepEquals, env.args.ImageMetadata[0])
	c.Assert(env.instanceConfig.Bootstrap.BootstrapMachineConstraints, jc.DeepEquals, bootstrapCons)

}
func (s *bootstrapSuite) setupProviderWithSomeSupportedArches(c *gc.C) bootstrapEnvironWithRegion {
	env := bootstrapEnvironWithRegion{
		newEnviron("foo", useDefaultKeys, nil),
		simplestreams.CloudSpec{
			Region:   "nether",
			Endpoint: "hearnoretheir",
		},
	}
	s.setDummyStorage(c, env.bootstrapEnviron)

	// test provider constraints only has amd64 and arm64 as supported architectures
	consBefore, err := env.ConstraintsValidator(envcontext.WithoutCredentialInvalidator(context.Background()))
	c.Assert(err, jc.ErrorIsNil)
	desiredArch := constraints.MustParse("arch=s390x")
	unsupported, err := consBefore.Validate(desiredArch)
	c.Assert(err.Error(), jc.Contains, `invalid constraint value: arch=s390x`)
	c.Assert(unsupported, gc.HasLen, 0)

	return env
}

func (s *bootstrapSuite) TestBootstrapAddsArchFromImageToProviderWithNoSupportedArches(c *gc.C) {
	data := s.setupImageMetadata(c)
	env := s.setupProviderWithNoSupportedArches(c)
	// Even though test provider does not explicitly support architecture used by this test,
	// the fact that we have an image for it, adds this architecture to those supported by provider.
	// Bootstrap should succeed with no failures as constraints validator used internally
	// would have both provider supported architectures and architectures retrieved from images metadata.
	bootstrapCons := constraints.MustParse(fmt.Sprintf("arch=%v", data.architecture))
	err := bootstrap.Bootstrap(envtesting.BootstrapTestContext(c), env,
		s.callContext, bootstrap.BootstrapParams{
			ControllerConfig:        coretesting.FakeControllerConfig(),
			AdminSecret:             "admin-secret",
			CAPrivateKey:            coretesting.CAKey,
			BootstrapImage:          "img-id",
			BootstrapBase:           jammyBootstrapBase,
			SupportedBootstrapBases: supportedJujuBases,
			BootstrapConstraints:    bootstrapCons,
			MetadataDir:             data.metadataDir,
		})
	c.Assert(err, jc.ErrorIsNil)
	expectedCons := bootstrapCons
	expectedCons.Mem = intPtr(3584)
	s.assertBootstrapImageMetadata(c, env.bootstrapEnviron, data, expectedCons)
}

func (s *bootstrapSuite) setupProviderWithNoSupportedArches(c *gc.C) bootstrapEnvironNoExplicitArchitectures {
	env := bootstrapEnvironNoExplicitArchitectures{
		&bootstrapEnvironWithRegion{
			newEnviron("foo", useDefaultKeys, nil),
			simplestreams.CloudSpec{
				Region:   "nether",
				Endpoint: "hearnoretheir",
			},
		},
	}
	s.setDummyStorage(c, env.bootstrapEnviron)

	consBefore, err := env.ConstraintsValidator(envcontext.WithoutCredentialInvalidator(context.Background()))
	c.Assert(err, jc.ErrorIsNil)
	// test provider constraints only has amd64 and arm64 as supported architectures
	desiredArch := constraints.MustParse("arch=s390x")
	unsupported, err := consBefore.Validate(desiredArch)
	c.Assert(err, jc.ErrorIsNil)
	c.Assert(unsupported, gc.HasLen, 0)

	return env
}

// TestBootstrapImageMetadataFromAllSources tests that we are looking for
// image metadata in all data sources available to environment.
// Abandoning look up too soon led to misleading bootstrap failures:
// Juju reported no images available for a particular configuration,
// despite image metadata in other data sources compatible with the same configuration as well.
// Related to bug#1560625.
func (s *bootstrapSuite) TestBootstrapImageMetadataFromAllSources(c *gc.C) {
	server := httptest.NewServer(http.HandlerFunc(func(w http.ResponseWriter, r *http.Request) {
		w.WriteHeader(404)
	}))
	defer server.Close()

	s.PatchValue(&imagemetadata.DefaultUbuntuBaseURL, server.URL)
	s.PatchValue(&arch.HostArch, func() string { return arch.AMD64 })

	// Ensure that we can find at least one image metadata
	// early on in the image metadata lookup.
	// We should continue looking despite it.
	metadataDir, _ := createImageMetadata(c)
	stor, err := filestorage.NewFileStorageWriter(metadataDir)
	c.Assert(err, jc.ErrorIsNil)
	envtesting.UploadFakeTools(c, stor, "released", "released")

	env := bootstrapEnvironWithRegion{
		newEnviron("foo", useDefaultKeys, nil),
		simplestreams.CloudSpec{
			Region:   "region",
			Endpoint: "endpoint",
		},
	}
	s.setDummyStorage(c, env.bootstrapEnviron)

	ctx, ss := bootstrapContext(c)
	bootstrapCons := constraints.MustParse("arch=amd64")
	err = bootstrap.Bootstrap(ctx, env,
		s.callContext, bootstrap.BootstrapParams{
			ControllerConfig:        coretesting.FakeControllerConfig(),
			AdminSecret:             "admin-secret",
			CAPrivateKey:            coretesting.CAKey,
			BootstrapConstraints:    bootstrapCons,
			MetadataDir:             metadataDir,
			SupportedBootstrapBases: supportedJujuBases,
		})
	c.Assert(err, jc.ErrorIsNil)

	datasources, err := environs.ImageMetadataSources(env, ss)
	c.Assert(err, jc.ErrorIsNil)
	for _, source := range datasources {
		// make sure we looked in each and all...
		c.Assert(c.GetTestLog(), jc.Contains, fmt.Sprintf("image metadata in %s", source.Description()))
	}
}

func (s *bootstrapSuite) TestBootstrapLocalTools(c *gc.C) {
	// Client host is CentOS system, wanting to bootstrap a trusty
	// controller. This is fine.

	s.PatchValue(&jujuos.HostOS, func() ostype.OSType { return ostype.CentOS })
	s.PatchValue(&arch.HostArch, func() string { return arch.AMD64 })
	s.PatchValue(bootstrap.FindTools, func(context.Context, envtools.SimplestreamsFetcher, environs.BootstrapEnviron, int, int, []string, tools.Filter) (tools.List, error) {
		return nil, errors.NotFoundf("tools")
	})
	env := newEnviron("foo", useDefaultKeys, nil)
	err := bootstrap.Bootstrap(envtesting.BootstrapTestContext(c), env,
		s.callContext, bootstrap.BootstrapParams{
			AdminSecret:      "admin-secret",
			CAPrivateKey:     coretesting.CAKey,
			ControllerConfig: coretesting.FakeControllerConfig(),
			BuildAgentTarball: func(bool, string, func(localBinaryVersion version.Number) version.Number) (*sync.BuiltAgent, error) {
				return &sync.BuiltAgent{Dir: c.MkDir()}, nil
			},
			BootstrapBase:           jammyBootstrapBase,
			SupportedBootstrapBases: supportedJujuBases,
		})
	c.Assert(err, jc.ErrorIsNil)

	c.Check(env.bootstrapCount, gc.Equals, 1)
	c.Check(env.args.BootstrapBase, gc.Equals, jammyBootstrapBase)
	c.Check(env.args.AvailableTools.AllReleases(), jc.SameContents, []string{"ubuntu"})
}

func (s *bootstrapSuite) TestBootstrapLocalToolsMismatchingOS(c *gc.C) {
	// Client host is a Windows system, wanting to bootstrap a jammy
	// controller with local tools. This can't work.

	s.PatchValue(&jujuos.HostOS, func() ostype.OSType { return ostype.Windows })
	s.PatchValue(&arch.HostArch, func() string { return arch.AMD64 })
	s.PatchValue(bootstrap.FindTools, func(context.Context, envtools.SimplestreamsFetcher, environs.BootstrapEnviron, int, int, []string, tools.Filter) (tools.List, error) {
		return nil, errors.NotFoundf("tools")
	})
	env := newEnviron("foo", useDefaultKeys, nil)
	err := bootstrap.Bootstrap(envtesting.BootstrapTestContext(c), env,
		s.callContext, bootstrap.BootstrapParams{
			AdminSecret:      "admin-secret",
			CAPrivateKey:     coretesting.CAKey,
			ControllerConfig: coretesting.FakeControllerConfig(),
			BuildAgentTarball: func(bool, string, func(localBinaryVersion version.Number) version.Number) (*sync.BuiltAgent, error) {
				return &sync.BuiltAgent{Dir: c.MkDir()}, nil
			},
			BootstrapBase:           jammyBootstrapBase,
			SupportedBootstrapBases: supportedJujuBases,
		})
	c.Assert(err, gc.ErrorMatches, `cannot use agent built for "ubuntu@22.04/stable" using a machine running "Windows"`)
}

func (s *bootstrapSuite) TestBootstrapLocalToolsDifferentLinuxes(c *gc.C) {
	// Client host is some unspecified Linux system, wanting to
	// bootstrap a trusty controller with local tools. This should be
	// OK.

	s.PatchValue(&jujuos.HostOS, func() ostype.OSType { return ostype.GenericLinux })
	s.PatchValue(&arch.HostArch, func() string { return arch.AMD64 })
	s.PatchValue(bootstrap.FindTools, func(context.Context, envtools.SimplestreamsFetcher, environs.BootstrapEnviron, int, int, []string, tools.Filter) (tools.List, error) {
		return nil, errors.NotFoundf("tools")
	})
	env := newEnviron("foo", useDefaultKeys, nil)
	err := bootstrap.Bootstrap(envtesting.BootstrapTestContext(c), env,
		s.callContext, bootstrap.BootstrapParams{
			AdminSecret:      "admin-secret",
			CAPrivateKey:     coretesting.CAKey,
			ControllerConfig: coretesting.FakeControllerConfig(),
			BuildAgentTarball: func(bool, string, func(localBinaryVersion version.Number) version.Number) (*sync.BuiltAgent, error) {
				return &sync.BuiltAgent{Dir: c.MkDir()}, nil
			},
			BootstrapBase:           jammyBootstrapBase,
			SupportedBootstrapBases: supportedJujuBases,
		})
	c.Assert(err, jc.ErrorIsNil)

	c.Check(env.bootstrapCount, gc.Equals, 1)
	c.Check(env.args.BootstrapBase, gc.Equals, jammyBootstrapBase)
	c.Check(env.args.AvailableTools.AllReleases(), jc.SameContents, []string{"ubuntu"})
}

func (s *bootstrapSuite) TestBootstrapBuildAgent(c *gc.C) {
	// Patch out HostArch and FindTools to allow the test to pass on other architectures,
	// such as s390.
	s.PatchValue(&jujuos.HostOS, func() jujuos.OSType { return jujuos.Ubuntu })
	s.PatchValue(&arch.HostArch, func() string { return arch.ARM64 })
	s.PatchValue(bootstrap.FindTools, func(context.Context, envtools.SimplestreamsFetcher, environs.BootstrapEnviron, int, int, []string, tools.Filter) (tools.List, error) {
		c.Fatal("should not call FindTools if BuildAgent is specified")
		return nil, errors.NotFoundf("tools")
	})

	env := newEnviron("foo", useDefaultKeys, nil)
	err := bootstrap.Bootstrap(envtesting.BootstrapTestContext(c), env,
		s.callContext, bootstrap.BootstrapParams{
			BuildAgent:       true,
			AdminSecret:      "admin-secret",
			CAPrivateKey:     coretesting.CAKey,
			ControllerConfig: coretesting.FakeControllerConfig(),
			BuildAgentTarball: func(build bool, _ string,
				getForceVersion func(version.Number) version.Number,
			) (*sync.BuiltAgent, error) {
				ver := getForceVersion(version.Zero)
				c.Logf("BuildAgentTarball version %s", ver)
				c.Assert(build, jc.IsTrue)
				c.Assert(ver.String(), gc.Equals, "2.99.0.1")
				localVer := ver
				return &sync.BuiltAgent{
					Dir:      c.MkDir(),
					Official: true,
					Version: version.Binary{
						// If we found an official build we suppress the build number.
						Number:  localVer.ToPatch(),
						Release: "ubuntu",
						Arch:    "arm64",
					},
				}, nil
			},
			SupportedBootstrapBases: supportedJujuBases,
		})
	c.Assert(err, jc.ErrorIsNil)
	// Check that the model config has the correct version set.
	cfg := env.instanceConfig.Bootstrap.ControllerModelConfig
	agentVersion, valid := cfg.AgentVersion()
	c.Check(valid, jc.IsTrue)
	c.Check(agentVersion.String(), gc.Equals, "2.99.0")
}

func (s *bootstrapSuite) assertBootstrapPackagedToolsAvailable(c *gc.C, clientArch string) {
	// Patch out HostArch and FindTools to allow the test to pass on other architectures,
	// such as s390.
	s.PatchValue(&arch.HostArch, func() string { return clientArch })
	toolsArch := clientArch
	findToolsOk := false
	s.PatchValue(bootstrap.FindTools, func(_ context.Context, _ envtools.SimplestreamsFetcher, _ environs.BootstrapEnviron, _ int, _ int, _ []string, filter tools.Filter) (tools.List, error) {
		c.Assert(filter.Arch, gc.Equals, toolsArch)
		c.Assert(filter.OSType, gc.Equals, "ubuntu")
		findToolsOk = true
		vers := version.Binary{
			Number:  jujuversion.Current,
			Release: "ubuntu",
			Arch:    toolsArch,
		}
		return tools.List{{
			Version: vers,
		}}, nil
	})

	env := newEnviron("foo", useDefaultKeys, nil)
	err := bootstrap.Bootstrap(envtesting.BootstrapTestContext(c), env,
		s.callContext, bootstrap.BootstrapParams{
			AdminSecret:             "admin-secret",
			CAPrivateKey:            coretesting.CAKey,
			ControllerConfig:        coretesting.FakeControllerConfig(),
			BootstrapBase:           jammyBootstrapBase,
			SupportedBootstrapBases: supportedJujuBases,
			BuildAgentTarball: func(bool, string, func(localBinaryVersion version.Number) version.Number) (*sync.BuiltAgent, error) {
				c.Fatal("should not call BuildAgentTarball if there are packaged tools")
				return nil, nil
			},
		})
	c.Assert(err, jc.ErrorIsNil)
	c.Assert(findToolsOk, jc.IsTrue)
}

func (s *bootstrapSuite) TestBootstrapPackagedTools(c *gc.C) {
	for _, a := range arch.AllSupportedArches {
		s.assertBootstrapPackagedToolsAvailable(c, a)
	}
}

func (s *bootstrapSuite) TestBootstrapNoToolsNonReleaseStream(c *gc.C) {
	// Patch out HostArch and FindTools to allow the test to pass on other architectures,
	// such as s390.
	s.PatchValue(&arch.HostArch, func() string { return arch.ARM64 })
	s.PatchValue(&jujuos.HostOS, func() jujuos.OSType { return jujuos.Ubuntu })
	s.PatchValue(bootstrap.FindTools, func(context.Context, envtools.SimplestreamsFetcher, environs.BootstrapEnviron, int, int, []string, tools.Filter) (tools.List, error) {
		return nil, errors.NotFoundf("tools")
	})
	env := newEnviron("foo", useDefaultKeys, map[string]interface{}{
		"agent-stream": "proposed"})
	err := bootstrap.Bootstrap(envtesting.BootstrapTestContext(c), env,
		s.callContext, bootstrap.BootstrapParams{
			AdminSecret:      "admin-secret",
			CAPrivateKey:     coretesting.CAKey,
			ControllerConfig: coretesting.FakeControllerConfig(),
			BuildAgentTarball: func(bool, string, func(localBinaryVersion version.Number) version.Number) (*sync.BuiltAgent, error) {
				return &sync.BuiltAgent{Dir: c.MkDir()}, nil
			},
			SupportedBootstrapBases: supportedJujuBases,
		})
	// bootstrap.Bootstrap leaves it to the provider to
	// locate bootstrap tools.
	c.Assert(err, jc.ErrorIsNil)
}

func (s *bootstrapSuite) TestBootstrapNoToolsDevelopmentConfig(c *gc.C) {
	s.PatchValue(&jujuos.HostOS, func() jujuos.OSType { return jujuos.Ubuntu })
	s.PatchValue(&arch.HostArch, func() string { return arch.ARM64 })
	s.PatchValue(bootstrap.FindTools, func(context.Context, envtools.SimplestreamsFetcher, environs.BootstrapEnviron, int, int, []string, tools.Filter) (tools.List, error) {
		return nil, errors.NotFoundf("tools")
	})
	env := newEnviron("foo", useDefaultKeys, map[string]interface{}{
		"development": true})
	err := bootstrap.Bootstrap(envtesting.BootstrapTestContext(c), env,
		s.callContext, bootstrap.BootstrapParams{
			ControllerConfig: coretesting.FakeControllerConfig(),
			AdminSecret:      "admin-secret",
			CAPrivateKey:     coretesting.CAKey,
			BuildAgentTarball: func(bool, string, func(localBinaryVersion version.Number) version.Number) (*sync.BuiltAgent, error) {
				return &sync.BuiltAgent{Dir: c.MkDir()}, nil
			},
			SupportedBootstrapBases: supportedJujuBases,
		})
	// bootstrap.Bootstrap leaves it to the provider to
	// locate bootstrap tools.
	c.Assert(err, jc.ErrorIsNil)
}

func (s *bootstrapSuite) TestBootstrapToolsVersion(c *gc.C) {
	availableVersions := []version.Binary{
		version.MustParseBinary("1.18.0-ubuntu-arm64"),
		version.MustParseBinary("1.18.1-ubuntu-arm64"),
		version.MustParseBinary("1.18.1.1-ubuntu-arm64"),
		version.MustParseBinary("1.18.1.2-ubuntu-arm64"),
		version.MustParseBinary("1.18.1.3-ubuntu-arm64"),
	}
	availableTools := make(tools.List, len(availableVersions))
	for i, v := range availableVersions {
		availableTools[i] = &tools.Tools{Version: v}
	}

	type test struct {
		currentVersion version.Number
		expectedTools  version.Number
	}
	tests := []test{{
		currentVersion: version.MustParse("1.18.0"),
		expectedTools:  version.MustParse("1.18.0"),
	}, {
		currentVersion: version.MustParse("1.18.1.4"),
		expectedTools:  version.MustParse("1.18.1.3"),
	}, {
		// build number is ignored unless major/minor don't
		// match the latest.
		currentVersion: version.MustParse("1.18.1.2"),
		expectedTools:  version.MustParse("1.18.1.3"),
	}, {
		// If the current patch level exceeds whatever's in
		// the tools source (e.g. when bootstrapping from trunk)
		// then the latest available tools will be chosen.
		currentVersion: version.MustParse("1.18.2"),
		expectedTools:  version.MustParse("1.18.1.3"),
	}}

	env := newEnviron("foo", useDefaultKeys, nil)
	for i, t := range tests {
		c.Logf("test %d: %+v", i, t)
		cfg, err := env.Config().Remove([]string{"agent-version"})
		c.Assert(err, jc.ErrorIsNil)
		err = env.SetConfig(cfg)
		c.Assert(err, jc.ErrorIsNil)
		s.PatchValue(&jujuversion.Current, t.currentVersion)
		tools, err := bootstrap.GetBootstrapToolsVersion(availableTools)
		c.Assert(err, jc.ErrorIsNil)
		c.Assert(tools, gc.Not(gc.HasLen), 0)
		toolsVersion, _ := tools.Newest()
		c.Assert(toolsVersion, gc.Equals, t.expectedTools)
	}
}

func (s *bootstrapSuite) TestBootstrapControllerCharmLocal(c *gc.C) {
	path := testcharms.RepoForSeries("quantal").CharmDir("juju-controller").Path
	env := newEnviron("foo", useDefaultKeys, nil)
	ctx := cmdtesting.Context(c)
	err := bootstrap.Bootstrap(environscmd.BootstrapContext(context.Background(), ctx), env,
		s.callContext, bootstrap.BootstrapParams{
			ControllerConfig:        coretesting.FakeControllerConfig(),
			AdminSecret:             "admin-secret",
			CAPrivateKey:            coretesting.CAKey,
			SupportedBootstrapBases: supportedJujuBases,
			ControllerCharmPath:     path,
		})
	c.Assert(err, jc.ErrorIsNil)
	c.Assert(env.instanceConfig.Bootstrap.ControllerCharm, gc.Equals, path)
}

func (s *bootstrapSuite) TestBootstrapControllerCharmChannel(c *gc.C) {
	env := newEnviron("foo", useDefaultKeys, nil)
	ctx := cmdtesting.Context(c)
	ch := charm.Channel{Track: "3.0", Risk: "beta"}
	err := bootstrap.Bootstrap(environscmd.BootstrapContext(context.Background(), ctx), env,
		s.callContext, bootstrap.BootstrapParams{
			ControllerConfig:        coretesting.FakeControllerConfig(),
			AdminSecret:             "admin-secret",
			CAPrivateKey:            coretesting.CAKey,
			SupportedBootstrapBases: supportedJujuBases,
			ControllerCharmChannel:  ch,
		})
	c.Assert(err, jc.ErrorIsNil)
	c.Assert(env.instanceConfig.Bootstrap.ControllerCharmChannel, gc.Equals, ch)
}

// createImageMetadata creates some image metadata in a local directory.
func createImageMetadata(c *gc.C) (dir string, _ []*imagemetadata.ImageMetadata) {
	return createImageMetadataForArch(c, "amd64")
}

// createImageMetadataForArch creates some image metadata in a local directory for
// specified arch.
func createImageMetadataForArch(c *gc.C, arch string) (dir string, _ []*imagemetadata.ImageMetadata) {
	// Generate some image metadata.
	im := []*imagemetadata.ImageMetadata{{
		Id:         "1234",
		Arch:       arch,
		Version:    "16.04",
		RegionName: "region",
		Endpoint:   "endpoint",
	}}
	cloudSpec := &simplestreams.CloudSpec{
		Region:   "region",
		Endpoint: "endpoint",
	}
	sourceDir := c.MkDir()
	sourceStor, err := filestorage.NewFileStorageWriter(sourceDir)
	c.Assert(err, jc.ErrorIsNil)
	ss := simplestreams.NewSimpleStreams(sstesting.TestDataSourceFactory())
	base := corebase.MustParseBaseFromString("ubuntu@16.04")
	err = imagemetadata.MergeAndWriteMetadata(context.Background(), ss, base, im, cloudSpec, sourceStor)
	c.Assert(err, jc.ErrorIsNil)
	return sourceDir, im
}

// TestBootstrapMetadata tests:
// `juju bootstrap --metadata-source <dir>` where <dir>/images
// and <dir>/tools exist
func (s *bootstrapSuite) TestBootstrapMetadata(c *gc.C) {
	environs.UnregisterImageDataSourceFunc("bootstrap metadata")

	metadataDir, metadata := createImageMetadata(c)
	stor, err := filestorage.NewFileStorageWriter(metadataDir)
	c.Assert(err, jc.ErrorIsNil)
	envtesting.UploadFakeTools(c, stor, "released", "released")

	ctx, ss := bootstrapContext(c)
	env := newEnviron("foo", useDefaultKeys, nil)
	s.setDummyStorage(c, env)
	err = bootstrap.Bootstrap(ctx, env,
		s.callContext, bootstrap.BootstrapParams{
			ControllerConfig:        coretesting.FakeControllerConfig(),
			AdminSecret:             "admin-secret",
			CAPrivateKey:            coretesting.CAKey,
			MetadataDir:             metadataDir,
			SupportedBootstrapBases: supportedJujuBases,
		})
	c.Assert(err, jc.ErrorIsNil)
	c.Assert(env.bootstrapCount, gc.Equals, 1)
	c.Assert(envtools.DefaultBaseURL, gc.Equals, metadataDir)

	datasources, err := environs.ImageMetadataSources(env, ss)
	c.Assert(err, jc.ErrorIsNil)
	c.Assert(datasources, gc.HasLen, 2)
	c.Assert(datasources[0].Description(), gc.Equals, "bootstrap metadata")
	// This data source does not require to contain signed data.
	// However, it may still contain it.
	// Since we will always try to read signed data first,
	// we want to be able to try to read this signed data
	// with a user provided key.
	// for this test, user provided key is empty.
	// Bugs #1542127, #1542131
	c.Assert(datasources[0].PublicSigningKey(), gc.Equals, "")
	c.Assert(env.instanceConfig, gc.NotNil)
	c.Assert(env.instanceConfig.Bootstrap.CustomImageMetadata, gc.HasLen, 1)
	c.Assert(env.instanceConfig.Bootstrap.CustomImageMetadata[0], gc.DeepEquals, metadata[0])
}

func (s *bootstrapSuite) TestBootstrapMetadataDirNonexistend(c *gc.C) {
	env := newEnviron("foo", useDefaultKeys, nil)
	nonExistentFileName := "/tmp/TestBootstrapMetadataDirNonexistend"
	err := bootstrap.Bootstrap(envtesting.BootstrapTestContext(c), env,
		s.callContext, bootstrap.BootstrapParams{
			ControllerConfig:        coretesting.FakeControllerConfig(),
			AdminSecret:             "admin-secret",
			CAPrivateKey:            coretesting.CAKey,
			MetadataDir:             nonExistentFileName,
			SupportedBootstrapBases: supportedJujuBases,
		})
	c.Assert(err, gc.NotNil)
	c.Assert(err, gc.ErrorMatches, fmt.Sprintf("simplestreams metadata source: %s not found", nonExistentFileName))
}

// TestBootstrapMetadataImagesNoTools tests 2 cases:
// juju bootstrap --metadata-source <dir>
// juju bootstrap --metadata-source <dir>/images
// where <dir>/tools doesn't exist
func (s *bootstrapSuite) TestBootstrapMetadataImagesNoTools(c *gc.C) {

	metadataDir, _ := createImageMetadata(c)
	env := newEnviron("foo", useDefaultKeys, nil)
	s.setDummyStorage(c, env)

	startingDefaultBaseURL := envtools.DefaultBaseURL
	for i, suffix := range []string{"", "images"} {
		environs.UnregisterImageDataSourceFunc("bootstrap metadata")

		ctx, ss := bootstrapContext(c)
		err := bootstrap.Bootstrap(ctx, env,
			s.callContext, bootstrap.BootstrapParams{
				ControllerConfig:        coretesting.FakeControllerConfig(),
				AdminSecret:             "admin-secret",
				CAPrivateKey:            coretesting.CAKey,
				MetadataDir:             filepath.Join(metadataDir, suffix),
				SupportedBootstrapBases: supportedJujuBases,
			})
		c.Assert(err, jc.ErrorIsNil)
		c.Assert(env.bootstrapCount, gc.Equals, i+1)
		c.Assert(envtools.DefaultBaseURL, gc.Equals, startingDefaultBaseURL)

		datasources, err := environs.ImageMetadataSources(env, ss)
		c.Assert(err, jc.ErrorIsNil)
		c.Assert(datasources, gc.HasLen, 2)
		c.Assert(datasources[0].Description(), gc.Equals, "bootstrap metadata")
	}
}

// TestBootstrapMetadataToolsNoImages tests 2 cases:
// juju bootstrap --metadata-source <dir>
// juju bootstrap --metadata-source <dir>/tools
// where <dir>/images doesn't exist
func (s *bootstrapSuite) TestBootstrapMetadataToolsNoImages(c *gc.C) {
	environs.UnregisterImageDataSourceFunc("bootstrap metadata")

	metadataDir := c.MkDir()
	stor, err := filestorage.NewFileStorageWriter(metadataDir)
	c.Assert(err, jc.ErrorIsNil)
	envtesting.UploadFakeTools(c, stor, "released", "released")

	env := newEnviron("foo", useDefaultKeys, nil)
	s.setDummyStorage(c, env)
	for i, suffix := range []string{"", "tools"} {
		ctx, ss := bootstrapContext(c)
		err = bootstrap.Bootstrap(ctx, env,
			s.callContext, bootstrap.BootstrapParams{
				ControllerConfig:        coretesting.FakeControllerConfig(),
				AdminSecret:             "admin-secret",
				CAPrivateKey:            coretesting.CAKey,
				MetadataDir:             filepath.Join(metadataDir, suffix),
				SupportedBootstrapBases: supportedJujuBases,
			})
		c.Assert(err, jc.ErrorIsNil)
		c.Assert(env.bootstrapCount, gc.Equals, i+1)
		c.Assert(envtools.DefaultBaseURL, gc.Equals, metadataDir)

		datasources, err := environs.ImageMetadataSources(env, ss)
		c.Assert(err, jc.ErrorIsNil)
		c.Assert(datasources, gc.HasLen, 1)
		c.Assert(datasources[0].Description(), gc.Not(gc.Equals), "bootstrap metadata")
	}
}

func (s *bootstrapSuite) TestBootstrapCloudCredential(c *gc.C) {
	env := newEnviron("foo", useDefaultKeys, nil)
	s.setDummyStorage(c, env)
	credential := cloud.NewCredential(cloud.EmptyAuthType, map[string]string{"what": "ever"})
	args := bootstrap.BootstrapParams{
		ControllerConfig: coretesting.FakeControllerConfig(),
		AdminSecret:      "admin-secret",
		CAPrivateKey:     coretesting.CAKey,
		Cloud: cloud.Cloud{
			Name:      "cloud-name",
			Type:      "dummy",
			AuthTypes: []cloud.AuthType{cloud.EmptyAuthType},
			Regions:   []cloud.Region{{Name: "region-name"}},
		},
		CloudRegion:             "region-name",
		CloudCredentialName:     "credential-name",
		CloudCredential:         &credential,
		SupportedBootstrapBases: supportedJujuBases,
	}
	err := bootstrap.Bootstrap(envtesting.BootstrapTestContext(c), env, s.callContext, args)
	c.Assert(err, jc.ErrorIsNil)
	c.Assert(env.bootstrapCount, gc.Equals, 1)
	c.Assert(env.instanceConfig, gc.NotNil)
	c.Assert(env.instanceConfig.Bootstrap.ControllerCloud, jc.DeepEquals, args.Cloud)
	c.Assert(env.instanceConfig.Bootstrap.ControllerCloudRegion, jc.DeepEquals, args.CloudRegion)
	c.Assert(env.instanceConfig.Bootstrap.ControllerCloudCredential, jc.DeepEquals, args.CloudCredential)
	c.Assert(env.instanceConfig.Bootstrap.ControllerCloudCredentialName, jc.DeepEquals, args.CloudCredentialName)
}

func (s *bootstrapSuite) TestPublicKeyEnvVar(c *gc.C) {
	path := filepath.Join(c.MkDir(), "key")
	os.WriteFile(path, []byte("publickey"), 0644)
	s.PatchEnvironment("JUJU_STREAMS_PUBLICKEY_FILE", path)

	env := newEnviron("foo", useDefaultKeys, nil)
	err := bootstrap.Bootstrap(envtesting.BootstrapTestContext(c), env,
		s.callContext, bootstrap.BootstrapParams{
			ControllerConfig:        coretesting.FakeControllerConfig(),
			AdminSecret:             "admin-secret",
			CAPrivateKey:            coretesting.CAKey,
			SupportedBootstrapBases: supportedJujuBases,
		})
	c.Assert(err, jc.ErrorIsNil)
	c.Assert(env.instanceConfig.PublicImageSigningKey, gc.Equals, "publickey")
}

func (s *bootstrapSuite) TestFinishBootstrapConfig(c *gc.C) {
	path := filepath.Join(c.MkDir(), "key")
	os.WriteFile(path, []byte("publickey"), 0644)
	s.PatchEnvironment("JUJU_STREAMS_PUBLICKEY_FILE", path)

	password := "lisboan-pork"

	dummyCloud := cloud.Cloud{
		Name: "dummy",
		RegionConfig: cloud.RegionConfig{
			"a-region": cloud.Attrs{
				"a-key": "a-value",
			},
			"b-region": cloud.Attrs{
				"b-key": "b-value",
			},
		},
	}

	env := newEnviron("foo", useDefaultKeys, nil)
	err := bootstrap.Bootstrap(envtesting.BootstrapTestContext(c), env,
		s.callContext, bootstrap.BootstrapParams{
			ControllerConfig:          coretesting.FakeControllerConfig(),
			ControllerInheritedConfig: map[string]interface{}{"ftp-proxy": "http://proxy"},
			Cloud:                     dummyCloud,
			AdminSecret:               password,
			CAPrivateKey:              coretesting.CAKey,
			SupportedBootstrapBases:   supportedJujuBases,
		})
	c.Assert(err, jc.ErrorIsNil)
	icfg := env.instanceConfig

	c.Check(icfg.APIInfo, jc.DeepEquals, &api.Info{
		Password: password,
		CACert:   coretesting.CACert,
		ModelTag: coretesting.ModelTag,
	})
	c.Check(icfg.Bootstrap.ControllerInheritedConfig, gc.DeepEquals, map[string]interface{}{"ftp-proxy": "http://proxy"})
	c.Check(icfg.Bootstrap.RegionInheritedConfig, jc.DeepEquals, cloud.RegionConfig{
		"a-region": cloud.Attrs{
			"a-key": "a-value",
		},
		"b-region": cloud.Attrs{
			"b-key": "b-value",
		},
	})
	controllerCfg := icfg.ControllerConfig
	c.Check(controllerCfg["ca-private-key"], gc.IsNil)
	c.Check(icfg.Bootstrap.StateServingInfo.StatePort, gc.Equals, controllerCfg.StatePort())
	c.Check(icfg.Bootstrap.StateServingInfo.APIPort, gc.Equals, controllerCfg.APIPort())
	c.Check(icfg.Bootstrap.StateServingInfo.CAPrivateKey, gc.Equals, coretesting.CAKey)
}

func (s *bootstrapSuite) TestBootstrapMetadataImagesMissing(c *gc.C) {
	environs.UnregisterImageDataSourceFunc("bootstrap metadata")

	noImagesDir := c.MkDir()
	stor, err := filestorage.NewFileStorageWriter(noImagesDir)
	c.Assert(err, jc.ErrorIsNil)
	envtesting.UploadFakeTools(c, stor, "released", "released")

	ctx, ss := bootstrapContext(c)

	env := newEnviron("foo", useDefaultKeys, nil)
	s.setDummyStorage(c, env)
	err = bootstrap.Bootstrap(ctx, env,
		s.callContext, bootstrap.BootstrapParams{
			ControllerConfig:        coretesting.FakeControllerConfig(),
			AdminSecret:             "admin-secret",
			CAPrivateKey:            coretesting.CAKey,
			MetadataDir:             noImagesDir,
			SupportedBootstrapBases: supportedJujuBases,
		})
	c.Assert(err, jc.ErrorIsNil)
	c.Assert(env.bootstrapCount, gc.Equals, 1)

	datasources, err := environs.ImageMetadataSources(env, ss)
	c.Assert(err, jc.ErrorIsNil)
	c.Assert(datasources, gc.HasLen, 1)
	c.Assert(datasources[0].Description(), gc.Equals, "default ubuntu cloud images")
}

func (s *bootstrapSuite) setupBootstrapSpecificVersion(c *gc.C, clientMajor, clientMinor int, toolsVersion *version.Number) (error, int, version.Number) {
	currentVersion := jujuversion.Current
	currentVersion.Major = clientMajor
	currentVersion.Minor = clientMinor
	currentVersion.Tag = ""
	s.PatchValue(&jujuversion.Current, currentVersion)
	s.PatchValue(&arch.HostArch, func() string { return arch.AMD64 })

	env := newEnviron("foo", useDefaultKeys, nil)
	s.setDummyStorage(c, env)
	envtools.RegisterToolsDataSourceFunc("local storage", func(environs.Environ) (simplestreams.DataSource, error) {
		return storage.NewStorageSimpleStreamsDataSource("test datasource", env.storage, "tools", simplestreams.CUSTOM_CLOUD_DATA, false), nil
	})
	defer envtools.UnregisterToolsDataSourceFunc("local storage")

	toolsBinaries := []version.Binary{
		version.MustParseBinary("10.11.12-ubuntu-amd64"),
		version.MustParseBinary("10.11.13-ubuntu-amd64"),
		version.MustParseBinary("10.11-beta1-ubuntu-amd64"),
	}
	stream := "released"
	if toolsVersion != nil && toolsVersion.Tag != "" {
		stream = "devel"
		currentVersion.Tag = toolsVersion.Tag
	}
	_, err := envtesting.UploadFakeToolsVersions(env.storage, stream, stream, toolsBinaries...)
	c.Assert(err, jc.ErrorIsNil)

	env.checkToolsFunc = func(t tools.List) {
		mockInstanceCfg := &instancecfg.InstanceConfig{}
		// All providers call SetTools on instance config during StartInstance
		// (which is called by Bootstrap). Checking here that the call will pass.
		err := mockInstanceCfg.SetTools(t)
		c.Assert(err, jc.ErrorIsNil)
	}

	err = bootstrap.Bootstrap(envtesting.BootstrapTestContext(c), env,
		s.callContext, bootstrap.BootstrapParams{
			ControllerConfig: coretesting.FakeControllerConfig(),
			AdminSecret:      "admin-secret",
			CAPrivateKey:     coretesting.CAKey,
			AgentVersion:     toolsVersion,
			BuildAgentTarball: func(
				build bool, _ string,
				getForceVersion func(version.Number) version.Number,
			) (*sync.BuiltAgent, error) {
				ver := getForceVersion(version.Zero)
				c.Logf("BuildAgentTarball version %s", ver)
				c.Assert(build, jc.IsFalse)
				return &sync.BuiltAgent{Dir: c.MkDir()}, nil
			},
			SupportedBootstrapBases: supportedJujuBases,
		})
	vers, _ := env.cfg.AgentVersion()
	return err, env.bootstrapCount, vers
}

func (s *bootstrapSuite) TestBootstrapSpecificVersion(c *gc.C) {
	toolsVersion := version.MustParse("10.11.12")
	err, bootstrapCount, vers := s.setupBootstrapSpecificVersion(c, 10, 11, &toolsVersion)
	c.Assert(err, jc.ErrorIsNil)
	c.Assert(bootstrapCount, gc.Equals, 1)
	c.Assert(vers, gc.DeepEquals, version.Number{
		Major: 10,
		Minor: 11,
		Patch: 12,
	})
}

func (s *bootstrapSuite) TestBootstrapSpecificVersionWithTag(c *gc.C) {
	toolsVersion := version.MustParse("10.11-beta1")
	err, bootstrapCount, vers := s.setupBootstrapSpecificVersion(c, 10, 11, &toolsVersion)
	c.Assert(err, jc.ErrorIsNil)
	c.Assert(bootstrapCount, gc.Equals, 1)
	c.Assert(vers, gc.DeepEquals, version.Number{
		Major: 10,
		Minor: 11,
		Patch: 1,
		Tag:   "beta",
	})
}

func (s *bootstrapSuite) TestBootstrapNoSpecificVersion(c *gc.C) {
	// bootstrap with no specific version will use latest major.minor tools version.
	err, bootstrapCount, vers := s.setupBootstrapSpecificVersion(c, 10, 11, nil)
	c.Assert(err, jc.ErrorIsNil)
	c.Assert(bootstrapCount, gc.Equals, 1)
	c.Assert(vers, gc.DeepEquals, version.Number{
		Major: 10,
		Minor: 11,
		Patch: 13,
	})
}

func (s *bootstrapSuite) TestBootstrapSpecificVersionClientMinorMismatch(c *gc.C) {
	// bootstrap using a specified version only works if the patch number is different.
	// The bootstrap client major and minor versions need to match the tools asked for.
	toolsVersion := version.MustParse("10.11.12")
	err, bootstrapCount, _ := s.setupBootstrapSpecificVersion(c, 10, 1, &toolsVersion)
	c.Assert(strings.Replace(err.Error(), "\n", "", -1), gc.Matches, ".* no agent binaries are available .*")
	c.Assert(bootstrapCount, gc.Equals, 0)
}

func (s *bootstrapSuite) TestBootstrapSpecificVersionClientMajorMismatch(c *gc.C) {
	// bootstrap using a specified version only works if the patch number is different.
	// The bootstrap client major and minor versions need to match the tools asked for.
	toolsVersion := version.MustParse("10.11.12")
	err, bootstrapCount, _ := s.setupBootstrapSpecificVersion(c, 1, 11, &toolsVersion)
	c.Assert(strings.Replace(err.Error(), "\n", "", -1), gc.Matches, ".* no agent binaries are available .*")
	c.Assert(bootstrapCount, gc.Equals, 0)
}

func (s *bootstrapSuite) TestAvailableToolsInvalidArch(c *gc.C) {
	s.PatchValue(&jujuos.HostOS, func() jujuos.OSType { return jujuos.Ubuntu })
	s.PatchValue(&arch.HostArch, func() string {
		return arch.S390X
	})
	s.PatchValue(bootstrap.FindTools, func(context.Context, envtools.SimplestreamsFetcher, environs.BootstrapEnviron, int, int, []string, tools.Filter) (tools.List, error) {
		c.Fatal("find packaged tools should not be called")
		return nil, errors.New("unexpected")
	})

	env := newEnviron("foo", useDefaultKeys, nil)
	err := bootstrap.Bootstrap(envtesting.BootstrapTestContext(c), env,
		s.callContext, bootstrap.BootstrapParams{
			BuildAgent:       true,
			AdminSecret:      "admin-secret",
			CAPrivateKey:     coretesting.CAKey,
			ControllerConfig: coretesting.FakeControllerConfig(),
			BuildAgentTarball: func(
				build bool, _ string,
				getForceVersion func(version.Number) version.Number,
			) (*sync.BuiltAgent, error) {
				ver := getForceVersion(version.Zero)
				c.Logf("BuildAgentTarball version %s", ver)
				c.Assert(build, jc.IsTrue)
				return &sync.BuiltAgent{Dir: c.MkDir()}, nil
			},
			SupportedBootstrapBases: supportedJujuBases,
		})
	c.Assert(err, gc.ErrorMatches, `model "foo" of type dummy does not support instances running on "s390x"`)
}

func (s *bootstrapSuite) TestTargetSeriesOverride(c *gc.C) {
<<<<<<< HEAD
	env := newBootstrapEnvironWithHardwareDetection("foo", "artful", "amd64", useDefaultKeys, nil)
	err := bootstrap.Bootstrap(envtesting.BootstrapTestContext(c), env,
=======
	env := newBootstrapEnvironWithHardwareDetection("foo", corebase.MustParseBaseFromString("ubuntu@17.10"), "amd64", useDefaultKeys, nil)
	err := bootstrap.Bootstrap(envtesting.BootstrapTODOContext(c), env,
>>>>>>> 7139314b
		s.callContext, bootstrap.BootstrapParams{
			AdminSecret:             "fake-moon-landing",
			CAPrivateKey:            coretesting.CAKey,
			ControllerConfig:        coretesting.FakeControllerConfig(),
			SupportedBootstrapBases: supportedJujuBases,
		})

	c.Assert(err, gc.ErrorMatches, ".*ubuntu@17.10/stable not supported.*", gc.Commentf("expected bootstrap series to be overridden using the value returned by the environment"))
}

func (s *bootstrapSuite) TestTargetArchOverride(c *gc.C) {
<<<<<<< HEAD
	env := newBootstrapEnvironWithHardwareDetection("foo", "bionic", "riscv", useDefaultKeys, nil)
	err := bootstrap.Bootstrap(envtesting.BootstrapTestContext(c), env,
=======
	env := newBootstrapEnvironWithHardwareDetection("foo", corebase.MustParseBaseFromString("ubuntu@18.04"), "riscv", useDefaultKeys, nil)
	err := bootstrap.Bootstrap(envtesting.BootstrapTODOContext(c), env,
>>>>>>> 7139314b
		s.callContext, bootstrap.BootstrapParams{
			AdminSecret:             "fake-moon-landing",
			CAPrivateKey:            coretesting.CAKey,
			ControllerConfig:        coretesting.FakeControllerConfig(),
			SupportedBootstrapBases: supportedJujuBases,
			BuildAgentTarball: func(
				build bool, _ string,
				getForceVersion func(version.Number) version.Number,
			) (*sync.BuiltAgent, error) {
				ver := getForceVersion(version.Zero)
				c.Logf("BuildAgentTarball version %s", ver)
				c.Assert(build, jc.IsTrue)
				return &sync.BuiltAgent{Dir: c.MkDir()}, nil
			},
		})

	c.Assert(err, gc.ErrorMatches, "(?s)invalid constraint value: arch=riscv.*", gc.Commentf("expected bootstrap arch to be overridden using the value returned by the environment"))
}

func (s *bootstrapSuite) TestTargetSeriesAndArchOverridePriority(c *gc.C) {
	s.PatchValue(&arch.HostArch, func() string {
		return arch.AMD64
	})
	metadataDir := c.MkDir()
	s.PatchValue(&envtools.DefaultBaseURL, metadataDir)
	stor, err := filestorage.NewFileStorageWriter(metadataDir)
	c.Assert(err, jc.ErrorIsNil)
	envtesting.UploadFakeTools(c, stor, "released", "released")

<<<<<<< HEAD
	env := newBootstrapEnvironWithHardwareDetection("foo", "haiku", "riscv", useDefaultKeys, nil)
	err = bootstrap.Bootstrap(envtesting.BootstrapTestContext(c), env,
=======
	env := newBootstrapEnvironWithHardwareDetection("foo", corebase.MustParseBaseFromString("ubuntu@17.04"), "riscv", useDefaultKeys, nil)
	err = bootstrap.Bootstrap(envtesting.BootstrapTODOContext(c), env,
>>>>>>> 7139314b
		s.callContext, bootstrap.BootstrapParams{
			AdminSecret:             "fake-moon-landing",
			CAPrivateKey:            coretesting.CAKey,
			ControllerConfig:        coretesting.FakeControllerConfig(),
			SupportedBootstrapBases: supportedJujuBases,
			BuildAgentTarball: func(
				build bool, _ string,
				getForceVersion func(version.Number) version.Number,
			) (*sync.BuiltAgent, error) {
				ver := getForceVersion(version.Zero)
				c.Logf("BuildAgentTarball version %s", ver)
				c.Assert(build, jc.IsTrue)
				return &sync.BuiltAgent{Dir: c.MkDir()}, nil
			},
			// Operator provided constraints must always supersede
			// any values reported by the environment.
			BootstrapBase:        bionicBootstrapBase,
			BootstrapConstraints: constraints.MustParse("arch=amd64"),
			MetadataDir:          metadataDir,
		})

	c.Assert(err, jc.ErrorIsNil)
	c.Assert(env.bootstrapEnviron.instanceConfig.ToolsList().String(), gc.Matches, ".*-ubuntu-amd64", gc.Commentf("expected bootstrap constraints to supersede the values detected by the environment"))
}

type bootstrapEnviron struct {
	cfg              *config.Config
	environs.Environ // stub out all methods we don't care about.

	// The following fields are filled in when Bootstrap is called.
	bootstrapCount            int
	finalizerCount            int
	constraintsValidatorCount int
	args                      environs.BootstrapParams
	instanceConfig            *instancecfg.InstanceConfig
	storage                   storage.Storage

	// Providers are expected to receive a list of available
	// agent binaries (aka tools). This list needs to be valid.
	// For example, as discovered in lp#1745951, all items in that list
	// must be of the same version.
	checkToolsFunc func(tools.List)
}

func newEnviron(name string, defaultKeys bool, extraAttrs map[string]interface{}) *bootstrapEnviron {
	m := coretesting.FakeConfig().Merge(extraAttrs)
	if !defaultKeys {
		m = m.Delete(
			"ca-cert",
			"ca-private-key",
			"admin-secret",
		)
	}
	m["name"] = name // overwrite name provided by dummy.SampleConfig
	cfg, err := config.New(config.NoDefaults, m)
	if err != nil {
		panic(fmt.Errorf("cannot create config from %#v: %v", m, err))
	}
	return &bootstrapEnviron{
		cfg:            cfg,
		checkToolsFunc: func(t tools.List) {},
	}
}

// setDummyStorage injects the local provider's fake storage implementation
// into the given environment, so that tests can manipulate storage as if it
// were real.
func (s *bootstrapSuite) setDummyStorage(c *gc.C, env *bootstrapEnviron) {
	closer, stor, _ := envtesting.CreateLocalTestStorage(c)
	env.storage = stor
	s.AddCleanup(func(c *gc.C) { closer.Close() })
}

func (e *bootstrapEnviron) Bootstrap(ctx environs.BootstrapContext, callCtx envcontext.ProviderCallContext, args environs.BootstrapParams) (*environs.BootstrapResult, error) {
	e.bootstrapCount++
	e.args = args

	e.checkToolsFunc(args.AvailableTools)

	finalizer := func(_ environs.BootstrapContext, icfg *instancecfg.InstanceConfig, _ environs.BootstrapDialOpts) error {
		e.finalizerCount++
		e.instanceConfig = icfg
		return nil
	}
	base := args.BootstrapBase
	if base.Empty() {
		base = jujuversion.DefaultSupportedLTSBase()
	}
	arch, _ := args.AvailableTools.OneArch()
	return &environs.BootstrapResult{
		Arch:                    arch,
		Base:                    base,
		CloudBootstrapFinalizer: finalizer,
	}, nil
}

func (e *bootstrapEnviron) Config() *config.Config {
	return e.cfg
}

func (e *bootstrapEnviron) SetConfig(cfg *config.Config) error {
	e.cfg = cfg
	return nil
}

func (e *bootstrapEnviron) Storage() storage.Storage {
	return e.storage
}

func (e *bootstrapEnviron) ConstraintsValidator(ctx envcontext.ProviderCallContext) (constraints.Validator, error) {
	e.constraintsValidatorCount++
	v := constraints.NewValidator()
	v.RegisterVocabulary(constraints.Arch, []string{arch.AMD64, arch.ARM64})
	return v, nil
}

func (e *bootstrapEnviron) Provider() environs.EnvironProvider {
	return bootstrapEnvironProvider{}
}

type bootstrapEnvironProvider struct {
	environs.EnvironProvider
}

func (p bootstrapEnvironProvider) Version() int {
	return 123
}

type bootstrapEnvironWithRegion struct {
	*bootstrapEnviron
	region simplestreams.CloudSpec
}

func (e bootstrapEnvironWithRegion) Region() (simplestreams.CloudSpec, error) {
	return e.region, nil
}

type bootstrapEnvironNoExplicitArchitectures struct {
	*bootstrapEnvironWithRegion
}

func (e bootstrapEnvironNoExplicitArchitectures) ConstraintsValidator(envcontext.ProviderCallContext) (constraints.Validator, error) {
	e.constraintsValidatorCount++
	v := constraints.NewValidator()
	return v, nil
}

// A bootstrapEnviron that implements environs.HardwareCharacteristicsDetector.
type bootstrapEnvironWithHardwareDetection struct {
	*bootstrapEnviron

	detectedBase corebase.Base
	detectedHW   *instance.HardwareCharacteristics
}

func newBootstrapEnvironWithHardwareDetection(name string, detectedBase corebase.Base, detectedArch string, defaultKeys bool, extraAttrs map[string]interface{}) *bootstrapEnvironWithHardwareDetection {
	var hw = new(instance.HardwareCharacteristics)
	if detectedArch != "" {
		hw.Arch = &detectedArch
	}

	return &bootstrapEnvironWithHardwareDetection{
		bootstrapEnviron: newEnviron(name, defaultKeys, extraAttrs),
		detectedBase:     detectedBase,
		detectedHW:       hw,
	}
}

func (e bootstrapEnvironWithHardwareDetection) DetectBase() (corebase.Base, error) {
	return e.detectedBase, nil
}
func (e bootstrapEnvironWithHardwareDetection) DetectHardware() (*instance.HardwareCharacteristics, error) {
	return e.detectedHW, nil
}
func (e bootstrapEnvironWithHardwareDetection) UpdateModelConstraints() bool {
	return false
}

func bootstrapContext(c *gc.C) (environs.BootstrapContext, *simplestreams.Simplestreams) {
	ss := simplestreams.NewSimpleStreams(sstesting.TestDataSourceFactory())
	ctx := context.WithValue(context.Background(), bootstrap.SimplestreamsFetcherContextKey, ss)
	return envtesting.BootstrapContext(ctx, c), ss
}

type BootstrapContextSuite struct {
	jujutesting.IsolationSuite
}

var _ = gc.Suite(&BootstrapContextSuite{})

func (s *BootstrapContextSuite) TestContextDone(c *gc.C) {
	testCases := []struct {
		name string
		ctx  context.Context
		done bool
	}{{
		name: "todo context",
		ctx:  context.Background(),
		done: false,
	}, {
		name: "background context",
		ctx:  context.Background(),
		done: false,
	}, {
		name: "cancel context",
		ctx: func() context.Context {
			ctx, cancel := context.WithCancel(context.Background())
			cancel()

			return ctx
		}(),
		done: true,
	}, {
		name: "timeout context",
		ctx: func() context.Context {
			ctx, cancel := context.WithTimeout(context.Background(), time.Nanosecond)
			time.Sleep(time.Millisecond)
			// Cancel is called here to not leak the context. In reality it
			// will still be trapped as "context deadline exceeded"
			cancel()
			return ctx
		}(),
		done: true,
	}}
	for _, t := range testCases {
		c.Logf("test %q", t.name)
		done := bootstrap.IsContextDone(t.ctx)
		c.Assert(done, jc.DeepEquals, t.done)
	}
}<|MERGE_RESOLUTION|>--- conflicted
+++ resolved
@@ -684,7 +684,6 @@
 func (s *bootstrapSuite) TestBootstrapBuildAgent(c *gc.C) {
 	// Patch out HostArch and FindTools to allow the test to pass on other architectures,
 	// such as s390.
-	s.PatchValue(&jujuos.HostOS, func() jujuos.OSType { return jujuos.Ubuntu })
 	s.PatchValue(&arch.HostArch, func() string { return arch.ARM64 })
 	s.PatchValue(bootstrap.FindTools, func(context.Context, envtools.SimplestreamsFetcher, environs.BootstrapEnviron, int, int, []string, tools.Filter) (tools.List, error) {
 		c.Fatal("should not call FindTools if BuildAgent is specified")
@@ -774,7 +773,6 @@
 	// Patch out HostArch and FindTools to allow the test to pass on other architectures,
 	// such as s390.
 	s.PatchValue(&arch.HostArch, func() string { return arch.ARM64 })
-	s.PatchValue(&jujuos.HostOS, func() jujuos.OSType { return jujuos.Ubuntu })
 	s.PatchValue(bootstrap.FindTools, func(context.Context, envtools.SimplestreamsFetcher, environs.BootstrapEnviron, int, int, []string, tools.Filter) (tools.List, error) {
 		return nil, errors.NotFoundf("tools")
 	})
@@ -796,7 +794,6 @@
 }
 
 func (s *bootstrapSuite) TestBootstrapNoToolsDevelopmentConfig(c *gc.C) {
-	s.PatchValue(&jujuos.HostOS, func() jujuos.OSType { return jujuos.Ubuntu })
 	s.PatchValue(&arch.HostArch, func() string { return arch.ARM64 })
 	s.PatchValue(bootstrap.FindTools, func(context.Context, envtools.SimplestreamsFetcher, environs.BootstrapEnviron, int, int, []string, tools.Filter) (tools.List, error) {
 		return nil, errors.NotFoundf("tools")
@@ -1300,7 +1297,6 @@
 }
 
 func (s *bootstrapSuite) TestAvailableToolsInvalidArch(c *gc.C) {
-	s.PatchValue(&jujuos.HostOS, func() jujuos.OSType { return jujuos.Ubuntu })
 	s.PatchValue(&arch.HostArch, func() string {
 		return arch.S390X
 	})
@@ -1331,13 +1327,8 @@
 }
 
 func (s *bootstrapSuite) TestTargetSeriesOverride(c *gc.C) {
-<<<<<<< HEAD
-	env := newBootstrapEnvironWithHardwareDetection("foo", "artful", "amd64", useDefaultKeys, nil)
-	err := bootstrap.Bootstrap(envtesting.BootstrapTestContext(c), env,
-=======
 	env := newBootstrapEnvironWithHardwareDetection("foo", corebase.MustParseBaseFromString("ubuntu@17.10"), "amd64", useDefaultKeys, nil)
-	err := bootstrap.Bootstrap(envtesting.BootstrapTODOContext(c), env,
->>>>>>> 7139314b
+	err := bootstrap.Bootstrap(envtesting.BootstrapTestContext(c), env,
 		s.callContext, bootstrap.BootstrapParams{
 			AdminSecret:             "fake-moon-landing",
 			CAPrivateKey:            coretesting.CAKey,
@@ -1349,13 +1340,8 @@
 }
 
 func (s *bootstrapSuite) TestTargetArchOverride(c *gc.C) {
-<<<<<<< HEAD
-	env := newBootstrapEnvironWithHardwareDetection("foo", "bionic", "riscv", useDefaultKeys, nil)
-	err := bootstrap.Bootstrap(envtesting.BootstrapTestContext(c), env,
-=======
 	env := newBootstrapEnvironWithHardwareDetection("foo", corebase.MustParseBaseFromString("ubuntu@18.04"), "riscv", useDefaultKeys, nil)
-	err := bootstrap.Bootstrap(envtesting.BootstrapTODOContext(c), env,
->>>>>>> 7139314b
+	err := bootstrap.Bootstrap(envtesting.BootstrapTestContext(c), env,
 		s.callContext, bootstrap.BootstrapParams{
 			AdminSecret:             "fake-moon-landing",
 			CAPrivateKey:            coretesting.CAKey,
@@ -1385,13 +1371,8 @@
 	c.Assert(err, jc.ErrorIsNil)
 	envtesting.UploadFakeTools(c, stor, "released", "released")
 
-<<<<<<< HEAD
-	env := newBootstrapEnvironWithHardwareDetection("foo", "haiku", "riscv", useDefaultKeys, nil)
+	env := newBootstrapEnvironWithHardwareDetection("foo", corebase.MustParseBaseFromString("ubuntu@17.04"), "riscv", useDefaultKeys, nil)
 	err = bootstrap.Bootstrap(envtesting.BootstrapTestContext(c), env,
-=======
-	env := newBootstrapEnvironWithHardwareDetection("foo", corebase.MustParseBaseFromString("ubuntu@17.04"), "riscv", useDefaultKeys, nil)
-	err = bootstrap.Bootstrap(envtesting.BootstrapTODOContext(c), env,
->>>>>>> 7139314b
 		s.callContext, bootstrap.BootstrapParams{
 			AdminSecret:             "fake-moon-landing",
 			CAPrivateKey:            coretesting.CAKey,
