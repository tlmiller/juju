package ec2_test

import (
	"crypto/rand"
	"fmt"
	"io"
	amzec2 "launchpad.net/goamz/ec2"
	. "launchpad.net/gocheck"
	"launchpad.net/juju/go/environs"
	"launchpad.net/juju/go/environs/ec2"
	"launchpad.net/juju/go/environs/jujutest"
)

// amazonConfig holds the environments configuration
// for running the amazon EC2 integration tests.
//
// This is missing keys for security reasons; set the following environment variables
// to make the Amazon testing work:
//  access-key: $AWS_ACCESS_KEY_ID
//  admin-secret: $AWS_SECRET_ACCESS_KEY
var amazonConfig = fmt.Sprintf(`
environments:
  sample-%s:
    type: ec2
    control-bucket: 'juju-test-%s'
`, uniqueName, uniqueName)

// uniqueName is generated afresh for every test, so that
// we are not polluted by previous test state.
var uniqueName = randomName()

func randomName() string {
	buf := make([]byte, 8)
	_, err := io.ReadFull(rand.Reader, buf)
	if err != nil {
		panic(fmt.Sprintf("error from crypto rand: %v", err))
	}
	return fmt.Sprintf("%x", buf)
}

func registerAmazonTests() {
	envs, err := environs.ReadEnvironsBytes([]byte(amazonConfig))
	if err != nil {
		panic(fmt.Errorf("cannot parse amazon tests config data: %v", err))
	}
	if err != nil {
		panic(fmt.Errorf("cannot parse integration tests config data: %v", err))
	}
	for _, name := range envs.Names() {
		Suite(&LiveTests{
			jujutest.LiveTests{
				Environs: envs,
				Name:     name,
			},
		})
	}
}

// LiveTests contains tests that can be run against the Amazon servers.
// Each test runs using the same ec2 connection.
type LiveTests struct {
	jujutest.LiveTests
}

func (t *LiveTests) TestInstanceGroups(c *C) {
	ec2conn := ec2.EnvironEC2(t.Env)

	groups := amzec2.SecurityGroupNames(
		ec2.GroupName(t.Env),
		ec2.MachineGroupName(t.Env, 98),
		ec2.MachineGroupName(t.Env, 99),
	)
	info := make([]amzec2.SecurityGroupInfo, len(groups))

	c.Logf("start instance 98")
	inst0, err := t.Env.StartInstance(98, jujutest.InvalidStateInfo)
	c.Assert(err, IsNil)
	defer t.Env.StopInstances([]environs.Instance{inst0})

	// Create a same-named group for the second instance
	// before starting it, to check that it's deleted and
	// recreated correctly.
	oldGroup := ensureGroupExists(c, ec2conn, groups[2].Name, "old group")

	c.Logf("start instance 99")
	inst1, err := t.Env.StartInstance(99, jujutest.InvalidStateInfo)
	c.Assert(err, IsNil)
	defer t.Env.StopInstances([]environs.Instance{inst1})

	// Go behind the scenes to check the machines have
	// been put into the correct groups.

	// First check that the old group has been deleted...
	f := amzec2.NewFilter()
	f.Add("group-name", oldGroup.Name)
	f.Add("group-id", oldGroup.Id)
	groupsResp, err := ec2conn.SecurityGroups(nil, f)
	c.Assert(err, IsNil)
	c.Check(len(groupsResp.Groups), Equals, 0)

	// ... then check that the groups have been created.
	groupsResp, err = ec2conn.SecurityGroups(groups, nil)
	c.Assert(err, IsNil)
	c.Assert(len(groupsResp.Groups), Equals, len(groups))

	// For each group, check that it exists and record its id.
	for i, group := range groups {
		found := false
		for _, g := range groupsResp.Groups {
			if g.Name == group.Name {
				groups[i].Id = g.Id
				info[i] = g
				found = true
				break
			}
		}
		if !found {
			c.Fatalf("group %q not found", group.Name)
		}
	}

<<<<<<< HEAD
	perms := info[0].IPPerms

	// check that the juju group authorizes SSH for anyone.
	c.Assert(len(perms), Equals, 2, Bug("got security groups %#v", perms))
	checkPortAllowed(c, perms, 22)
	checkPortAllowed(c, perms, 2181)

	c.Logf("checking that each insance is part of the correct groups")
	// check that each instance is part of the correct groups.
=======
	// Check that each instance is part of the correct groups.
>>>>>>> 9d57eefb
	resp, err := ec2conn.Instances([]string{inst0.Id(), inst1.Id()}, nil)
	c.Assert(err, IsNil)
	c.Assert(len(resp.Reservations), Equals, 2, Bug("reservations %#v", resp.Reservations))
	for _, r := range resp.Reservations {
		c.Assert(len(r.Instances), Equals, 1)
		// each instance must be part of the general juju group.
		msg := Bug("reservation %#v", r)
		c.Assert(hasSecurityGroup(r, groups[0]), Equals, true, msg)
		inst := r.Instances[0]
		switch inst.InstanceId {
		case inst0.Id():
			c.Assert(hasSecurityGroup(r, groups[1]), Equals, true, msg)
			c.Assert(hasSecurityGroup(r, groups[2]), Equals, false, msg)
		case inst1.Id():
			c.Assert(hasSecurityGroup(r, groups[2]), Equals, true, msg)

			// check that the id of the second machine's group
			// has changed - this implies that StartInstance
			// has correctly deleted and re-created the group.
			c.Assert(groups[2].Id, Not(Equals), oldGroup.Id)
			c.Assert(hasSecurityGroup(r, groups[1]), Equals, false, msg)
		default:
			c.Errorf("unknown instance found: %v", inst)
		}
	}
}

func checkPortAllowed(c *C, perms []amzec2.IPPerm, port int) {
	for _, perm := range perms {
		if perm.FromPort == port {
			c.Check(perm.Protocol, Equals, "tcp")
			c.Check(perm.ToPort, Equals, port)
			c.Check(perm.SourceIPs, Equals, []string{"0.0.0.0/0"})
			c.Check(len(perm.SourceGroups), Equals, 0)
			return
		}
	}
	c.Errorf("ip port permission not found for %d in %#v", port, perms)
}

// ensureGroupExists creates a new EC2 group if it doesn't already
// exist, and returns full SecurityGroup.
func ensureGroupExists(c *C, ec2conn *amzec2.EC2, groupName string, descr string) amzec2.SecurityGroup {
	f := amzec2.NewFilter()
	f.Add("group-name", groupName)
	groups, err := ec2conn.SecurityGroups(nil, f)
	c.Assert(err, IsNil)
	if len(groups.Groups) > 0 {
		return groups.Groups[0].SecurityGroup
	}

	resp, err := ec2conn.CreateSecurityGroup(groupName, descr)
	c.Assert(err, IsNil)

	return resp.SecurityGroup
}

func hasSecurityGroup(r amzec2.Reservation, g amzec2.SecurityGroup) bool {
	for _, rg := range r.SecurityGroups {
		if rg.Id == g.Id {
			return true
		}
	}
	return false
}<|MERGE_RESOLUTION|>--- conflicted
+++ resolved
@@ -119,7 +119,6 @@
 		}
 	}
 
-<<<<<<< HEAD
 	perms := info[0].IPPerms
 
 	// check that the juju group authorizes SSH for anyone.
@@ -128,10 +127,7 @@
 	checkPortAllowed(c, perms, 2181)
 
 	c.Logf("checking that each insance is part of the correct groups")
-	// check that each instance is part of the correct groups.
-=======
 	// Check that each instance is part of the correct groups.
->>>>>>> 9d57eefb
 	resp, err := ec2conn.Instances([]string{inst0.Id(), inst1.Id()}, nil)
 	c.Assert(err, IsNil)
 	c.Assert(len(resp.Reservations), Equals, 2, Bug("reservations %#v", resp.Reservations))
