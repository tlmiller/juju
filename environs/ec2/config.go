package ec2

import (
	"fmt"
	"launchpad.net/goamz/aws"
	"launchpad.net/juju-core/environs"
	"launchpad.net/juju-core/schema"
)

// providerConfig is a placeholder for any config information
// that we will have in a configuration file.
type providerConfig struct {
<<<<<<< HEAD
	name               string
	region             string
	auth               aws.Auth
	bucket             string
	publicBucket       string
	authorizedKeys     string
	authorizedKeysPath string
}

type checker struct{}

func (checker) Coerce(v interface{}, path []string) (interface{}, error) {
	return &providerConfig{}, nil
=======
	name           string
	region         string
	auth           aws.Auth
	bucket         string
	publicBucket   string
	authorizedKeys string
>>>>>>> 3be3da77
}

var configChecker = schema.FieldMap(
	schema.Fields{
		"name":                 schema.String(),
		"access-key":           schema.String(),
		"secret-key":           schema.String(),
		"region":               schema.String(),
		"control-bucket":       schema.String(),
		"public-bucket":        schema.String(),
		"authorized-keys":      schema.String(),
		"authorized-keys-path": schema.String(),
	}, []string{
		"access-key",
		"secret-key",
		"region",
		"authorized-keys",
		"authorized-keys-path",
		"public-bucket",
	},
)

func (p environProvider) NewConfig(config map[string]interface{}) (cfg environs.EnvironConfig, err error) {
	v, err := configChecker.Coerce(config, nil)
	if err != nil {
		return nil, err
	}
	m := v.(schema.MapType)
	var c providerConfig

	c.name = m["name"].(string)
	c.bucket = m["control-bucket"].(string)
	c.publicBucket = maybeString(m["public-bucket"], "")
	c.auth.AccessKey = maybeString(m["access-key"], "")
	c.auth.SecretKey = maybeString(m["secret-key"], "")
	if c.auth.AccessKey == "" || c.auth.SecretKey == "" {
		if c.auth.AccessKey != "" {
			return nil, fmt.Errorf("environment has access-key but no secret-key")
		}
		if c.auth.SecretKey != "" {
			return nil, fmt.Errorf("environment has secret-key but no access-key")
		}
		c.auth, err = aws.EnvAuth()
		if err != nil {
			return
		}
	}

	regionName := maybeString(m["region"], "us-east-1")
	if _, ok := aws.Regions[regionName]; !ok {
		return nil, fmt.Errorf("invalid region name %q", regionName)
	}
	c.region = regionName
	c.authorizedKeys = maybeString(m["authorized-keys"], "")
	authorizedKeysPath := maybeString(m["authorized-keys-path"], "")
	if c.authorizedKeys == "" {
		c.authorizedKeys, err = authorizedKeys(authorizedKeysPath)
		if err != nil {
			return nil, err
		}
	} else if authorizedKeysPath != "" {
		return nil, fmt.Errorf("environment has both authorized-keys and authorized-keys-path")
	}
	return &c, nil
}

func maybeString(x interface{}, dflt string) string {
	if x == nil {
		return dflt
	}
	return x.(string)
}<|MERGE_RESOLUTION|>--- conflicted
+++ resolved
@@ -10,28 +10,12 @@
 // providerConfig is a placeholder for any config information
 // that we will have in a configuration file.
 type providerConfig struct {
-<<<<<<< HEAD
-	name               string
-	region             string
-	auth               aws.Auth
-	bucket             string
-	publicBucket       string
-	authorizedKeys     string
-	authorizedKeysPath string
-}
-
-type checker struct{}
-
-func (checker) Coerce(v interface{}, path []string) (interface{}, error) {
-	return &providerConfig{}, nil
-=======
 	name           string
 	region         string
 	auth           aws.Auth
 	bucket         string
 	publicBucket   string
 	authorizedKeys string
->>>>>>> 3be3da77
 }
 
 var configChecker = schema.FieldMap(
