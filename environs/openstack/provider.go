--- conflicted
+++ resolved
@@ -424,33 +424,21 @@
 	if err != nil {
 		return err
 	}
-<<<<<<< HEAD
 	err = environs.CheckToolsSeries(possibleTools, e.Config().DefaultSeries())
 	if err != nil {
 		return err
+	}
+	stateFileURL, err := e.Storage().URL(environs.StateFile)
+	if err != nil {
+		return fmt.Errorf("cannot create bootstrap state file: %v", err)
 	}
 
 	machineConfig := environs.NewMachineConfig(machineID, state.BootstrapNonce, nil, nil)
 	machineConfig.StateServer = true
+	machineConfig.StateInfoURL = stateFileURL
 
 	// TODO(wallyworld) - save bootstrap machine metadata
-	inst, _, err := e.internalStartInstance(cons, possibleTools, machineConfig, e.ecfg().useFloatingIP())
-=======
-	stateFileURL, err := e.Storage().URL(environs.StateFile)
-	if err != nil {
-		return fmt.Errorf("cannot create bootstrap state file: %v", err)
-	}
-	inst, characteristics, err := e.internalStartInstance(&startInstanceParams{
-		machineId:     "0",
-		machineNonce:  state.BootstrapNonce,
-		series:        e.Config().DefaultSeries(),
-		constraints:   cons,
-		possibleTools: possibleTools,
-		stateServer:   true,
-		withPublicIP:  e.ecfg().useFloatingIP(),
-		stateInfoURL:  stateFileURL,
-	})
->>>>>>> f6174cbe
+	inst, characteristics, err := e.internalStartInstance(cons, possibleTools, machineConfig, e.ecfg().useFloatingIP())
 	if err != nil {
 		return fmt.Errorf("cannot start bootstrap instance: %v", err)
 	}
@@ -576,25 +564,8 @@
 		return nil, nil, err
 	}
 
-<<<<<<< HEAD
 	machineConfig := environs.NewMachineConfig(machineId, machineNonce, stateInfo, apiInfo)
-	return e.internalStartInstance(cons, possibleTools, machineConfig, false)
-=======
-type startInstanceParams struct {
-	machineId     string
-	machineNonce  string
-	series        string
-	constraints   constraints.Value
-	info          *state.Info
-	apiInfo       *api.Info
-	possibleTools tools.List
-	stateServer   bool
-	stateInfoURL  string
-
-	// withPublicIP, if true, causes a floating IP to be
-	// assigned to the server after starting
-	withPublicIP bool
->>>>>>> f6174cbe
+	return e.internalStartInstance(cons, possibleTools, machineConfig, e.ecfg().useFloatingIP())
 }
 
 // allocatePublicIP tries to find an available floating IP address, or
@@ -674,14 +645,7 @@
 		return nil, nil, fmt.Errorf("chosen architecture %v not present in %v", spec.Image.Arch, arches)
 	}
 
-<<<<<<< HEAD
 	machineConfig.Tools = tools[0]
-=======
-	mcfg := environs.NewMachineConfig(scfg.machineId, scfg.machineNonce, scfg.info, scfg.apiInfo)
-	mcfg.StateServer = scfg.stateServer
-	mcfg.StateInfoURL = scfg.stateInfoURL
-	mcfg.Tools = tools[0]
->>>>>>> f6174cbe
 
 	if err := environs.FinishMachineConfig(machineConfig, e.Config(), cons); err != nil {
 		return nil, nil, err
