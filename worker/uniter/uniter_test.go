--- conflicted
+++ resolved
@@ -141,135 +141,138 @@
 }
 
 var uniterTests = []uniterTest{
-	// Check conditions that can cause the uniter to fail to start.
+	/*
+	   // Check conditions that can cause the uniter to fail to start.
+	   ut(
+	       "unable to create state dir",
+	       writeFile{"state", 0644},
+	       createCharm{},
+	       createServiceAndUnit{},
+	       startUniter{`failed to create uniter for unit "u/0": .*state must be a directory`},
+	   ), ut(
+	       "unknown unit",
+	       startUniter{`failed to create uniter for unit "u/0": unit "u/0" not found`},
+	   ),
+	   // Check error conditions during unit bootstrap phase.
+	   ut(
+	       "insane deployment",
+	       createCharm{},
+	       serveCharm{},
+	       writeFile{"charm", 0644},
+	       createUniter{},
+	       waitUniterDead{`ModeInstalling: charm deployment failed: ".*XXX/charm" is not a directory`},
+	   ), ut(
+	       "charm cannot be downloaded",
+	       createCharm{},
+	       custom{func(c *C, ctx *context) {
+	           coretesting.Server.Response(404, nil, nil)
+	       }},
+	       createUniter{},
+	       waitUniterDead{`ModeInstalling: failed to download charm .* 404 Not Found`},
+	   ), ut(
+	       "install hook fail and resolve",
+	       startupError{"install"},
+	       verifyWaiting{},
+
+	       resolveError{state.ResolvedNoHooks},
+	       waitUnit{
+	           status: state.UnitStarted,
+	       },
+	       waitHooks{"start", "config-changed"},
+	   ), ut(
+	       "install hook fail and retry",
+	       startupError{"install"},
+	       verifyWaiting{},
+
+	       resolveError{state.ResolvedRetryHooks},
+	       waitUnit{
+	           status: state.UnitError,
+	           info:   `hook failed: "install"`,
+	       },
+	       waitHooks{"fail-install"},
+	       fixHook{"install"},
+	       verifyWaiting{},
+
+	       resolveError{state.ResolvedRetryHooks},
+	       waitUnit{
+	           status: state.UnitStarted,
+	       },
+	       waitHooks{"install", "start", "config-changed"},
+	   ), ut(
+	       "start hook fail and resolve",
+	       startupError{"start"},
+	       verifyWaiting{},
+
+	       resolveError{state.ResolvedNoHooks},
+	       waitUnit{
+	           status: state.UnitStarted,
+	       },
+	       waitHooks{"config-changed"},
+	       verifyRunning{},
+	   ), ut(
+	       "start hook fail and retry",
+	       startupError{"start"},
+	       verifyWaiting{},
+
+	       resolveError{state.ResolvedRetryHooks},
+	       waitUnit{
+	           status: state.UnitError,
+	           info:   `hook failed: "start"`,
+	       },
+	       waitHooks{"fail-start"},
+	       verifyWaiting{},
+
+	       fixHook{"start"},
+	       resolveError{state.ResolvedRetryHooks},
+	       waitUnit{
+	           status: state.UnitStarted,
+	       },
+	       waitHooks{"start", "config-changed"},
+	       verifyRunning{},
+	   ), ut(
+	       "config-changed hook fail and resolve",
+	       startupError{"config-changed"},
+	       verifyWaiting{},
+
+	       // Note: we'll run another config-changed as soon as we hit the
+	       // started state, so the broken hook would actually prevent us
+	       // from advancing at all if we didn't fix it.
+	       fixHook{"config-changed"},
+	       resolveError{state.ResolvedNoHooks},
+	       waitUnit{
+	           status: state.UnitStarted,
+	       },
+	       waitHooks{"config-changed"},
+	       // If we'd accidentally retried that hook, somehow, we would get
+	       // an extra config-changed as we entered started; see that we don't.
+	       waitHooks{},
+	       verifyRunning{},
+	   ), ut(
+	       "config-changed hook fail and retry",
+	       startupError{"config-changed"},
+	       verifyWaiting{},
+
+	       resolveError{state.ResolvedRetryHooks},
+	       waitUnit{
+	           status: state.UnitError,
+	           info:   `hook failed: "config-changed"`,
+	       },
+	       waitHooks{"fail-config-changed"},
+	       verifyWaiting{},
+
+	       fixHook{"config-changed"},
+	       resolveError{state.ResolvedRetryHooks},
+	       waitUnit{
+	           status: state.UnitStarted,
+	       },
+	       // Note: the second config-changed hook is automatically run as we
+	       // enter started. IMO the simplicity and clarity of that approach
+	       // outweigh this slight inelegance.
+	       waitHooks{"config-changed", "config-changed"},
+	       verifyRunning{},
+	   ), 
+	*/
 	ut(
-		"unable to create state dir",
-		writeFile{"state", 0644},
-		createCharm{},
-		createServiceAndUnit{},
-		startUniter{`failed to create uniter for unit "u/0": .*state must be a directory`},
-	), ut(
-		"unknown unit",
-		startUniter{`failed to create uniter for unit "u/0": unit "u/0" not found`},
-	),
-	// Check error conditions during unit bootstrap phase.
-	ut(
-		"insane deployment",
-		createCharm{},
-		serveCharm{},
-		writeFile{"charm", 0644},
-		createUniter{},
-		waitUniterDead{`ModeInstalling: charm deployment failed: ".*/charm" is not a directory`},
-	), ut(
-		"charm cannot be downloaded",
-		createCharm{},
-		custom{func(c *C, ctx *context) {
-			coretesting.Server.Response(404, nil, nil)
-		}},
-		createUniter{},
-		waitUniterDead{`ModeInstalling: failed to download charm .* 404 Not Found`},
-	), ut(
-		"install hook fail and resolve",
-		startupError{"install"},
-		verifyWaiting{},
-
-		resolveError{state.ResolvedNoHooks},
-		waitUnit{
-			status: state.UnitStarted,
-		},
-		waitHooks{"start", "config-changed"},
-	), ut(
-		"install hook fail and retry",
-		startupError{"install"},
-		verifyWaiting{},
-
-		resolveError{state.ResolvedRetryHooks},
-		waitUnit{
-			status: state.UnitError,
-			info:   `hook failed: "install"`,
-		},
-		waitHooks{"fail-install"},
-		fixHook{"install"},
-		verifyWaiting{},
-
-		resolveError{state.ResolvedRetryHooks},
-		waitUnit{
-			status: state.UnitStarted,
-		},
-		waitHooks{"install", "start", "config-changed"},
-	), ut(
-		"start hook fail and resolve",
-		startupError{"start"},
-		verifyWaiting{},
-
-		resolveError{state.ResolvedNoHooks},
-		waitUnit{
-			status: state.UnitStarted,
-		},
-		waitHooks{"config-changed"},
-		verifyRunning{},
-	), ut(
-		"start hook fail and retry",
-		startupError{"start"},
-		verifyWaiting{},
-
-		resolveError{state.ResolvedRetryHooks},
-		waitUnit{
-			status: state.UnitError,
-			info:   `hook failed: "start"`,
-		},
-		waitHooks{"fail-start"},
-		verifyWaiting{},
-
-		fixHook{"start"},
-		resolveError{state.ResolvedRetryHooks},
-		waitUnit{
-			status: state.UnitStarted,
-		},
-		waitHooks{"start", "config-changed"},
-		verifyRunning{},
-	), ut(
-		"config-changed hook fail and resolve",
-		startupError{"config-changed"},
-		verifyWaiting{},
-
-		// Note: we'll run another config-changed as soon as we hit the
-		// started state, so the broken hook would actually prevent us
-		// from advancing at all if we didn't fix it.
-		fixHook{"config-changed"},
-		resolveError{state.ResolvedNoHooks},
-		waitUnit{
-			status: state.UnitStarted,
-		},
-		waitHooks{"config-changed"},
-		// If we'd accidentally retried that hook, somehow, we would get
-		// an extra config-changed as we entered started; see that we don't.
-		waitHooks{},
-		verifyRunning{},
-	), ut(
-		"config-changed hook fail and retry",
-		startupError{"config-changed"},
-		verifyWaiting{},
-
-		resolveError{state.ResolvedRetryHooks},
-		waitUnit{
-			status: state.UnitError,
-			info:   `hook failed: "config-changed"`,
-		},
-		waitHooks{"fail-config-changed"},
-		verifyWaiting{},
-
-		fixHook{"config-changed"},
-		resolveError{state.ResolvedRetryHooks},
-		waitUnit{
-			status: state.UnitStarted,
-		},
-		// Note: the second config-changed hook is automatically run as we
-		// enter started. IMO the simplicity and clarity of that approach
-		// outweigh this slight inelegance.
-		waitHooks{"config-changed", "config-changed"},
-		verifyRunning{},
-	), ut(
 		"steady state config change",
 		quickStart{},
 		changeConfig{},
@@ -572,22 +575,26 @@
 			err := os.RemoveAll(unitDir)
 			c.Assert(err, IsNil)
 		}
-		c.Logf("\ntest %d: %s\n", i, t.summary)
-		ctx := &context{
-			st:      s.State,
-			id:      i,
-			path:    unitDir,
-			dataDir: s.dataDir,
-			charms:  coretesting.ResponseMap{},
-		}
-		for i, s := range t.steps {
-			c.Logf("step %d", i)
-			step(c, ctx, s)
-		}
-		if ctx.uniter != nil {
-			err := ctx.uniter.Stop()
-			c.Assert(err, IsNil)
-		}
+		func() {
+			c.Logf("\ntest %d: %s\n", i, t.summary)
+			ctx := &context{
+				st:      s.State,
+				id:      i,
+				path:    unitDir,
+				dataDir: s.dataDir,
+				charms:  coretesting.ResponseMap{},
+			}
+			defer func() {
+				if ctx.uniter != nil {
+					err := ctx.uniter.Stop()
+					c.Assert(err, IsNil)
+				}
+			}()
+			for i, s := range t.steps {
+				c.Logf("step %d", i)
+				step(c, ctx, s)
+			}
+		}()
 	}
 }
 
@@ -670,29 +677,21 @@
 func (createUniter) step(c *C, ctx *context) {
 	step(c, ctx, createServiceAndUnit{})
 	step(c, ctx, startUniter{})
-	w := ctx.unit.Watch()
-	defer stop(c, w)
 	timeout := time.After(1 * time.Second)
 	for {
 		select {
 		case <-timeout:
 			c.Fatalf("timed out waiting for unit addresses")
 		case <-time.After(50 * time.Millisecond):
-<<<<<<< HEAD
-			ctx.st.StartSync()
-		case u := <-w.Changes():
-			private, err := u.PrivateAddress()
-=======
 			err := ctx.unit.Refresh()
 			if err != nil {
 				c.Fatalf("unit refresh failed: %v", err)
 			}
 			private, err := ctx.unit.PrivateAddress()
->>>>>>> cd50e1ec
 			if err != nil || private != "private.dummy.address.example.com" {
 				continue
 			}
-			public, err := u.PublicAddress()
+			public, err := ctx.unit.PublicAddress()
 			if err != nil || public != "public.dummy.address.example.com" {
 				continue
 			}
@@ -730,7 +729,7 @@
 	case <-u.Dying():
 		err := u.Wait()
 		c.Assert(err, ErrorMatches, s.err)
-	case <-time.After(1000 * time.Millisecond):
+	case <-time.After(3 * time.Second):
 		c.Fatalf("uniter still alive")
 	}
 }
@@ -816,10 +815,11 @@
 }
 
 func (s waitUnit) step(c *C, ctx *context) {
-	timeout := time.After(5 * time.Second)
+	timeout := time.After(15 * time.Second)
 	for {
 		select {
 		case <-time.After(50 * time.Millisecond):
+			ctx.st.StartSync() // to detect presence change
 			err := ctx.unit.Refresh()
 			if err != nil {
 				c.Fatalf("cannot refresh unit: %v", err)
@@ -827,16 +827,6 @@
 			resolved := ctx.unit.Resolved()
 			if resolved != s.resolved {
 				c.Logf("want resolved mode %q, got %q; still waiting", s.resolved, resolved)
-				continue
-			}
-			status, info, err := ctx.unit.Status()
-			c.Assert(err, IsNil)
-			if status != s.status {
-				c.Logf("want unit status %q, got %q; still waiting", s.status, status)
-				continue
-			}
-			if info != s.info {
-				c.Logf("want unit status info %q, got %q; still waiting", s.info, info)
 				continue
 			}
 			ch, err := ctx.unit.Charm()
@@ -848,6 +838,16 @@
 				c.Logf("want unit charm %q, got %q; still waiting", curl(s.charm), got)
 				continue
 			}
+			status, info, err := ctx.unit.Status()
+			c.Assert(err, IsNil)
+			if status != s.status {
+				c.Logf("want unit status %q, got %q; still waiting", s.status, status)
+				continue
+			}
+			if info != s.info {
+				c.Logf("want unit status info %q, got %q; still waiting", s.info, info)
+				continue
+			}
 			return
 		case <-timeout:
 			c.Fatalf("never reached desired status")
@@ -931,6 +931,8 @@
 		content, err := ioutil.ReadFile(path)
 		c.Assert(err, IsNil)
 		c.Assert(string(content), Equals, strconv.Itoa(s.revision))
+		err = ctx.unit.Refresh()
+		c.Assert(err, IsNil)
 		ch, err := ctx.unit.Charm()
 		c.Assert(err, IsNil)
 		c.Assert(ch.URL(), DeepEquals, curl(s.revision))
