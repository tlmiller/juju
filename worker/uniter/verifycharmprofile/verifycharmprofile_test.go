--- conflicted
+++ resolved
@@ -4,10 +4,6 @@
 package verifycharmprofile_test
 
 import (
-<<<<<<< HEAD
-	"github.com/juju/charm/v9"
-=======
->>>>>>> cb99aa52
 	jc "github.com/juju/testing/checkers"
 	gc "gopkg.in/check.v1"
 
