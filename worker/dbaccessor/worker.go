// Copyright 2021 Canonical Ltd.
// Licensed under the AGPLv3, see LICENCE file for details.

package dbaccessor

import (
	"context"
	"net"
	"sync"
	"time"

	"github.com/juju/clock"
	"github.com/juju/errors"
	"github.com/juju/worker/v3"
	"github.com/juju/worker/v3/catacomb"
	"github.com/juju/worker/v3/dependency"

	"github.com/juju/juju/core/database"
	"github.com/juju/juju/database/app"
	"github.com/juju/juju/database/dqlite"
	"github.com/juju/juju/domain/controllernode/service"
	"github.com/juju/juju/domain/controllernode/state"
	"github.com/juju/juju/pubsub/apiserver"
)

const (
	// errTryAgain indicates that the worker should try
	// again later to start a DB tracker worker.
	errTryAgain = errors.ConstError("DB node is nil, but worker is not dying; rescheduling TrackedDB start attempt")

	// errNotReady indicates that we successfully created a new Dqlite app,
	// but the Ready call timed out, and we are waiting for broadcast info.
	errNotReady = errors.ConstError("started DB app, but it failed to become ready; waiting for topology updates")
)

// nodeShutdownTimeout is the timeout that we add to the context passed
// handoff/shutdown calls when shutting down the Dqlite node.
const nodeShutdownTimeout = 30 * time.Second

// NodeManager creates Dqlite `App` initialisation arguments and options.
type NodeManager interface {
	// IsExistingNode returns true if this machine of container has run a
	// Dqlite node in the past.
	IsExistingNode() (bool, error)

	// IsBootstrappedNode returns true if this machine or container was where
	// we first bootstrapped Dqlite, and it hasn't been reconfigured since.
	IsBootstrappedNode(context.Context) (bool, error)

	// EnsureDataDir ensures that a directory for Dqlite data exists at
	// a path determined by the agent config, then returns that path.
	EnsureDataDir() (string, error)

	// ClusterServers returns the node information for
	// Dqlite nodes configured to be in the cluster.
	ClusterServers(context.Context) ([]dqlite.NodeInfo, error)

	//SetClusterServers reconfigures the Dqlite cluster members.
	SetClusterServers(context.Context, []dqlite.NodeInfo) error

	// SetNodeInfo rewrites the local node information
	// file in the Dqlite data directory.
	SetNodeInfo(dqlite.NodeInfo) error

	// SetClusterToLocalNode reconfigures the Dqlite cluster
	// so that it has the local node as its only member.
	SetClusterToLocalNode(ctx context.Context) error

	// WithLogFuncOption returns a Dqlite application Option that will proxy Dqlite
	// log output via this factory's logger where the level is recognised.
	WithLogFuncOption() app.Option

	// WithTracingOption returns a Dqlite application Option
	// that will enable tracing of Dqlite operations.
	WithTracingOption() app.Option

	// WithAddressOption returns a Dqlite application Option
	// for specifying the local address:port to use.
	WithAddressOption(string) app.Option

	// WithTLSOption returns a Dqlite application Option for TLS encryption
	// of traffic between clients and clustered application nodes.
	WithTLSOption() (app.Option, error)

	// WithClusterOption returns a Dqlite application Option for initialising
	// Dqlite as the member of a cluster with peers representing other controllers.
	WithClusterOption([]string) app.Option
}

// DBGetter describes the ability to supply a sql.DB
// reference for a particular database.
type DBGetter interface {
	// GetDB returns a sql.DB reference for the dqlite-backed database that
	// contains the data for the specified namespace.
	// A NotFound error is returned if the worker is unaware of the requested DB.
<<<<<<< HEAD
	GetDB(namespace string) (database.TxnRunner, error)
=======
	GetDB(namespace string) (database.TrackedDB, error)
>>>>>>> 1206b7da
}

type opType int

const (
	getOp opType = iota
	delOp
)

// dbRequest is used to pass requests for TrackedDB
// instances into the worker loop.
type dbRequest struct {
	op        opType
	namespace string
	done      chan error
}

// makeDBGetRequest creates a new TrackedDB request for the input namespace.
func makeDBGetRequest(namespace string) dbRequest {
	return dbRequest{
		op:        getOp,
		namespace: namespace,
		done:      make(chan error),
	}
}

// makeDBDelRequest creates a new request for the deletion of a namespace.
func makeDBDelRequest(namespace string) dbRequest {
	return dbRequest{
		op:        delOp,
		namespace: namespace,
		done:      make(chan error),
	}
}

// WorkerConfig encapsulates the configuration options for the
// dbaccessor worker.
type WorkerConfig struct {
	NodeManager      NodeManager
	Clock            clock.Clock
	MetricsCollector *Collector

	// Hub is the pub/sub central hub used to receive notifications
	// about API server topology changes.
	Hub         Hub
	Logger      Logger
	NewApp      func(string, ...app.Option) (DBApp, error)
	NewDBWorker func(context.Context, DBApp, string, ...TrackedDBWorkerOption) (TrackedDB, error)

	// ControllerID uniquely identifies the controller that this
	// worker is running on. It is equivalent to the machine ID.
	ControllerID string
}

// Validate ensures that the config values are valid.
func (c *WorkerConfig) Validate() error {
	if c.NodeManager == nil {
		return errors.NotValidf("missing NodeManager")
	}
	if c.Clock == nil {
		return errors.NotValidf("missing Clock")
	}
	if c.MetricsCollector == nil {
		return errors.NotValidf("missing metrics collector")
	}
	if c.Hub == nil {
		return errors.NotValidf("missing Hub")
	}
	if c.Logger == nil {
		return errors.NotValidf("missing Logger")
	}
	if c.NewApp == nil {
		return errors.NotValidf("missing NewApp")
	}
	if c.NewDBWorker == nil {
		return errors.NotValidf("missing NewDBWorker")
	}
	return nil
}

type dbWorker struct {
	cfg      WorkerConfig
	catacomb catacomb.Catacomb

	mu       sync.RWMutex
	dbApp    DBApp
	dbRunner *worker.Runner

	// dbReady is used to signal that we can
	// begin processing GetDB requests.
	dbReady chan struct{}

	// dbRequests is used to synchronise GetDB
	// requests into this worker's event loop.
	dbRequests chan dbRequest

	// apiServerChanges is used to handle incoming changes
	// to API server details within the worker loop.
	apiServerChanges chan apiserver.Details
}

// NewWorker creates a new dbaccessor worker.
func NewWorker(cfg WorkerConfig) (*dbWorker, error) {
	var err error
	if err = cfg.Validate(); err != nil {
		return nil, errors.Trace(err)
	}

	w := &dbWorker{
		cfg: cfg,
		dbRunner: worker.NewRunner(worker.RunnerParams{
			Clock: cfg.Clock,
			// If a worker goes down, we've attempted multiple retries and in
			// that case we do want to cause the dbaccessor to go down. This
			// will then bring up a new dqlite app.
			IsFatal: func(err error) bool {
				// If there is a rebind during starting up a worker the dbApp
				// will be nil. In this case, we'll return ErrTryAgain. In this
				// case we don't want to kill the worker. We'll force the
				// worker to try again.
				return !errors.Is(err, errTryAgain)
			},
			RestartDelay: time.Second * 10,
			Logger:       cfg.Logger,
		}),
		dbReady:          make(chan struct{}),
		dbRequests:       make(chan dbRequest),
		apiServerChanges: make(chan apiserver.Details),
	}

	if err = catacomb.Invoke(catacomb.Plan{
		Site: &w.catacomb,
		Work: w.loop,
		Init: []worker.Worker{
			w.dbRunner,
		},
	}); err != nil {
		return nil, errors.Trace(err)
	}

	return w, nil
}

func (w *dbWorker) loop() (err error) {
	// The context here should not be tied to the catacomb, as such a context
	// would be cancelled when the worker is stopped, and we want to give a
	// chance for the Dqlite app to shut down gracefully.
	// There is a timeout in shutdownDqlite to ensure that we don't block
	// forever.
	// We allow a very short time to check whether we should attempt to hand
	// over to another node.
	// If we can't determine that we *shouldn't* within the time window,
	// we go ahead and make the attempt.
	defer func() {
		ctx, cancel := context.WithTimeout(context.Background(), time.Second)
		bs, _ := w.cfg.NodeManager.IsBootstrappedNode(ctx)
		w.shutdownDqlite(context.Background(), !bs)
		cancel()
	}()

	extant, err := w.cfg.NodeManager.IsExistingNode()
	if err != nil {
		return errors.Trace(err)
	}

	// At this time, while Juju is using both Mongo and Dqlite, we piggyback
	// off the peer-grouper, which applies any configured HA space and
	// broadcasts clustering addresses. Once we do away with mongo,
	// that worker will be replaced with a Dqlite-focussed analogue that does
	// largely the same thing, though potentially disseminating changes via a
	// mechanism other than pub/sub.
	unsub, err := w.cfg.Hub.Subscribe(apiserver.DetailsTopic, w.handleAPIServerChangeMsg)
	if err != nil {
		return errors.Annotate(err, "subscribing to API server topology changes")
	}
	defer unsub()

	// If this is an existing node, we start it up immediately.
	// Otherwise, this host is entering a HA cluster, and we need to wait for
	// the peer-grouper to determine and broadcast addresses satisfying the
	// Juju HA space (if configured); request those details.
	// Once received we can continue configuring this node as a member.
	if extant {
		if err := w.startExistingDqliteNode(); err != nil {
			return errors.Trace(err)
		}
	} else {
		if err := w.requestAPIServerDetails(); err != nil {
			return errors.Trace(err)
		}
	}

	for {
		select {
		// The following ensures that all dbRequests are serialised and
		// processed in order.
		case req := <-w.dbRequests:
			if req.op == getOp {
				// Ensure the namespace exists or is allowed to open a new one
				// before we attempt to open the database.
				if err := w.ensureNamespace(req.namespace); err != nil {
					req.done <- errors.Annotatef(err, "ensuring namespace %q", req.namespace)
					continue
				}
				if err := w.openDatabase(req.namespace); err != nil {
					req.done <- errors.Annotatef(err, "opening database for namespace %q", req.namespace)
					continue
				}
			} else if req.op == delOp {
				// Close the database for the namespace.
				if err := w.closeDatabase(req.namespace); err != nil {
					req.done <- errors.Annotatef(err, "closing database for namespace %q", req.namespace)
					continue
				}
			} else {
				req.done <- errors.Errorf("unknown op %q", req.op)
				continue
			}

			req.done <- nil

		case <-w.catacomb.Dying():
			return w.catacomb.ErrDying()

		case apiDetails := <-w.apiServerChanges:
			if err := w.processAPIServerChange(apiDetails); err != nil {
				return errors.Trace(err)
			}
		}
	}
}

// Kill is part of the worker.Worker interface.
func (w *dbWorker) Kill() {
	w.catacomb.Kill(nil)
}

// Wait is part of the worker.Worker interface.
func (w *dbWorker) Wait() error {
	return w.catacomb.Wait()
}

// Report provides information for the engine report.
func (w *dbWorker) Report() map[string]any {
	w.mu.RLock()
	defer w.mu.RUnlock()

	// We need to guard against attempting to report when setting up or dying,
	// so we don't end up panicking with missing information.
	result := w.dbRunner.Report()

	if w.dbApp == nil {
		result["leader"] = ""
		result["leader-id"] = uint64(0)
		result["leader-role"] = ""
		return result
	}

	ctx, cancel := w.scopedContext()
	defer cancel()

	var (
		leader     string
		leaderRole string
		leaderID   uint64
	)
	if client, err := w.dbApp.Client(ctx); err == nil {
		if nodeInfo, err := client.Leader(ctx); err == nil {
			leaderID = nodeInfo.ID
			leader = nodeInfo.Address
			leaderRole = nodeInfo.Role.String()
		}
	}

	result["leader-id"] = leaderID
	result["leader"] = leader
	result["leader-role"] = leaderRole

	return result
}

// GetDB returns a transaction runner for the dqlite-backed
// database that contains the data for the specified namespace.
<<<<<<< HEAD
func (w *dbWorker) GetDB(namespace string) (database.TxnRunner, error) {
=======
// TODO (stickupkid): Before handing out any DB for any namespace,
// we should first validate it exists in the controller list.
// This should only be required if it's not the controller DB.
func (w *dbWorker) GetDB(namespace string) (database.TrackedDB, error) {
>>>>>>> 1206b7da
	// Ensure Dqlite is initialised.
	select {
	case <-w.dbReady:
	case <-w.catacomb.Dying():
		return nil, w.catacomb.ErrDying()
	}

	// First check if we've already got the db worker already running. If
	// we have, then return out quickly. The dbRunner is the cache, so there
	// is no need to have an in-memory cache here.
	if db, err := w.workerFromCache(namespace); err != nil {
		return nil, errors.Trace(err)
	} else if db != nil {
		return db, nil
	}

	// Enqueue the request as it's either starting up and we need to wait longer
	// or it's not running and we need to start it.
	req := makeDBGetRequest(namespace)
	select {
	case w.dbRequests <- req:
	case <-w.catacomb.Dying():
		return nil, w.catacomb.ErrDying()
	}

	// Wait for the worker loop to indicate it's done.
	select {
	case err := <-req.done:
		// If we know we've got an error, just return that error before
		// attempting to ask the dbRunnerWorker.
		if err != nil {
			return nil, errors.Trace(err)
		}
	case <-w.catacomb.Dying():
		return nil, w.catacomb.ErrDying()
	}

	// This will return a not found error if the request was not honoured.
	// The error will be logged - we don't crash this worker for bad calls.
	tracked, err := w.dbRunner.Worker(namespace, w.catacomb.Dying())
	if err != nil {
		return nil, errors.Trace(err)
	}
<<<<<<< HEAD
	return tracked.(database.TxnRunner), nil
}

func (w *dbWorker) workerFromCache(namespace string) (database.TxnRunner, error) {
	// If the worker already exists, return the existing worker early.
	if tracked, err := w.dbRunner.Worker(namespace, w.catacomb.Dying()); err == nil {
		return tracked.(database.TxnRunner), nil
	} else if errors.Is(errors.Cause(err), worker.ErrDead) {
		// Handle the case where the DB runner is dead due to this worker dying.
		select {
		case <-w.catacomb.Dying():
			return nil, w.catacomb.ErrDying()
		default:
			return nil, errors.Trace(err)
		}
	} else if !errors.Is(errors.Cause(err), errors.NotFound) {
		// If it's not a NotFound error, return the underlying error.
		// We should only start a worker if it doesn't exist yet.
		return nil, errors.Trace(err)
	}

	// We didn't find the worker. Let the caller decide what to do.
	return nil, nil
}

// DeleteDB deletes the dqlite-backed database that contains the data for
// the specified namespace.
// There are currently a set of limitations on the namespaces that can be
// deleted:
//   - It's not possible to delete the controller database.
//   - It currently doesn't support the actual deletion of the database
//     just the removal of the worker. Deletion of the database will be
//     handled once it's supported by dqlite.
func (w *dbWorker) DeleteDB(namespace string) error {
	// Ensure Dqlite is initialised.
	select {
	case <-w.dbReady:
	case <-w.catacomb.Dying():
		return w.catacomb.ErrDying()
	}

	// Enqueue the request.
	req := makeDBDelRequest(namespace)
	select {
	case w.dbRequests <- req:
	case <-w.catacomb.Dying():
		return w.catacomb.ErrDying()
	}

	// Wait for the worker loop to indicate it's done.
	select {
	case err := <-req.done:
		if err != nil {
			return errors.Trace(err)
		}
	case <-w.catacomb.Dying():
		return w.catacomb.ErrDying()
	}
	return nil
=======
	return tracked.(database.TrackedDB), nil
>>>>>>> 1206b7da
}

// startExistingDqliteNode takes care of starting Dqlite
// when this host has run a node previously.
func (w *dbWorker) startExistingDqliteNode() error {
	w.cfg.Logger.Infof("host is configured as a Dqlite node")

	mgr := w.cfg.NodeManager

	ctx, cancel := w.scopedContext()
	defer cancel()

	asBootstrapped, err := mgr.IsBootstrappedNode(ctx)
	if err != nil {
		return errors.Trace(err)
	}

	// If this existing node is not as bootstrapped, then it is part of a
	// cluster. The Dqlite Raft log and configuration in the Dqlite data
	// directory will indicate the cluster members, but we need to ensure
	// TLS for traffic between nodes explicitly.
	var options []app.Option
	if !asBootstrapped {
		withTLS, err := mgr.WithTLSOption()
		if err != nil {
			return errors.Trace(err)
		}
		options = append(options, withTLS)
	}

	return errors.Trace(w.initialiseDqlite(options...))
}

// initialiseDqlite starts the local Dqlite app node,
// opens and caches the controller database worker,
// then updates the Dqlite info for this node.
func (w *dbWorker) initialiseDqlite(options ...app.Option) error {
	ctx, cancel := w.scopedContext()
	defer cancel()

	if err := w.startDqliteNode(ctx, options...); err != nil {
		if errors.Is(err, errNotReady) {
			return nil
		}
		return errors.Trace(err)
	}

	// Open up the default controller database.
	// Other database namespaces are opened lazily via GetDB calls.
	// We don't need to apply the database schema here as the
	// controller database is created during bootstrap.
	if err := w.openDatabase(database.ControllerNS); err != nil {
		return errors.Annotate(err, "opening controller database")
	}

<<<<<<< HEAD
	// Once initialised, set the details for the node.
	// This is a no-op if the details are unchanged.
	// We do this before serving any other requests.
	if err := w.nodeService().UpdateDqliteNode(ctx, w.cfg.ControllerID, w.dbApp.ID(), w.dbApp.Address()); err != nil {
		return errors.Trace(err)
	}

=======
>>>>>>> 1206b7da
	// Begin handling external requests.
	close(w.dbReady)
	return nil
}

func (w *dbWorker) startDqliteNode(ctx context.Context, options ...app.Option) error {
	w.mu.Lock()
	defer w.mu.Unlock()

	if w.dbApp != nil {
		return nil
	}

	mgr := w.cfg.NodeManager

	dataDir, err := mgr.EnsureDataDir()
	if err != nil {
		return errors.Trace(err)
	}

	dqliteOptions := append(options,
		mgr.WithLogFuncOption(),
		mgr.WithTracingOption(),
	)
	if w.dbApp, err = w.cfg.NewApp(dataDir, dqliteOptions...); err != nil {
		return errors.Trace(err)
	}

	ctx, pCancel := w.scopedContext()
	defer pCancel()
	ctx, cCancel := context.WithTimeout(ctx, time.Minute)
	defer cCancel()

	if err := w.dbApp.Ready(ctx); err != nil {
		if errors.Is(err, context.DeadlineExceeded) {
			// We don't know whether we were cancelled by tomb or by timeout.
			// Request API server details in case we need to invoke a backstop
			// scenario. If we are shutting down, this won't matter.
			if err := w.dbApp.Close(); err != nil {
				return errors.Trace(err)
			}
			w.dbApp = nil

			if err := w.requestAPIServerDetails(); err != nil {
				return errors.Annotatef(err, "requesting API server details")
			}
			return errNotReady
		}
		return errors.Annotatef(err, "ensuring Dqlite is ready to process changes")
	}

	w.cfg.Logger.Infof("serving Dqlite application (ID: %v)", w.dbApp.ID())

	if c, err := w.dbApp.Client(ctx); err == nil {
		if info, err := c.Cluster(ctx); err == nil {
			w.cfg.Logger.Infof("current cluster: %#v", info)
		}
	}

	return nil
}

// openDatabase starts a TrackedDB worker for the database with the input name.
// It is called by initialiseDqlite to open the controller databases,
// and via GetDB to service downstream database requests.
// It is important to note that the start function passed to StartWorker is not
// invoked synchronously.
// Since GetDB blocks until dbReady is closed, and initialiseDqlite waits for
// the node to be ready, we can assume that we will never race with a nil dbApp
// when first starting up.
// Since the only way we can get into this race is during shutdown or a rebind,
// it is safe to return ErrDying if the catacomb is dying when we detect a nil
// database or ErrTryAgain to force the runner to retry starting the worker
// again.
func (w *dbWorker) openDatabase(namespace string) error {
	// Note: Do not be tempted to create the worker outside of the StartWorker
	// function. This will create potential data race if openDatabase is called
	// multiple times for the same namespace.
	err := w.dbRunner.StartWorker(namespace, func() (worker.Worker, error) {
		w.mu.RLock()
		defer w.mu.RUnlock()
		if w.dbApp == nil {
			// If the dbApp is nil, then we're either shutting down or
			// rebinding the address. In either case, we don't want to
			// start a new worker. We'll return ErrTryAgain to indicate
			// that we should try again in a bit. This will continue until
			// the dbApp is no longer nil.
			select {
			case <-w.catacomb.Dying():
				return nil, w.catacomb.ErrDying()
			default:
				return nil, errTryAgain
			}
		}

		ctx, cancel := w.scopedContext()
		defer cancel()

		return w.cfg.NewDBWorker(ctx,
			w.dbApp, namespace,
			WithClock(w.cfg.Clock),
			WithLogger(w.cfg.Logger),
			WithMetricsCollector(w.cfg.MetricsCollector),
		)
	})
	if errors.Is(err, errors.AlreadyExists) {
		return nil
	}
	return errors.Trace(err)
}

func (w *dbWorker) closeDatabase(namespace string) error {
	if namespace == database.ControllerNS {
		return errors.Forbiddenf("cannot close controller database")
	}

	// Stop and remove the worker.
	// This will wait for the worker to stop, which will potentially block
	// any requests to access a new db. This should be ok, as there isn't
	// currently any heavy loop logic in the model workers.
	if err := w.dbRunner.StopAndRemoveWorker(namespace, w.catacomb.Dying()); err != nil {
		return errors.Annotatef(err, "stopping worker")
	}

	return nil
}

// handleAPIServerChangeMsg is the callback supplied to the pub/sub
// subscription for API server details. It effectively synchronises the
// handling of such messages into the worker's evert loop.
func (w *dbWorker) handleAPIServerChangeMsg(_ string, apiDetails apiserver.Details, err error) {
	if err != nil {
		// This should never happen.
		w.cfg.Logger.Errorf("pub/sub callback error: %v", err)
		return
	}

	select {
	case <-w.catacomb.Dying():
	case w.apiServerChanges <- apiDetails:
	}
}

// processAPIServerChange deals with cluster topology changes.
// Note that this is always invoked from the worker loop and will never
// race with Dqlite initialisation. If this is called then we either came
// up successfully or we determined that we couldn't and are waiting.
func (w *dbWorker) processAPIServerChange(apiDetails apiserver.Details) error {
	log := w.cfg.Logger
	log.Debugf("new API server details: %#v", apiDetails)

	mgr := w.cfg.NodeManager
	extant, err := mgr.IsExistingNode()
	if err != nil {
		return errors.Trace(err)
	}

	ctx, cancel := w.scopedContext()
	defer cancel()

	if extant {
		asBootstrapped, err := mgr.IsBootstrappedNode(ctx)
		if err != nil {
			return errors.Trace(err)
		}

		serverCount := len(apiDetails.Servers)

		// If we are as-bootstrapped, check if we are entering HA and need to
		// change our binding from the loopback IP to a local-cloud address.
		if asBootstrapped {
			if serverCount == 1 {
				// This bootstrapped node is still the only one around.
				// We don't need to do anything.
				return nil
			}

			addr, err := w.bindAddrFromServerDetails(apiDetails)
			if err != nil {
				if errors.Is(err, errors.NotFound) {
					w.cfg.Logger.Infof(err.Error())
					return nil
				}
				return errors.Trace(err)
			}

			if err := w.rebindAddress(ctx, addr); err != nil {
				return errors.Trace(err)
			}

			log.Infof("successfully reconfigured Dqlite; restarting worker")
			return dependency.ErrBounce
		}

		// If we are an existing, previously clustered node,
		// and the node is running, we have nothing to do.
		w.mu.RLock()
		running := w.dbApp != nil
		w.mu.RUnlock()
		if running {
			return nil
		}

		// Make absolutely sure. We only reconfigure the cluster if the details
		// indicate exactly one controller machine, and that machine is us.
		if _, ok := apiDetails.Servers[w.cfg.ControllerID]; ok && serverCount == 1 {
			log.Warningf("reconfiguring Dqlite cluster with this node as the only member")
			if err := w.cfg.NodeManager.SetClusterToLocalNode(ctx); err != nil {
				return errors.Annotatef(err, "reconfiguring Dqlite cluster")
			}

			log.Infof("successfully reconfigured Dqlite; restarting worker")
			return dependency.ErrBounce
		}

		// Otherwise there is no deterministic course of action.
		// We don't want to throw an error here, because it can result in churn
		// when entering HA. Just try again to start.
		log.Infof("unable to reconcile current controller and Dqlite cluster status; reattempting node start-up")
		return errors.Trace(w.startExistingDqliteNode())
	}

	// Otherwise this is a node added by enabling HA,
	// and we need to join to an existing cluster.
	return errors.Trace(w.joinNodeToCluster(apiDetails))
}

// rebindAddress stops the current node, reconfigures the cluster so that
// it is a single server bound to the input local-cloud address.
// It should be called only for a cluster constituted by a single node
// bound to the loopback IP address.
func (w *dbWorker) rebindAddress(ctx context.Context, addr string) error {
	// We only rebind the address when going into HA from a single node.
	// Therefore, we do not have to worry about handing over responsibilities.
	// Passing false ensures we come back up in the shortest time possible.
	w.shutdownDqlite(ctx, false)

	mgr := w.cfg.NodeManager
	servers, err := mgr.ClusterServers(ctx)
	if err != nil {
		return errors.Trace(err)
	}

	// This should be implied by an earlier check of
	// NodeManager.IsBootstrappedNode, but we want to guard very
	// conservatively against breaking established clusters.
	if len(servers) != 1 {
		w.cfg.Logger.Debugf("not a singular server; skipping address rebind")
		return nil
	}

	// We need to preserve the port from the existing address.
	_, port, err := net.SplitHostPort(servers[0].Address)
	if err != nil {
		return errors.Trace(err)
	}
	servers[0].Address = net.JoinHostPort(addr, port)

	w.cfg.Logger.Infof("rebinding Dqlite node to %s", addr)
	if err := mgr.SetClusterServers(ctx, servers); err != nil {
		return errors.Trace(err)
	}

	return errors.Trace(mgr.SetNodeInfo(servers[0]))
}

// joinNodeToCluster uses the input server details to determine a bind address
// for this node, and one or more addresses of other nodes to cluster with.
// It then uses these to initialise Dqlite.
// If either bind or cluster addresses can not be determined,
// we just return nil and keep waiting for further server detail messages.
func (w *dbWorker) joinNodeToCluster(apiDetails apiserver.Details) error {
	// Get our address from the API details.
	localAddr, err := w.bindAddrFromServerDetails(apiDetails)
	if err != nil {
		if errors.Is(err, errors.NotFound) {
			w.cfg.Logger.Infof(err.Error())
			return nil
		}
		return errors.Trace(err)
	}

	// Then get addresses for any other of the servers,
	// so we can join the cluster.
	var clusterAddrs []string
	for id, server := range apiDetails.Servers {
		hostPort := server.InternalAddress
		if id != w.cfg.ControllerID && hostPort != "" {
			addr, _, err := net.SplitHostPort(hostPort)
			if err != nil {
				return errors.Annotatef(err, "splitting host/port for %s", hostPort)
			}
			clusterAddrs = append(clusterAddrs, addr)
		}
	}
	if len(clusterAddrs) == 0 {
		w.cfg.Logger.Infof("no addresses available for this Dqlite node to join cluster")
		return nil
	}

	w.cfg.Logger.Infof("joining Dqlite cluster")
	mgr := w.cfg.NodeManager

	withTLS, err := mgr.WithTLSOption()
	if err != nil {
		return errors.Trace(err)
	}

	return errors.Trace(w.initialiseDqlite(
		mgr.WithAddressOption(localAddr), mgr.WithClusterOption(clusterAddrs), withTLS))
}

// bindAddrFromServerDetails returns the internal IP address from the
// input details that corresponds with this controller machine.
func (w *dbWorker) bindAddrFromServerDetails(apiDetails apiserver.Details) (string, error) {
	hostPort := apiDetails.Servers[w.cfg.ControllerID].InternalAddress
	if hostPort == "" {
		return "", errors.NotFoundf("internal address for this Dqlite node to bind to")
	}

	addr, _, err := net.SplitHostPort(hostPort)
	if err != nil {
		return "", errors.Annotatef(err, "splitting host/port for %s", hostPort)
	}

	return addr, nil
}

// shutdownDqlite shuts down the local Dqlite node, making a best-effort
// attempt at graceful handover when the input boolean is true.
// If the worker is not shutting down permanently, Dqlite should be
// reinitialised either directly or by bouncing the agent reasonably
// soon after calling this method.
func (w *dbWorker) shutdownDqlite(ctx context.Context, handover bool) {
	w.cfg.Logger.Infof("shutting down Dqlite node")

	w.mu.Lock()
	defer w.mu.Unlock()

	if w.dbApp == nil {
		return
	}

	if handover {
		// Set a bound on the time that we allow for hand off.
		ctx, cancel := context.WithTimeout(ctx, nodeShutdownTimeout)
		defer cancel()

		if err := w.dbApp.Handover(ctx); err != nil {
			w.cfg.Logger.Errorf("handing off Dqlite responsibilities: %v", err)
		}
	} else {
		w.cfg.Logger.Infof("skipping Dqlite handover")
	}

	if err := w.dbApp.Close(); err != nil {
		w.cfg.Logger.Errorf("closing Dqlite application: %v", err)
	}

	w.dbApp = nil
}

func (w *dbWorker) requestAPIServerDetails() error {
	_, err := w.cfg.Hub.Publish(apiserver.DetailsRequestTopic, apiserver.DetailsRequest{
		Requester: "db-accessor",
		LocalOnly: true,
	})
	return errors.Trace(err)
}

// scopedContext returns a context that is in the scope of the worker lifetime.
// It returns a cancellable context that is cancelled when the action has
// completed.
func (w *dbWorker) scopedContext() (context.Context, context.CancelFunc) {
	ctx, cancel := context.WithCancel(context.Background())
	return w.catacomb.Context(ctx), cancel
}

// ensureNamespace ensures that a given namespace is allowed to exist in
// the database. If the namespace is not within the allowed namespaces, it
// will return a not found error. For any other error it will return the
// underlying error. If it is allowed, then it will return nil.
func (w *dbWorker) ensureNamespace(namespace string) error {
	// If the namespace is the controller namespace, we don't need to
	// validate it. It exists by the very nature of the controller.
	if namespace == database.ControllerNS {
		return nil
	}

	// Otherwise, we need to validate that the namespace exists.
	ctx, cancel := w.scopedContext()
	defer cancel()

	known, err := w.nodeService().IsModelKnownToController(ctx, namespace)
	if err != nil {
		return errors.Trace(err)
	}
	if !known {
		return errors.NotFoundf("namespace %q", namespace)
	}
	return nil
}

// nodeService uses the worker's capacity as a DBGetter to return a service
// instance for manipulating the controller node topology.
// We can access the runner cache without going into the worker loop as long as
// the Dqlite node is started - the DB worker for the controller is always
// running in this case. Do not place a call to this method where that may
// *not* be the case.
func (w *dbWorker) nodeService() *service.Service {
	return service.NewService(state.NewState(
		database.NewTxnRunnerFactoryForNamespace(w.workerFromCache, database.ControllerNS)))
}<|MERGE_RESOLUTION|>--- conflicted
+++ resolved
@@ -93,11 +93,7 @@
 	// GetDB returns a sql.DB reference for the dqlite-backed database that
 	// contains the data for the specified namespace.
 	// A NotFound error is returned if the worker is unaware of the requested DB.
-<<<<<<< HEAD
 	GetDB(namespace string) (database.TxnRunner, error)
-=======
-	GetDB(namespace string) (database.TrackedDB, error)
->>>>>>> 1206b7da
 }
 
 type opType int
@@ -381,14 +377,7 @@
 
 // GetDB returns a transaction runner for the dqlite-backed
 // database that contains the data for the specified namespace.
-<<<<<<< HEAD
 func (w *dbWorker) GetDB(namespace string) (database.TxnRunner, error) {
-=======
-// TODO (stickupkid): Before handing out any DB for any namespace,
-// we should first validate it exists in the controller list.
-// This should only be required if it's not the controller DB.
-func (w *dbWorker) GetDB(namespace string) (database.TrackedDB, error) {
->>>>>>> 1206b7da
 	// Ensure Dqlite is initialised.
 	select {
 	case <-w.dbReady:
@@ -432,7 +421,6 @@
 	if err != nil {
 		return nil, errors.Trace(err)
 	}
-<<<<<<< HEAD
 	return tracked.(database.TxnRunner), nil
 }
 
@@ -492,9 +480,6 @@
 		return w.catacomb.ErrDying()
 	}
 	return nil
-=======
-	return tracked.(database.TrackedDB), nil
->>>>>>> 1206b7da
 }
 
 // startExistingDqliteNode takes care of starting Dqlite
@@ -550,7 +535,6 @@
 		return errors.Annotate(err, "opening controller database")
 	}
 
-<<<<<<< HEAD
 	// Once initialised, set the details for the node.
 	// This is a no-op if the details are unchanged.
 	// We do this before serving any other requests.
@@ -558,8 +542,6 @@
 		return errors.Trace(err)
 	}
 
-=======
->>>>>>> 1206b7da
 	// Begin handling external requests.
 	close(w.dbReady)
 	return nil
