// Copyright 2015 Canonical Ltd.
// Licensed under the AGPLv3, see LICENCE file for details.

package lease

import (
	"sort"
	"strings"
	"sync"
	"time"

	"github.com/juju/clock"
	"github.com/juju/errors"
	"gopkg.in/juju/worker.v1/catacomb"
	"gopkg.in/retry.v1"

	"github.com/juju/juju/core/lease"
)

const (
	// maxRetries gives the maximum number of attempts we'll try if
	// there are timeouts.
	maxRetries = 5

	// initialRetryDelay is the starting delay - this will be
	// increased exponentially up maxRetries.
	initialRetryDelay = 50 * time.Millisecond
)

// errStopped is returned to clients when an operation cannot complete because
// the manager has started (and possibly finished) shutdown.
var errStopped = errors.New("lease manager stopped")

type dummySecretary struct{}

func (d dummySecretary) CheckLease(key lease.Key) error             { return nil }
func (d dummySecretary) CheckHolder(name string) error              { return nil }
func (d dummySecretary) CheckDuration(duration time.Duration) error { return nil }

// NewDeadManager returns a manager that's already dead
// and always returns the given error.
func NewDeadManager(err error) *Manager {
	var secretary dummySecretary
	m := Manager{
		config: ManagerConfig{
			Secretary: func(_ string) (Secretary, error) {
				return secretary, nil
			},
		},
	}
	catacomb.Invoke(catacomb.Plan{
		Site: &m.catacomb,
		Work: func() error {
			return errors.Trace(err)
		},
	})
	return &m
}

// NewManager returns a new *Manager configured as supplied. The caller takes
// responsibility for killing, and handling errors from, the returned Worker.
func NewManager(config ManagerConfig) (*Manager, error) {
	if err := config.Validate(); err != nil {
		return nil, errors.Trace(err)
	}
	logContext := config.EntityUUID
	if len(logContext) > 6 {
		logContext = logContext[:6]
	}
	manager := &Manager{
		config:     config,
		claims:     make(chan claim),
		checks:     make(chan check),
		blocks:     make(chan block),
		errors:     make(chan error),
		logContext: logContext,
	}
	err := catacomb.Invoke(catacomb.Plan{
		Site: &manager.catacomb,
		Work: manager.loop,
	})
	if err != nil {
		return nil, errors.Trace(err)
	}
	return manager, nil
}

// Manager implements worker.Worker and can be bound to get
// lease.Checkers and lease.Claimers.
type Manager struct {
	catacomb catacomb.Catacomb

	// config collects all external configuration and dependencies.
	config ManagerConfig

	// logContext is just a string that associates messages in the log
	// It is seeded with the first six characters of the config.EntityUUID
	// if supplied
	logContext string

	// now is the time of the current tick - expiries are done on the
	// basis of this time.
	now time.Time

	// claims is used to deliver lease claim requests to the loop.
	claims chan claim

	// checks is used to deliver lease check requests to the loop.
	checks chan check

	// blocks is used to deliver expiry block requests to the loop.
	blocks chan block

	// errors is used to send errors from background claim or tick
	// goroutines back to the main loop.
	errors chan error

<<<<<<< HEAD
	// wg is a waitgroup for the goroutines that are fired off.
=======
	// wg is used to ensure that all child goroutines are finished
	// before we stop.
>>>>>>> 5b198b49
	wg sync.WaitGroup
}

// Kill is part of the worker.Worker interface.
func (manager *Manager) Kill() {
	manager.catacomb.Kill(nil)
}

// Wait is part of the worker.Worker interface.
func (manager *Manager) Wait() error {
	return manager.catacomb.Wait()
}

// loop runs until the manager is stopped.
func (manager *Manager) loop() error {
	defer manager.wg.Wait()
	blocks := make(blocks)
	for {
		if err := manager.choose(blocks); err != nil {
			return errors.Trace(err)
		}

		leases := manager.config.Store.Leases()
		for leaseName := range blocks {
			if _, found := leases[leaseName]; !found {
				manager.config.Logger.Tracef("[%s] unblocking: %s", manager.logContext, leaseName)
				blocks.unblock(leaseName)
			}
		}
	}
}

// choose breaks the select out of loop to make the blocking logic clearer.
func (manager *Manager) choose(blocks blocks) error {
	select {
	case <-manager.catacomb.Dying():
		return manager.catacomb.ErrDying()
	case err := <-manager.errors:
		return errors.Trace(err)
	case check := <-manager.checks:
		return manager.handleCheck(check)
	case manager.now = <-manager.nextTick(manager.now):
		manager.wg.Add(1)
		go manager.retryingTick(manager.now)
	case claim := <-manager.claims:
		manager.wg.Add(1)
		go manager.retryingClaim(claim)
	case block := <-manager.blocks:
		// TODO(raftlease): Include the other key items.
		manager.config.Logger.Tracef("[%s] adding block for: %s", manager.logContext, block.leaseKey.Lease)
		blocks.add(block)
	}
	return nil
}

func (manager *Manager) bind(namespace, modelUUID string) (checkerClaimer, error) {
	secretary, err := manager.config.Secretary(namespace)
	if err != nil {
		return nil, errors.Trace(err)
	}
	return &boundManager{
		manager:   manager,
		secretary: secretary,
		namespace: namespace,
		modelUUID: modelUUID,
	}, nil
}

// Checker returns a lease.Checker for the specified namespace and model.
func (manager *Manager) Checker(namespace, modelUUID string) (lease.Checker, error) {
	return manager.bind(namespace, modelUUID)
}

// Claimer returns a lease.Claimer for the specified namespace and model.
func (manager *Manager) Claimer(namespace, modelUUID string) (lease.Claimer, error) {
	return manager.bind(namespace, modelUUID)
}

// retryingClaim handles timeouts when claiming, and responds to the
// claiming party when it eventually succeeds or fails, or if it times
// out after a number of retries.
func (manager *Manager) retryingClaim(claim claim) {
	defer manager.wg.Done()
	var (
		err     error
		success bool
	)
	for a := manager.startRetry(); a.Next(); {
		success, err = manager.handleClaim(claim)
		if !lease.IsTimeout(err) {
			break
		}
		if a.More() {
			manager.config.Logger.Tracef("[%s] timed out handling claim, retrying...", manager.logContext)
		}
	}

	if lease.IsTimeout(err) {
		claim.respond(lease.ErrTimeout)
		manager.config.Logger.Warningf("[%s] retrying timed out while handling claim", manager.logContext)
		return
	}
	if err == nil {
		if !success {
			claim.respond(lease.ErrClaimDenied)
			return
		}
		claim.respond(nil)
		// This is pretty subtle - in the success case we send a nil
		// back on the errors channel. That indicates to the main loop
		// that some lease state has changed and gives it a chance to
		// loop back around and determine a new wakeup time based on
		// new leases.
	}
	// Otherwise we allow the fatal error to send errStopped back to
	// the client.

	select {
	case <-manager.catacomb.Dying():
		return
	default:
	}
	manager.errors <- err
}

// handleClaim processes the supplied claim. It will only return
// unrecoverable errors or timeouts; mere failure to claim just
// indicates a bad request, and is returned as (false, nil).
func (manager *Manager) handleClaim(claim claim) (bool, error) {
	store := manager.config.Store
	request := lease.Request{claim.holderName, claim.duration}
	err := lease.ErrInvalid
	for lease.IsInvalid(err) {
		select {
		case <-manager.catacomb.Dying():
			return false, manager.catacomb.ErrDying()
		default:
			// TODO(jam) 2017-10-31: We are asking for all leases just to look
			// up one of them. Shouldn't the store.Leases() interface allow us
			// to just query for a single entry?
			info, found := store.Leases()[claim.leaseKey]
			switch {
			case !found:
				manager.config.Logger.Tracef("[%s] %s asked for lease %s, no lease found, claiming for %s", manager.logContext, claim.holderName, claim.leaseKey.Lease, claim.duration)
				err = store.ClaimLease(claim.leaseKey, request)
			case info.Holder == claim.holderName:
				manager.config.Logger.Tracef("[%s] %s extending lease %s for %s", manager.logContext, claim.holderName, claim.leaseKey.Lease, claim.duration)
				err = store.ExtendLease(claim.leaseKey, request)
			default:
				// Note: (jam) 2017-10-31) We don't check here if the lease has
				// expired for the current holder. Should we?
				remaining := info.Expiry.Sub(manager.config.Clock.Now())
				manager.config.Logger.Tracef("[%s] %s asked for lease %s, held by %s for another %s, rejecting",
					manager.logContext, claim.holderName, claim.leaseKey.Lease, info.Holder, remaining)
				return false, nil
			}
		}
	}
	if err != nil {
		return false, errors.Trace(err)
	}
	return true, nil
}

// handleCheck processes and responds to the supplied check. It will only return
// unrecoverable errors; mere untruth of the assertion just indicates a bad
// request, and is communicated back to the check's originator.
func (manager *Manager) handleCheck(check check) error {
	store := manager.config.Store
	manager.config.Logger.Tracef("[%s] handling Check for lease %s on behalf of %s", manager.logContext, check.leaseKey.Lease, check.holderName)
	info, found := store.Leases()[check.leaseKey]
	if !found || info.Holder != check.holderName {
		manager.config.Logger.Tracef("[%s] handling Check for lease %s on behalf of %s, not found, refreshing", manager.logContext, check.leaseKey.Lease, check.holderName)
		if err := store.Refresh(); err != nil {
			return errors.Trace(err)
		}
		info, found = store.Leases()[check.leaseKey]
	}

	var response error
	if !found || info.Holder != check.holderName {
		manager.config.Logger.Tracef("[%s] handling Check for lease %s on behalf of %s, not held", manager.logContext, check.leaseKey.Lease, check.holderName)
		response = lease.ErrNotHeld
	} else if check.trapdoorKey != nil {
		response = info.Trapdoor(check.trapdoorKey)
	}
	check.respond(errors.Trace(response))
	return nil
}

// nextTick returns a channel that will send a value at some point when
// we expect to have to do some work; either because at least one lease
// may be ready to expire, or because enough enough time has passed that
// it's worth checking for stalled collaborators.
func (manager *Manager) nextTick(lastTick time.Time) <-chan time.Time {
	now := manager.config.Clock.Now()
	nextTick := now.Add(manager.config.MaxSleep)
	leases := manager.config.Store.Leases()
	for _, info := range leases {
		if !info.Expiry.After(lastTick) {
			// The previous tick will expire this lease eventually, or
			// the manager will die with an error. Either way, we
			// don't need to worry about expiries in a previous tick
			// here.
			continue
		}
		if info.Expiry.After(nextTick) {
			continue
		}
		nextTick = info.Expiry
	}
	return clock.Alarm(manager.config.Clock, nextTick)
}

// retryingTick runs tick and retries any timeouts.
func (manager *Manager) retryingTick(now time.Time) {
	defer manager.wg.Done()
	var err error
	for a := manager.startRetry(); a.Next(); {
		err = manager.tick(now)
		if !lease.IsTimeout(err) {
			break
		}
		if a.More() {
			manager.config.Logger.Tracef("[%s] timed out during tick, retrying...", manager.logContext)
		}
	}
	// Don't bother sending an error if we're dying - this avoids a
	// race in the tests.
	select {
	case <-manager.catacomb.Dying():
		return
	default:
	}

	if lease.IsTimeout(err) {
		// We don't crash on timeouts to avoid bouncing the API server.
		manager.config.Logger.Warningf("[%s] retrying timed out in tick", manager.logContext)
		return
	}
	manager.errors <- err
}

// tick snapshots recent leases and expires any that it can. There
// might be none that need attention; or those that do might already
// have been extended or expired by someone else; so ErrInvalid is
// expected, and ignored, comfortable that the store will have been
// updated in the background; and that we'll see fresh info when we
// subsequently check nextWake().
//
// It will return only unrecoverable errors.
func (manager *Manager) tick(now time.Time) error {
	manager.config.Logger.Tracef("[%s] waking up to refresh and expire leases", manager.logContext)
	store := manager.config.Store
	if err := store.Refresh(); err != nil {
		return errors.Trace(err)
	}
	leases := store.Leases()

	// Sort lease keys so we expire in a predictable order for the tests.
	keys := make([]lease.Key, 0, len(leases))
	for key := range leases {
		keys = append(keys, key)
	}
	sort.Slice(keys, func(i, j int) bool {
		return keysLess(keys[i], keys[j])
	})

	manager.config.Logger.Tracef("[%s] checking expiry on %d leases", manager.logContext, len(leases))
	expired := make([]lease.Key, 0)
	for _, key := range keys {
		if leases[key].Expiry.After(now) {
			continue
		}
		err := store.ExpireLease(key)
		if err != nil && !lease.IsInvalid(err) {
			return errors.Trace(err)
		}
		expired = append(expired, key)
	}
	if len(expired) == 0 {
		manager.config.Logger.Debugf("[%s] no leases to expire", manager.logContext)
	} else {
		names := make([]string, 0, len(expired))
		for _, expiredKey := range expired {
			names = append(names, expiredKey.Lease)
		}
		manager.config.Logger.Debugf("[%s] expired %d leases: %s", manager.logContext, len(expired), strings.Join(names, ", "))
	}
	return nil
}

func (manager *Manager) startRetry() *retry.Attempt {
	return retry.StartWithCancel(
		retry.LimitCount(maxRetries, retry.Exponential{
			Initial: initialRetryDelay,
			Jitter:  true,
		}),
		manager.config.Clock,
		manager.catacomb.Dying(),
	)
}

func keysLess(a, b lease.Key) bool {
	if a.Namespace == b.Namespace && a.ModelUUID == b.ModelUUID {
		return a.Lease < b.Lease
	}
	if a.Namespace == b.Namespace {
		return a.ModelUUID < b.ModelUUID
	}
	return a.Namespace < b.Namespace
}<|MERGE_RESOLUTION|>--- conflicted
+++ resolved
@@ -115,12 +115,8 @@
 	// goroutines back to the main loop.
 	errors chan error
 
-<<<<<<< HEAD
-	// wg is a waitgroup for the goroutines that are fired off.
-=======
 	// wg is used to ensure that all child goroutines are finished
 	// before we stop.
->>>>>>> 5b198b49
 	wg sync.WaitGroup
 }
 
