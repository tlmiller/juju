// Copyright 2018 Canonical Ltd.
// Licensed under the AGPLv3, see LICENCE file for details.

package httpserver_test

import (
	"crypto/tls"
	"fmt"
	"io"
	"io/ioutil"
	"net"
	"net/http"
	"net/url"
	"os"
	"path/filepath"
	"strings"
	"time"

	"github.com/juju/clock/testclock"
	"github.com/juju/pubsub"
	"github.com/juju/testing"
	jc "github.com/juju/testing/checkers"
	gc "gopkg.in/check.v1"
	"gopkg.in/juju/worker.v1/workertest"

	"github.com/juju/juju/api"
	"github.com/juju/juju/apiserver/apiserverhttp"
	"github.com/juju/juju/pubsub/apiserver"
	coretesting "github.com/juju/juju/testing"
	"github.com/juju/juju/worker/httpserver"
)

type workerFixture struct {
	testing.IsolationSuite
	prometheusRegisterer stubPrometheusRegisterer
	agentName            string
	mux                  *apiserverhttp.Mux
	clock                *testclock.Clock
	hub                  *pubsub.StructuredHub
	config               httpserver.Config
	logDir               string
	stub                 testing.Stub
}

func (s *workerFixture) SetUpTest(c *gc.C) {
	s.IsolationSuite.SetUpTest(c)
	certPool, err := api.CreateCertPool(coretesting.CACert)
	c.Assert(err, jc.ErrorIsNil)
	tlsConfig := api.NewTLSConfig(certPool)
	tlsConfig.ServerName = "juju-apiserver"
	tlsConfig.Certificates = []tls.Certificate{*coretesting.ServerTLSCert}
	s.prometheusRegisterer = stubPrometheusRegisterer{}
	s.mux = apiserverhttp.NewMux()
	s.clock = testclock.NewClock(time.Now())
	s.hub = pubsub.NewStructuredHub(nil)
	s.agentName = "machine-42"
	s.logDir = c.MkDir()
	s.config = httpserver.Config{
		AgentName:            s.agentName,
		Clock:                s.clock,
		TLSConfig:            tlsConfig,
		Mux:                  s.mux,
		PrometheusRegisterer: &s.prometheusRegisterer,
		LogDir:               s.logDir,
		MuxShutdownWait:      1 * time.Minute,
		Hub:                  s.hub,
		APIPort:              0,
		APIPortOpenDelay:     0,
		ControllerAPIPort:    0,
	}
}

type WorkerValidationSuite struct {
	workerFixture
}

var _ = gc.Suite(&WorkerValidationSuite{})

func (s *WorkerValidationSuite) TestValidateErrors(c *gc.C) {
	type test struct {
		f      func(*httpserver.Config)
		expect string
	}
	tests := []test{{
		func(cfg *httpserver.Config) { cfg.AgentName = "" },
		"empty AgentName not valid",
	}, {
		func(cfg *httpserver.Config) { cfg.TLSConfig = nil },
		"nil TLSConfig not valid",
	}, {
		func(cfg *httpserver.Config) { cfg.Mux = nil },
		"nil Mux not valid",
	}, {
		func(cfg *httpserver.Config) { cfg.PrometheusRegisterer = nil },
		"nil PrometheusRegisterer not valid",
	}}
	for i, test := range tests {
		c.Logf("test #%d (%s)", i, test.expect)
		s.testValidateError(c, test.f, test.expect)
	}
}

func (s *WorkerValidationSuite) testValidateError(c *gc.C, f func(*httpserver.Config), expect string) {
	config := s.config
	f(&config)
	w, err := httpserver.NewWorker(config)
	if !c.Check(err, gc.NotNil) {
		workertest.DirtyKill(c, w)
		return
	}
	c.Check(w, gc.IsNil)
	c.Check(err, gc.ErrorMatches, expect)
}

type WorkerSuite struct {
	workerFixture
	worker *httpserver.Worker
}

var _ = gc.Suite(&WorkerSuite{})

func (s *WorkerSuite) SetUpTest(c *gc.C) {
	s.workerFixture.SetUpTest(c)
	worker, err := httpserver.NewWorker(s.config)
	c.Assert(err, jc.ErrorIsNil)
	s.AddCleanup(func(c *gc.C) {
		workertest.DirtyKill(c, worker)
	})
	s.worker = worker
}

func (s *WorkerSuite) TestStartStop(c *gc.C) {
	workertest.CleanKill(c, s.worker)
}

func (s *WorkerSuite) TestURL(c *gc.C) {
	url := s.worker.URL()
	c.Assert(url, gc.Matches, "https://.*")
}

func (s *WorkerSuite) TestURLWorkerDead(c *gc.C) {
	workertest.CleanKill(c, s.worker)
	url := s.worker.URL()
	c.Assert(url, gc.Matches, "")
}

func (s *WorkerSuite) TestRoundTrip(c *gc.C) {
	s.makeRequest(c, s.worker.URL())
}

func (s *WorkerSuite) makeRequest(c *gc.C, url string) {
	s.mux.AddHandler("GET", "/hello/:name", http.HandlerFunc(func(w http.ResponseWriter, r *http.Request) {
		w.WriteHeader(http.StatusOK)
		io.WriteString(w, "hello, "+r.URL.Query().Get(":name"))
	}))
	client := &http.Client{
		Transport: &http.Transport{
			TLSClientConfig: s.config.TLSConfig,
		},
	}
	resp, err := client.Get(url + "/hello/world")
	c.Assert(err, jc.ErrorIsNil)
	defer resp.Body.Close()

	c.Assert(resp.StatusCode, gc.Equals, http.StatusOK)
	out, err := ioutil.ReadAll(resp.Body)
	c.Assert(err, jc.ErrorIsNil)
	c.Assert(string(out), gc.Equals, "hello, world")
}

func (s *WorkerSuite) TestWaitsForClients(c *gc.C) {
	// Check that the httpserver stays functional until any clients
	// have finished with it.
	s.mux.AddClient()

	// Shouldn't take effect until the client has done.
	s.worker.Kill()

	waitResult := make(chan error)
	go func() {
		waitResult <- s.worker.Wait()
	}()

	select {
	case <-waitResult:
		c.Fatalf("didn't wait for clients to finish with the mux")
	case <-time.After(coretesting.ShortWait):
	}

	s.mux.ClientDone()
	select {
	case err := <-waitResult:
		c.Assert(err, jc.ErrorIsNil)
	case <-time.After(coretesting.LongWait):
		c.Fatalf("didn't stop after clients were finished")
	}
	// Normal exit, no debug file.
	_, err := os.Stat(filepath.Join(s.logDir, "apiserver-debug.log"))
	c.Assert(err, jc.Satisfies, os.IsNotExist)
}

func (s *WorkerSuite) TestExitsWithTardyClients(c *gc.C) {
	// Check that the httpserver shuts down eventually if
	// clients appear to be stuck.
	s.mux.AddClient()

	// Shouldn't take effect until the timeout.
	s.worker.Kill()

	waitResult := make(chan error)
	go func() {
		waitResult <- s.worker.Wait()
	}()

	select {
	case <-waitResult:
		c.Fatalf("didn't wait for timeout")
	case <-time.After(coretesting.ShortWait):
	}

	// Don't call s.mux.ClientDone(), timeout instead.
	s.clock.Advance(1 * time.Minute)
	select {
	case err := <-waitResult:
		c.Assert(err, jc.ErrorIsNil)
	case <-time.After(coretesting.LongWait):
		c.Fatalf("didn't stop after timeout")
	}
	// There should be a log file with goroutines.
	data, err := ioutil.ReadFile(filepath.Join(s.logDir, "apiserver-debug.log"))
	c.Assert(err, jc.ErrorIsNil)
	lines := strings.Split(string(data), "\n")
	c.Assert(len(lines), jc.GreaterThan, 1)
	c.Assert(lines[1], gc.Matches, "goroutine profile:.*")
}

func (s *WorkerSuite) TestMinTLSVersion(c *gc.C) {
	parsed, err := url.Parse(s.worker.URL())
	c.Assert(err, jc.ErrorIsNil)

	tlsConfig := s.config.TLSConfig
	// Specify an unsupported TLS version
	tlsConfig.MaxVersion = tls.VersionSSL30

	conn, err := tls.Dial("tcp", parsed.Host, tlsConfig)
<<<<<<< HEAD
	c.Assert(err, gc.ErrorMatches, "tls: no supported versions satisfy MinVersion and MaxVersion")
=======
	c.Assert(err, gc.ErrorMatches, ".*tls:.*version.*")
>>>>>>> 1c2caa93
	c.Assert(conn, gc.IsNil)
}

func (s *WorkerSuite) TestHeldListener(c *gc.C) {
	// Worker url comes back as "" when the worker is dying.
	url := s.worker.URL()

	// Simulate having a slow request being handled.
	s.mux.AddClient()

	err := s.mux.AddHandler("GET", "/quick", http.HandlerFunc(func(w http.ResponseWriter, r *http.Request) {
		w.WriteHeader(http.StatusOK)
	}))
	c.Assert(err, jc.ErrorIsNil)

	quickErr := make(chan error)
	request := func() {
		// Make a new client each request so we don't reuse
		// connections.
		client := &http.Client{
			Transport: &http.Transport{
				TLSClientConfig: s.config.TLSConfig,
			},
		}
		_, err := client.Get(url + "/quick")
		quickErr <- err
	}

	// Sanity check - the quick one should be quick normally.
	go request()

	select {
	case err := <-quickErr:
		c.Assert(err, jc.ErrorIsNil)
	case <-time.After(coretesting.ShortWait):
		c.Fatalf("timed out waiting for quick request")
	}

	// Stop the server.
	s.worker.Kill()

	// Eventually quick requests get blocked by the held listener.
	var quickBlocked bool
attempts:
	for a := coretesting.LongAttempt.Start(); a.Next(); {
		go request()
		select {
		case <-quickErr:
		case <-time.After(coretesting.ShortWait):
			quickBlocked = true
			break attempts
		}
	}
	c.Assert(quickBlocked, gc.Equals, true)

	// The server doesn't die yet - it's kept alive by the slow
	// request.
	workertest.CheckAlive(c, s.worker)

	// Let the slow request complete.  See that the server
	// stops, and the 2nd request completes.
	s.mux.ClientDone()

	select {
	case err := <-quickErr:
		// It doesn't really matter what the error is.
		c.Assert(err, gc.NotNil)
	case <-time.After(coretesting.ShortWait):
		c.Fatalf("timed out waiting for 2nd quick request")
	}
	workertest.CheckKilled(c, s.worker)
}

type WorkerControllerPortSuite struct {
	workerFixture
}

var _ = gc.Suite(&WorkerControllerPortSuite{})

func (s *WorkerControllerPortSuite) newWorker(c *gc.C) *httpserver.Worker {
	worker, err := httpserver.NewWorker(s.config)
	c.Assert(err, jc.ErrorIsNil)
	s.AddCleanup(func(c *gc.C) {
		workertest.DirtyKill(c, worker)
	})
	return worker
}

func (s *WorkerControllerPortSuite) TestDualPortListenerWithDelay(c *gc.C) {
	err := s.mux.AddHandler("GET", "/quick", http.HandlerFunc(func(w http.ResponseWriter, r *http.Request) {
		w.WriteHeader(http.StatusOK)
	}))
	c.Assert(err, jc.ErrorIsNil)

	request := func(url string) error {
		client := &http.Client{
			Transport: &http.Transport{
				TLSClientConfig: s.config.TLSConfig,
			},
		}
		_, err := client.Get(url + "/quick")
		return err
	}

	// Make a worker with a controller API port.
	port := testing.FindTCPPort()
	controllerPort := testing.FindTCPPort()
	s.config.APIPort = port
	s.config.ControllerAPIPort = controllerPort
	s.config.APIPortOpenDelay = 10 * time.Second

	worker := s.newWorker(c)

	// The worker reports its URL as the controller port.
	controllerURL := worker.URL()
	parsed, err := url.Parse(controllerURL)
	c.Assert(err, jc.ErrorIsNil)
	c.Assert(parsed.Port(), gc.Equals, fmt.Sprint(controllerPort))

	reportPorts := map[string]interface{}{
		"controller": fmt.Sprintf("[::]:%d", s.config.ControllerAPIPort),
		"status":     "waiting for signal to open agent port",
	}
	report := map[string]interface{}{
		"api-port":            s.config.APIPort,
		"api-port-open-delay": s.config.APIPortOpenDelay,
		"controller-api-port": s.config.ControllerAPIPort,
		"status":              "running",
		"ports":               reportPorts,
	}
	c.Check(worker.Report(), jc.DeepEquals, report)

	// Requests on that port work.
	c.Assert(request(controllerURL), jc.ErrorIsNil)

	// Requests on the regular API port fail to connect.
	parsed.Host = net.JoinHostPort(parsed.Hostname(), fmt.Sprint(port))
	normalURL := parsed.String()
	c.Assert(request(normalURL), gc.ErrorMatches, `.*: connection refused$`)

	// Getting a connection from someone else doesn't unblock.
	handled, err := s.hub.Publish(apiserver.ConnectTopic, apiserver.APIConnection{
		AgentTag: "machine-13",
		Origin:   s.agentName,
	})
	c.Assert(err, jc.ErrorIsNil)
	select {
	case <-handled:
	case <-time.After(testing.LongWait):
		c.Fatalf("the handler should have exited early and not be waiting")
	}

	// Send API details on the hub - still no luck connecting on the
	// non-controller port.
	_, err = s.hub.Publish(apiserver.ConnectTopic, apiserver.APIConnection{
		AgentTag: s.agentName,
		Origin:   s.agentName,
	})
	c.Assert(err, jc.ErrorIsNil)

	err = s.clock.WaitAdvance(5*time.Second, coretesting.LongWait, 1)
	c.Assert(err, jc.ErrorIsNil)
	c.Assert(request(controllerURL), jc.ErrorIsNil)
	c.Assert(request(normalURL), gc.ErrorMatches, `.*: connection refused$`)

	reportPorts["status"] = "waiting prior to opening agent port"
	c.Check(worker.Report(), jc.DeepEquals, report)

	// After the required delay the port eventually opens.
	err = s.clock.WaitAdvance(5*time.Second, coretesting.LongWait, 1)

	// The reported url changes to the regular port.
	for a := coretesting.LongAttempt.Start(); a.Next(); {
		if worker.URL() == normalURL {
			break
		}
	}
	c.Assert(worker.URL(), gc.Equals, normalURL)

	// Requests on both ports work.
	c.Assert(request(controllerURL), jc.ErrorIsNil)
	c.Assert(request(normalURL), jc.ErrorIsNil)

	delete(reportPorts, "status")
	reportPorts["agent"] = fmt.Sprintf("[::]:%d", s.config.APIPort)
	c.Check(worker.Report(), jc.DeepEquals, report)
}<|MERGE_RESOLUTION|>--- conflicted
+++ resolved
@@ -243,11 +243,7 @@
 	tlsConfig.MaxVersion = tls.VersionSSL30
 
 	conn, err := tls.Dial("tcp", parsed.Host, tlsConfig)
-<<<<<<< HEAD
-	c.Assert(err, gc.ErrorMatches, "tls: no supported versions satisfy MinVersion and MaxVersion")
-=======
 	c.Assert(err, gc.ErrorMatches, ".*tls:.*version.*")
->>>>>>> 1c2caa93
 	c.Assert(conn, gc.IsNil)
 }
 
