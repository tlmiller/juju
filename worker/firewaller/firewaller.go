--- conflicted
+++ resolved
@@ -7,17 +7,6 @@
 	"launchpad.net/tomb"
 )
 
-<<<<<<< HEAD
-// Firewaller manages the opening and closing of ports.
-type Firewaller struct {
-	st       *state.State
-	info     *state.Info
-	environ  environs.Environ
-	tomb     tomb.Tomb
-	machines map[int]*machineTracker
-	units    map[string]*unitTracker
-	services map[string]*serviceTracker
-=======
 // Firewaller watches the state for ports opened or closed
 // and reflects those changes onto the backing environment.
 type Firewaller struct {
@@ -26,24 +15,21 @@
 	machinesWatcher     *state.MachinesWatcher
 	machines            map[int]*machineTracker
 	machineUnitsChanges chan *machineUnitsChange
->>>>>>> 868dd638
+	units               map[string]*unitTracker
+	unitPortsChanges    chan *unitPortsChange
+	services            map[string]*serviceTracker
 }
 
 // NewFirewaller returns a new Firewaller.
 func NewFirewaller(st *state.State) (*Firewaller, error) {
 	fw := &Firewaller{
-<<<<<<< HEAD
-		st:       st,
-		environ:  environ,
-		machines: make(map[int]*machineTracker),
-		units:    make(map[string]*unitTracker),
-		services: make(map[string]*serviceTracker),
-=======
 		st:                  st,
 		machinesWatcher:     st.WatchMachines(),
 		machines:            make(map[int]*machineTracker),
 		machineUnitsChanges: make(chan *machineUnitsChange),
->>>>>>> 868dd638
+		units:               make(map[string]*unitTracker),
+		unitPortsChanges:    make(chan *unitPortsChange),
+		services:            make(map[string]*serviceTracker),
 	}
 	go fw.loop()
 	return fw, nil
@@ -51,17 +37,6 @@
 
 func (fw *Firewaller) loop() {
 	defer fw.finish()
-<<<<<<< HEAD
-	// Set up channels and watchers.
-	machineUnitsChanges := make(chan *machineUnitsChange)
-	defer close(machineUnitsChanges)
-	unitPortsChanges := make(chan *unitPortsChange)
-	defer close(unitPortsChanges)
-	machinesWatcher := fw.st.WatchMachines()
-	defer watcher.Stop(machinesWatcher, &fw.tomb)
-	// Receive and handle changes.
-=======
->>>>>>> 868dd638
 	for {
 		select {
 		case <-fw.tomb.Dying():
@@ -75,26 +50,23 @@
 				if !ok {
 					panic("trying to remove machine that wasn't added")
 				}
-<<<<<<< HEAD
+				delete(fw.machines, removedMachine.Id())
 				if err := mt.stop(); err != nil {
-					log.Printf("can't stop tracker of machine %d: %v", mt.id, err)
-					continue
-				}
-				delete(fw.machines, removedMachine.Id())
-				log.Debugf("removed machine %v", removedMachine.Id())
+					log.Printf("machine tracker %d returned error when stopping: %v", removedMachine.Id(), err)
+				}
+				log.Debugf("firewaller: stopped tracking machine %d", removedMachine.Id())
 			}
 			for _, addedMachine := range change.Added {
-				mt := newMachineTracker(addedMachine, fw, machineUnitsChanges)
+				mt := newMachineTracker(addedMachine, fw)
 				fw.machines[addedMachine.Id()] = mt
-				log.Debugf("added machine %v", mt.id)
-			}
-		case change, ok := <-machineUnitsChanges:
+				log.Debugf("firewaller: started tracking machine %d", mt.id)
+			}
+		case change, ok := <-fw.machineUnitsChanges:
 			if !ok {
 				panic("aggregation of machine units changes failed")
 			}
 			if change.change == nil {
-				// TODO(mue) Can we live with a dying machine units watcher?
-				log.Printf("watching machine %d raised an error", change.machine.id)
+				log.Printf("tracker of machine %d terminated prematurely", change.machine.id)
 				delete(fw.machines, change.machine.id)
 				continue
 			}
@@ -105,35 +77,20 @@
 				}
 				delete(fw.units, removedUnit.Name())
 				if err := ut.stop(); err != nil {
-					log.Debugf("can't stop tracker of unit %q: %v", ut.name, err)
-				}
-				log.Debugf("removed unit %v", removedUnit.Name())
+					log.Printf("unit tracker %s returned error when stopping: %v", removedUnit.Name(), err)
+				}
+				log.Debugf("firewaller: stopped tracking unit %s", removedUnit.Name())
 			}
 			for _, addedUnit := range change.change.Added {
-				ut := newUnitTracker(addedUnit, fw, unitPortsChanges)
+				ut := newUnitTracker(addedUnit, fw)
 				fw.units[addedUnit.Name()] = ut
 				if fw.services[addedUnit.ServiceName()] == nil {
 					// TODO(mue) Add service watcher.
 				}
-				log.Debugf("added unit %v", ut.name)
-			}
-		case <-unitPortsChanges:
+				log.Debugf("firewaller: started tracking unit %s", ut.name)
+			}
+		case <-fw.unitPortsChanges:
 			// TODO(mue) Handle changes of ports.
-=======
-				delete(fw.machines, removedMachine.Id())
-				if err := m.stop(); err != nil {
-					log.Printf("machine tracker %d returned error when stopping: %v", removedMachine.Id(), err)
-				}
-				log.Debugf("firewaller: stopped tracking machine %d", removedMachine.Id())
-			}
-			for _, addedMachine := range change.Added {
-				m := newMachineTracker(addedMachine, fw)
-				fw.machines[addedMachine.Id()] = m
-				log.Debugf("firewaller: started tracking machine %d", m.id)
-			}
-		case <-fw.machineUnitsChanges:
-			// TODO(mue) fill with life.
->>>>>>> 868dd638
 		}
 	}
 }
@@ -141,8 +98,11 @@
 // finishes cleans up when the firewaller is stopping.
 func (fw *Firewaller) finish() {
 	watcher.Stop(fw.machinesWatcher, &fw.tomb)
-	for _, m := range fw.machines {
-		fw.tomb.Kill(m.stop())
+	for _, ut := range fw.units {
+		fw.tomb.Kill(ut.stop())
+	}
+	for _, mt := range fw.machines {
+		fw.tomb.Kill(mt.stop())
 	}
 	fw.tomb.Done()
 }
@@ -216,7 +176,6 @@
 	return mt.tomb.Wait()
 }
 
-<<<<<<< HEAD
 // unitPortsChange contains the changed ports for one specific unit. 
 type unitPortsChange struct {
 	unit   *unitTracker
@@ -225,9 +184,8 @@
 
 // unitTracker keeps track of the port changes of a unit.
 type unitTracker struct {
+	tomb       tomb.Tomb
 	firewaller *Firewaller
-	changes    chan<- *unitPortsChange
-	tomb       tomb.Tomb
 	name       string
 	watcher    *state.PortsWatcher
 	service    *serviceTracker
@@ -236,10 +194,9 @@
 
 // newUnitTracker creates a new machine tracker keeping track of
 // unit changes of the passed machine.
-func newUnitTracker(ust *state.Unit, fw *Firewaller, changes chan<- *unitPortsChange) *unitTracker {
+func newUnitTracker(ust *state.Unit, fw *Firewaller) *unitTracker {
 	ut := &unitTracker{
 		firewaller: fw,
-		changes:    changes,
 		name:       ust.Name(),
 		watcher:    ust.WatchPorts(),
 		ports:      make([]state.Port, 0),
@@ -253,14 +210,12 @@
 	defer ut.watcher.Stop()
 	for {
 		select {
-		case <-ut.firewaller.tomb.Dying():
+		case <-ut.tomb.Dying():
 			return
 		case change, ok := <-ut.watcher.Changes():
 			// Send change or nil in case of an error.
 			select {
-			case ut.changes <- &unitPortsChange{ut, change}:
-			case <-ut.firewaller.tomb.Dying():
-				return
+			case ut.firewaller.unitPortsChanges <- &unitPortsChange{ut, change}:
 			case <-ut.tomb.Dying():
 				return
 			}
@@ -282,14 +237,5 @@
 // serviceTracker  keeps track of the changes of a service.
 type serviceTracker struct {
 	name    string
-=======
-type unitTracker struct {
-	service *serviceTracker
-	id      string
-	ports   []state.Port
-}
-
-type serviceTracker struct {
->>>>>>> 868dd638
 	exposed bool
 }