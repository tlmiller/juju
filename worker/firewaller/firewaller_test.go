--- conflicted
+++ resolved
@@ -20,37 +20,9 @@
 type FirewallerSuite struct {
 	coretesting.LoggingSuite
 	testing.StateSuite
-<<<<<<< HEAD
-	op    <-chan dummy.Operation
-	charm *state.Charm
-}
-
-// invalidateEnvironment alters the environment configuration
-// so the ConfigNode returned from the watcher will not pass
-// validation.
-func (s *FirewallerSuite) invalidateEnvironment() error {
-	env, err := s.State.EnvironConfig()
-	if err != nil {
-		return err
-	}
-	env.Set("name", 1)
-	_, err = env.Write()
-	return err
-}
-
-// fixEnvironment undoes the work of invalidateEnvironment.
-func (s *FirewallerSuite) fixEnvironment() error {
-	env, err := s.State.EnvironConfig()
-	if err != nil {
-		return err
-	}
-	env.Set("name", "testing")
-	_, err = env.Write()
-	return err
-=======
 	environ environs.Environ
 	op      <-chan dummy.Operation
->>>>>>> 5c48b30d
+	charm   *state.Charm
 }
 
 var _ = Suite(&FirewallerSuite{})
@@ -123,9 +95,8 @@
 	c.Assert(fw.Stop(), IsNil)
 }
 
-<<<<<<< HEAD
 func (s *FirewallerSuite) TestAssignUnassignUnit(c *C) {
-	fw, err := firewaller.NewFirewaller(s.StateInfo(c))
+	fw, err := firewaller.NewFirewaller(s.environ)
 	c.Assert(err, IsNil)
 
 	m1, err := s.State.AddMachine()
@@ -149,7 +120,7 @@
 	allUnits := fw.AllUnits()
 	sort.Strings(addedUnits)
 	sort.Strings(allUnits)
-	c.Assert(addedUnits, DeepEquals, allUnits)
+	c.Assert(allUnits, DeepEquals, addedUnits)
 
 	err = u1.UnassignFromMachine()
 	c.Assert(err, IsNil)
@@ -159,23 +130,11 @@
 	allUnits = fw.AllUnits()
 	sort.Strings(addedUnits)
 	sort.Strings(allUnits)
-	c.Assert(addedUnits, DeepEquals, allUnits)
+	c.Assert(allUnits, DeepEquals, addedUnits)
 
 	c.Assert(fw.Stop(), IsNil)
 }
 
-func (s *FirewallerSuite) TestEnvironmentChange(c *C) {
-	fw, err := firewaller.NewFirewaller(s.StateInfo(c))
-	c.Assert(err, IsNil)
-	defer c.Assert(fw.Stop(), IsNil)
-	err = s.invalidateEnvironment()
-	c.Assert(err, IsNil)
-	err = s.fixEnvironment()
-	c.Assert(err, IsNil)
-}
-
-=======
->>>>>>> 5c48b30d
 func (s *FirewallerSuite) TestFirewallerStopOnStateClose(c *C) {
 	fw, err := firewaller.NewFirewaller(s.environ)
 	c.Assert(err, IsNil)
