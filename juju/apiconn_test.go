package juju_test

import (
	. "launchpad.net/gocheck"
	"launchpad.net/juju-core/environs"
	"launchpad.net/juju-core/environs/dummy"
	"launchpad.net/juju-core/juju"
	"launchpad.net/juju-core/state"
	coretesting "launchpad.net/juju-core/testing"
)

type NewAPIConnSuite struct {
	coretesting.LoggingSuite
}

var _ = Suite(&NewAPIConnSuite{})

func (cs *NewAPIConnSuite) TearDownTest(c *C) {
	dummy.Reset()
	cs.LoggingSuite.TearDownTest(c)
}

func (*NewAPIConnSuite) TestNewConn(c *C) {
	attrs := map[string]interface{}{
		"name":            "erewhemos",
		"type":            "dummy",
		"state-server":    true,
		"authorized-keys": "i-am-a-key",
		"secret":          "pork",
		"admin-secret":    "really",
		"ca-cert":         coretesting.CACert,
		"ca-private-key":  coretesting.CAKey,
	}
	env, err := environs.NewFromAttrs(attrs)
	c.Assert(err, IsNil)
<<<<<<< HEAD
	err = environs.Bootstrap(env, state.Constraints{}, false, panicWrite)
=======
	err = environs.Bootstrap(env, false)
>>>>>>> 3e995565
	c.Assert(err, IsNil)

	conn, err := juju.NewConn(env)
	c.Assert(err, IsNil)

	c.Assert(conn.Environ, Equals, env)
	c.Assert(conn.State, NotNil)

	c.Assert(conn.Close(), IsNil)
}<|MERGE_RESOLUTION|>--- conflicted
+++ resolved
@@ -33,11 +33,7 @@
 	}
 	env, err := environs.NewFromAttrs(attrs)
 	c.Assert(err, IsNil)
-<<<<<<< HEAD
-	err = environs.Bootstrap(env, state.Constraints{}, false, panicWrite)
-=======
-	err = environs.Bootstrap(env, false)
->>>>>>> 3e995565
+	err = environs.Bootstrap(env, state.Constraints{}, false)
 	c.Assert(err, IsNil)
 
 	conn, err := juju.NewConn(env)
