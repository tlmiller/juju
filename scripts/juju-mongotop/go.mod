module github.com/juju/juju/scripts/juju-mongotop

<<<<<<< HEAD
go 1.21
=======
go 1.22
>>>>>>> 8cefca2f

require github.com/olekukonko/tablewriter v0.0.5

require github.com/mattn/go-runewidth v0.0.9 // indirect<|MERGE_RESOLUTION|>--- conflicted
+++ resolved
@@ -1,10 +1,6 @@
 module github.com/juju/juju/scripts/juju-mongotop
 
-<<<<<<< HEAD
-go 1.21
-=======
 go 1.22
->>>>>>> 8cefca2f
 
 require github.com/olekukonko/tablewriter v0.0.5
 
