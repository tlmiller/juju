name: "Upgrade"
on:
  push:
  pull_request:
    types: [opened, synchronize, reopened, ready_for_review]
    paths:
      - '**.go'
      - 'go.mod'
      - 'snap/**'
      - '.github/workflows/upgrade.yml'
  workflow_dispatch:

permissions:
  contents: read

jobs:

  Upgrade:
    name: Upgrade
    runs-on: ubuntu-latest
    if: github.event.pull_request.draft == false
    strategy:
      fail-fast: false
      matrix:
        model_type: ["localhost", "microk8s"]
    env:
      CHARM_localhost: apache2
      CHARM_microk8s: elasticsearch-k8s
      DOCKER_REGISTRY: 10.152.183.69
      RUN_TEST: RUN
      UPGRADE_FLAGS_localhost: --build-agent
      UPGRADE_FLAGS_microk8s: --agent-stream=develop

    steps:
      - name: Install Dependencies
        if: env.RUN_TEST == 'RUN'
        shell: bash
        run: |
          set -euxo pipefail
          sudo snap install snapcraft --classic
          sudo snap install yq
          sudo snap install juju --channel=3.0/stable
          mkdir -p ~/.local/share
          echo "/snap/bin" >> $GITHUB_PATH

      - name: Checkout
        if: env.RUN_TEST == 'RUN'
        uses: actions/checkout@v3

<<<<<<< HEAD
=======
      - name: Setup LXD
        uses: canonical/setup-lxd@90d76101915da56a42a562ba766b1a77019242fd
        with:
          channel: 4.0/candidate

>>>>>>> 5c3421d5
      - name: Set some variables
        if: env.RUN_TEST == 'RUN'
        run: |
          set -euxo pipefail
          
          echo "base-juju-version=$(juju version | cut -d '-' -f 1)" >> $GITHUB_OUTPUT
          upstreamJujuVersion=$(grep -r "const version =" version/version.go | sed -r 's/^const version = \"(.*)\"$/\1/')
          echo "upstream-juju-version=${upstreamJujuVersion}" >> $GITHUB_OUTPUT
          currentStableChannel="$(echo $upstreamJujuVersion | cut -d'.' -f1,2)/stable"
          currentStableVersion=$(snap info juju | yq ".channels[\"$currentStableChannel\"]" | cut -d' ' -f1)
          echo "current-stable-juju-version=$currentStableVersion" >> $GITHUB_OUTPUT
          echo "juju-db-version=4.4" >> $GITHUB_OUTPUT
        id: vars

      - name: Set up Go
        if: env.RUN_TEST == 'RUN'
        uses: actions/setup-go@v3
        with:
          go-version-file: 'go.mod'

      - name: setup env
        shell: bash
        run: |
          echo "GOPATH=$(go env GOPATH)" >> $GITHUB_ENV
          echo "$(go env GOPATH)/bin" >> $GITHUB_PATH

      - name: Setup LXD
        if: env.RUN_TEST == 'RUN' && matrix.model_type == 'localhost'
        uses: ./.github/setup-lxd

      - name: Setup k8s
        if: env.RUN_TEST == 'RUN' && matrix.model_type == 'microk8s'
        uses: balchua/microk8s-actions@v0.3.1
        with:
          channel: "1.25-strict/stable"
          addons: '["dns", "hostpath-storage"]'

      - name: Setup local caas registry
        if: env.RUN_TEST == 'RUN' && matrix.model_type == 'microk8s'
        run: |
          set -euxo pipefail
          
          # Become a CA
          mkdir ~/certs
          sudo cp /var/snap/microk8s/current/certs/ca.crt ~/certs/
          sudo cp /var/snap/microk8s/current/certs/ca.key ~/certs/
          sudo chmod a+wr ~/certs/ca.crt
          sudo chmod a+wr ~/certs/ca.key
          
          # Recognise CA
          sudo cp ~/certs/ca.crt /usr/local/share/ca-certificates
          sudo update-ca-certificates
          
          sudo mkdir -p /etc/docker/certs.d/${DOCKER_REGISTRY}/
          sudo cp ~/certs/ca.crt /etc/docker/certs.d/${DOCKER_REGISTRY}/
          
          # Generate certs
          openssl req -nodes -newkey rsa:2048 -keyout ~/certs/registry.key -out ~/certs/registry.csr -subj "/CN=registry"
          
          openssl x509 -req -in ~/certs/registry.csr -CA ~/certs/ca.crt -CAkey ~/certs/ca.key \
            -out ~/certs/registry.crt -CAcreateserial -days 365 -sha256 -extfile .github/registry.ext
          
          # Deploy registry
          sg snap_microk8s "microk8s kubectl create -f .github/reg.yml"
          
          # TODO:(jack-w-shaw) Figure out why we need this and do something nicer
          sudo microk8s refresh-certs --cert ca.crt
          sudo microk8s refresh-certs --cert server.crt
          sg snap_microk8s "microk8s status --wait-ready"
          
          # Wait for registry
          sg snap_microk8s "microk8s kubectl wait --for condition=available deployment registry -n container-registry --timeout 180s" || true
          sg snap_microk8s "microk8s kubectl describe pod -n container-registry"
          curl https://${DOCKER_REGISTRY}/v2/

      - name: Mirror docker images required for juju bootstrap
        if: env.RUN_TEST == 'RUN' && matrix.model_type == 'microk8s'
        env:
          BASE_JUJU_TAG: ${{ steps.vars.outputs.base-juju-version }}
          JUJU_DB_TAG: ${{ steps.vars.outputs.juju-db-version }}
          CHARM_BASE: ubuntu-20.04
        run: |
          set -euxo pipefail
          
          # Shim in recognition for our CA to jujud-operator
          cat >~/Dockerfile <<EOL
            FROM jujusolutions/jujud-operator:${BASE_JUJU_TAG}
          
            COPY certs/ca.crt /usr/local/share/ca-certificates/ca.crt
          
            RUN update-ca-certificates
          EOL
          docker build ~ -t ${DOCKER_REGISTRY}/test-repo/jujud-operator:${BASE_JUJU_TAG}
          docker push ${DOCKER_REGISTRY}/test-repo/jujud-operator:${BASE_JUJU_TAG}
          
          docker pull jujusolutions/juju-db:${JUJU_DB_TAG}
          docker tag jujusolutions/juju-db:${JUJU_DB_TAG} ${DOCKER_REGISTRY}/test-repo/juju-db:${JUJU_DB_TAG}
          docker push ${DOCKER_REGISTRY}/test-repo/juju-db:${JUJU_DB_TAG}
          
          docker pull jujusolutions/charm-base:${CHARM_BASE}
          docker tag jujusolutions/charm-base:${CHARM_BASE} ${DOCKER_REGISTRY}/test-repo/charm-base:${CHARM_BASE}
          docker push ${DOCKER_REGISTRY}/test-repo/charm-base:${CHARM_BASE}

      - name: Bootstrap Juju - localhost
        if: env.RUN_TEST == 'RUN' && matrix.model_type == 'localhost'
        shell: bash
        run: |
          set -euxo pipefail
          
          # Juju 2.8 doesn't support IPv6
          lxc network set lxdbr0 ipv6.address none
          juju bootstrap localhost c
          juju add-model m
          
          juju status
          juju version

      - name: Bootstrap Juju - microk8s
        if: env.RUN_TEST == 'RUN' && matrix.model_type == 'microk8s'

        # TODO: Enabling developer-mode is a bit of a hack to get this working for now.
        # Ideally, we would mock our own simplestream, similar to Jenkins, to select
        # and filter with as standard, instead of skipping over them with this flag
        run: |
          set -euxo pipefail
          
          sg snap_microk8s <<EOF
            juju bootstrap microk8s c \
              --config caas-image-repo="${DOCKER_REGISTRY}/test-repo" \
              --config features="[developer-mode]"
          EOF
          juju add-model m
          
          juju status
          juju version

      - name: Deploy some applications
        if: env.RUN_TEST == 'RUN'
        shell: bash
        run: |
          set -euxo pipefail
          
          # Required for elasticsearch
          sudo sysctl -w vm.max_map_count=262144
          
          juju deploy ${CHARM_${{ matrix.model_type }}}
          
          juju wait-for application ${CHARM_${{ matrix.model_type }}}
          
          .github/verify-${CHARM_${{ matrix.model_type }}}.sh 30

      - name: Update Juju
        if: env.RUN_TEST == 'RUN'
        shell: bash
        run: |
          sudo snap remove juju --purge
          make go-install

      - name: Build jujud image
        if: env.RUN_TEST == 'RUN' && matrix.model_type == 'microk8s'
        env:
          UPSTREAM_JUJU_TAG: ${{ steps.vars.outputs.upstream-juju-version }}
          CURRENT_STABLE_JUJU_TAG: ${{ steps.vars.outputs.current-stable-juju-version }}
        run: |
          set -euxo pipefail
          
          make operator-image
          
          # Shim in recognition for our CA to jujud-operator
          cat >~/Dockerfile <<EOL
            FROM jujusolutions/jujud-operator:${UPSTREAM_JUJU_TAG}
          
            COPY certs/ca.crt /usr/local/share/ca-certificates/ca.crt
          
            RUN update-ca-certificates
          EOL
          docker build ~ -t ${DOCKER_REGISTRY}/test-repo/jujud-operator:${UPSTREAM_JUJU_TAG}
          docker push ${DOCKER_REGISTRY}/test-repo/jujud-operator:${UPSTREAM_JUJU_TAG}
          
          cat >~/Dockerfile <<EOL
            FROM jujusolutions/jujud-operator:${CURRENT_STABLE_JUJU_TAG}
          
            COPY certs/ca.crt /usr/local/share/ca-certificates/ca.crt
          
            RUN update-ca-certificates
          EOL
          docker build ~ -t ${DOCKER_REGISTRY}/test-repo/jujud-operator:${CURRENT_STABLE_JUJU_TAG}
          docker push ${DOCKER_REGISTRY}/test-repo/jujud-operator:${CURRENT_STABLE_JUJU_TAG}

      - name: Preflight
        if: env.RUN_TEST == 'RUN'
        shell: bash
        run: |
          set -euxo pipefail
          juju status
          juju version

      - name: Test upgrade controller
        if: env.RUN_TEST == 'RUN'
        shell: bash
        env:
          UPSTREAM_JUJU_TAG: ${{ steps.vars.outputs.upstream-juju-version }}
          CURRENT_STABLE_JUJU_TAG: ${{ steps.vars.outputs.current-stable-juju-version }}
        run: |
          set -euxo pipefail
          
          OUTPUT=$(juju upgrade-controller --debug ${UPGRADE_FLAGS_${{ matrix.model_type }}})
          if [[ $OUTPUT == 'no upgrades available' ]]; then
            exit 1
          fi
          .github/verify-agent-version.sh ${UPSTREAM_JUJU_TAG}
          
          PANIC=$(juju debug-log --replay --no-tail -m controller | grep "panic" || true)
          if [ "$PANIC" != "" ]; then
              echo "Panic found:"
              juju debug-log --replay --no-tail -m controller
              exit 1
          fi
          
          .github/verify-${CHARM_${{ matrix.model_type }}}.sh 30

      - name: Test upgrade model
        if: env.RUN_TEST == 'RUN'
        shell: bash
        env:
          UPSTREAM_JUJU_TAG: ${{ steps.vars.outputs.upstream-juju-version }}
        run: |
          set -euxo pipefail
          
          while true; do
            juju upgrade-model 2>&1 | tee output.log || true
            RES=$(cat output.log | grep "upgrade in progress" || echo "NOT-UPGRADING")
            if [ "$RES" = "NOT-UPGRADING" ]; then
              break
            fi
          done
          
          attempt=0
          while true; do
            UPDATED=$((juju show-model m --format=json || echo "") | jq -r '.m."agent-version"')
            if [[ $UPDATED == $UPSTREAM_JUJU_TAG* ]]; then
              break
            fi
            sleep 10
            attempt=$((attempt+1))
            if [ "$attempt" -eq 48 ]; then
              echo "Upgrade model timed out"
              exit 1
            fi
          done
          
          PANIC=$(juju debug-log --replay --no-tail | grep "panic" || true)
          if [ "$PANIC" != "" ]; then
            echo "Panic found:"
            juju debug-log --replay --no-tail
            exit 1
          fi
          
          .github/verify-${CHARM_${{ matrix.model_type }}}.sh 30

      - name: Wrap up
        if: env.RUN_TEST == 'RUN'
        run: |
          set -euxo pipefail
          
          juju version
          juju status
          
          sg snap_microk8s "microk8s kubectl get all -A" || true
          lxc ls || true<|MERGE_RESOLUTION|>--- conflicted
+++ resolved
@@ -47,14 +47,10 @@
         if: env.RUN_TEST == 'RUN'
         uses: actions/checkout@v3
 
-<<<<<<< HEAD
-=======
       - name: Setup LXD
+        if: env.RUN_TEST == 'RUN' && matrix.model_type == 'localhost'
         uses: canonical/setup-lxd@90d76101915da56a42a562ba766b1a77019242fd
-        with:
-          channel: 4.0/candidate
-
->>>>>>> 5c3421d5
+
       - name: Set some variables
         if: env.RUN_TEST == 'RUN'
         run: |
@@ -81,10 +77,6 @@
           echo "GOPATH=$(go env GOPATH)" >> $GITHUB_ENV
           echo "$(go env GOPATH)/bin" >> $GITHUB_PATH
 
-      - name: Setup LXD
-        if: env.RUN_TEST == 'RUN' && matrix.model_type == 'localhost'
-        uses: ./.github/setup-lxd
-
       - name: Setup k8s
         if: env.RUN_TEST == 'RUN' && matrix.model_type == 'microk8s'
         uses: balchua/microk8s-actions@v0.3.1
@@ -164,8 +156,6 @@
         run: |
           set -euxo pipefail
           
-          # Juju 2.8 doesn't support IPv6
-          lxc network set lxdbr0 ipv6.address none
           juju bootstrap localhost c
           juju add-model m
           
