--- conflicted
+++ resolved
@@ -66,11 +66,7 @@
 	ctx := context.NewEmptyCloudCallContext()
 	called := false
 	ctx.InvalidateCredentialFunc = func(msg string) error {
-<<<<<<< HEAD
-		c.Assert(msg, gc.Matches, "(?s)azure cloud denied access: .*")
-=======
 		c.Assert(msg, gc.Matches, "(?m)azure cloud denied access: .*")
->>>>>>> 16ac8caf
 		called = true
 		return nil
 	}
