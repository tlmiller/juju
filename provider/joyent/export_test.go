--- conflicted
+++ resolved
@@ -201,7 +201,6 @@
 	cfg, err := config.New(config.NoDefaults, attrs)
 	c.Assert(err, jc.ErrorIsNil)
 	env, err := environs.Prepare(
-<<<<<<< HEAD
 		envtesting.BootstrapContext(c), configstore.NewMem(), cfg.Name(),
 		environs.PrepareForBootstrapParams{
 			Config: cfg,
@@ -210,12 +209,11 @@
 				CredentialsAttributes(attrs),
 			),
 		},
-=======
+		
 		envtesting.BootstrapContext(c), configstore.NewMem(),
 		jujuclienttesting.NewMemControllerStore(),
 		cfg.Name(),
 		environs.PrepareForBootstrapParams{Config: cfg},
->>>>>>> 6430d4c8
 	)
 	c.Assert(err, jc.ErrorIsNil)
 	return env.(*joyentEnviron).Ecfg()
