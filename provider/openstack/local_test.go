--- conflicted
+++ resolved
@@ -895,10 +895,7 @@
 	c.Check(url, gc.Equals, keystoneURL)
 
 	// We *don't* test Fetch for sources[3] because it points to
-<<<<<<< HEAD
 	// streams.canonical.com
-=======
-	// juju.canonical.com
 }
 
 func (s *localServerSuite) TestAllInstancesIgnoresOtherMachines(c *gc.C) {
@@ -937,5 +934,4 @@
 	insts, err = env.AllInstances()
 	c.Assert(err, gc.IsNil)
 	c.Check(insts, gc.HasLen, 1)
->>>>>>> ae682c07
 }