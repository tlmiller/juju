// Copyright 2012, 2013 Canonical Ltd.
// Licensed under the AGPLv3, see LICENCE file for details.

package openstack_test

import (
	"bytes"
	"fmt"
	"io/ioutil"
	"net/url"
	"os"
	"path/filepath"
	"regexp"
	"sort"
	"strings"
	"time"

	"github.com/juju/collections/set"
	"github.com/juju/errors"
	"github.com/juju/os/series"
	gitjujutesting "github.com/juju/testing"
	jc "github.com/juju/testing/checkers"
	"github.com/juju/utils"
	"github.com/juju/utils/arch"
	"github.com/juju/utils/ssh"
	"github.com/juju/version"
	gc "gopkg.in/check.v1"
	"gopkg.in/goose.v2/cinder"
	"gopkg.in/goose.v2/client"
	"gopkg.in/goose.v2/identity"
	"gopkg.in/goose.v2/neutron"
	"gopkg.in/goose.v2/nova"
	"gopkg.in/goose.v2/testservices/hook"
	"gopkg.in/goose.v2/testservices/identityservice"
	"gopkg.in/goose.v2/testservices/neutronservice"
	"gopkg.in/goose.v2/testservices/novaservice"
	"gopkg.in/goose.v2/testservices/openstackservice"
	"gopkg.in/juju/names.v2"

	"github.com/juju/juju/cloud"
	"github.com/juju/juju/cloudconfig/instancecfg"
	"github.com/juju/juju/constraints"
	"github.com/juju/juju/environs"
	"github.com/juju/juju/environs/bootstrap"
	"github.com/juju/juju/environs/config"
	"github.com/juju/juju/environs/context"
	"github.com/juju/juju/environs/filestorage"
	"github.com/juju/juju/environs/imagemetadata"
	imagetesting "github.com/juju/juju/environs/imagemetadata/testing"
	"github.com/juju/juju/environs/jujutest"
	"github.com/juju/juju/environs/simplestreams"
	sstesting "github.com/juju/juju/environs/simplestreams/testing"
	envstorage "github.com/juju/juju/environs/storage"
	"github.com/juju/juju/environs/tags"
	envtesting "github.com/juju/juju/environs/testing"
	"github.com/juju/juju/environs/tools"
	"github.com/juju/juju/instance"
	"github.com/juju/juju/juju/keys"
	"github.com/juju/juju/juju/testing"
	supportedversion "github.com/juju/juju/juju/version"
	"github.com/juju/juju/jujuclient"
	"github.com/juju/juju/network"
	"github.com/juju/juju/provider/common"
	"github.com/juju/juju/provider/openstack"
	"github.com/juju/juju/status"
	"github.com/juju/juju/storage"
	coretesting "github.com/juju/juju/testing"
	jujuversion "github.com/juju/juju/version"
)

type ProviderSuite struct {
	restoreTimeouts func()
}

var _ = gc.Suite(&ProviderSuite{})

func (s *ProviderSuite) SetUpTest(c *gc.C) {
	s.restoreTimeouts = envtesting.PatchAttemptStrategies(openstack.ShortAttempt, openstack.StorageAttempt)
}

func (s *ProviderSuite) TearDownTest(c *gc.C) {
	s.restoreTimeouts()
}

// Register tests to run against a test Openstack instance (service doubles).
func registerLocalTests() {
	cred := &identity.Credentials{
		User:       "fred",
		Secrets:    "secret",
		Region:     "some-region",
		TenantName: "some tenant",
	}
	config := makeTestConfig(cred)
	config["agent-version"] = coretesting.FakeVersionNumber.String()
	config["authorized-keys"] = "fakekey"
	config["network"] = "private_999"
	gc.Suite(&localLiveSuite{
		LiveTests: LiveTests{
			cred: cred,
			LiveTests: jujutest.LiveTests{
				TestConfig: config,
			},
		},
	})
	gc.Suite(&localServerSuite{
		cred: cred,
		Tests: jujutest.Tests{
			TestConfig: config,
		},
	})
	gc.Suite(&noNeutronSuite{
		cred: cred,
	})
}

// localServer is used to spin up a local Openstack service double.
type localServer struct {
	Openstack       *openstackservice.Openstack
	Nova            *novaservice.Nova
	Neutron         *neutronservice.Neutron
	restoreTimeouts func()
	UseTLS          bool
}

type newOpenstackFunc func(*identity.Credentials, identity.AuthMode, bool) (*openstackservice.Openstack, []string)

func (s *localServer) start(
	c *gc.C, cred *identity.Credentials, newOpenstackFunc newOpenstackFunc,
) {
	var logMsg []string
	s.Openstack, logMsg = newOpenstackFunc(cred, identity.AuthUserPass, s.UseTLS)
	s.Nova = s.Openstack.Nova
	s.Neutron = s.Openstack.Neutron
	for _, msg := range logMsg {
		c.Logf("%v", msg)
	}
	s.restoreTimeouts = envtesting.PatchAttemptStrategies(openstack.ShortAttempt, openstack.StorageAttempt)
	s.Nova.SetAvailabilityZones(
		nova.AvailabilityZone{Name: "test-unavailable"},
		nova.AvailabilityZone{
			Name: "test-available",
			State: nova.AvailabilityZoneState{
				Available: true,
			},
		},
	)
}

func (s *localServer) stop() {
	if s.Openstack != nil {
		s.Openstack.Stop()
	} else if s.Nova != nil {
		s.Nova.Stop()
	}
	s.restoreTimeouts()
}

// localLiveSuite runs tests from LiveTests using an Openstack service double.
type localLiveSuite struct {
	coretesting.BaseSuite
	LiveTests
	srv localServer
}

func makeMockAdapter() *mockAdapter {
	volumes := make(map[string]*cinder.Volume)
	return &mockAdapter{
		createVolume: func(args cinder.CreateVolumeVolumeParams) (*cinder.Volume, error) {
			metadata := args.Metadata.(map[string]string)
			volume := cinder.Volume{
				ID:               args.Name,
				Metadata:         metadata,
				Status:           "cool",
				AvailabilityZone: args.AvailabilityZone,
			}
			volumes[volume.ID] = &volume
			return &volume, nil
		},
		getVolumesDetail: func() ([]cinder.Volume, error) {
			var result []cinder.Volume
			for _, volume := range volumes {
				result = append(result, *volume)
			}
			return result, nil
		},
		getVolume: func(volumeId string) (*cinder.Volume, error) {
			if volume, ok := volumes[volumeId]; ok {
				return volume, nil
			}
			return nil, errors.New("not found")
		},
		setVolumeMetadata: func(volumeId string, metadata map[string]string) (map[string]string, error) {
			if volume, ok := volumes[volumeId]; ok {
				for k, v := range metadata {
					volume.Metadata[k] = v
				}
				return volume.Metadata, nil
			}
			return nil, errors.New("not found")
		},
	}
}

func overrideCinderProvider(c *gc.C, s *gitjujutesting.CleanupSuite, adapter *mockAdapter) {
	s.PatchValue(openstack.NewOpenstackStorage, func(*openstack.Environ) (openstack.OpenstackStorage, error) {
		return adapter, nil
	})
}

func (s *localLiveSuite) SetUpSuite(c *gc.C) {
	s.BaseSuite.SetUpSuite(c)

	c.Logf("Running live tests using openstack service test double")
	s.srv.start(c, s.cred, newFullOpenstackService)

	// Set credentials to use when bootstrapping. Must be done after
	// starting server to get the auth URL.
	s.Credential = makeCredential(s.cred)
	s.CloudEndpoint = s.cred.URL
	s.CloudRegion = s.cred.Region

	s.LiveTests.SetUpSuite(c)
	openstack.UseTestImageData(openstack.ImageMetadataStorage(s.Env), s.cred)
	restoreFinishBootstrap := envtesting.DisableFinishBootstrap()
	s.AddCleanup(func(*gc.C) { restoreFinishBootstrap() })
	overrideCinderProvider(c, &s.CleanupSuite, &mockAdapter{})
}

func (s *localLiveSuite) TearDownSuite(c *gc.C) {
	openstack.RemoveTestImageData(openstack.ImageMetadataStorage(s.Env))
	s.LiveTests.TearDownSuite(c)
	s.srv.stop()
	s.BaseSuite.TearDownSuite(c)
}

func (s *localLiveSuite) SetUpTest(c *gc.C) {
	s.BaseSuite.SetUpTest(c)
	s.LiveTests.SetUpTest(c)
	imagetesting.PatchOfficialDataSources(&s.CleanupSuite, "")
}

func (s *localLiveSuite) TearDownTest(c *gc.C) {
	s.LiveTests.TearDownTest(c)
	s.BaseSuite.TearDownTest(c)
}

// localServerSuite contains tests that run against an Openstack service double.
// These tests can test things that would be unreasonably slow or expensive
// to test on a live Openstack server. The service double is started and stopped for
// each test.
type localServerSuite struct {
	coretesting.BaseSuite
	jujutest.Tests
	cred                 *identity.Credentials
	srv                  localServer
	env                  environs.Environ
	toolsMetadataStorage envstorage.Storage
	imageMetadataStorage envstorage.Storage
	storageAdapter       *mockAdapter
	callCtx              context.ProviderCallContext
}

func (s *localServerSuite) SetUpSuite(c *gc.C) {
	s.BaseSuite.SetUpSuite(c)
	restoreFinishBootstrap := envtesting.DisableFinishBootstrap()
	s.AddCleanup(func(*gc.C) { restoreFinishBootstrap() })
	c.Logf("Running local tests")
}

func (s *localServerSuite) SetUpTest(c *gc.C) {
	s.BaseSuite.SetUpTest(c)
	s.srv.start(c, s.cred, newFullOpenstackService)

	// Set credentials to use when bootstrapping. Must be done after
	// starting server to get the auth URL.
	s.Credential = makeCredential(s.cred)
	s.CloudEndpoint = s.cred.URL
	s.CloudRegion = s.cred.Region

	cl := client.NewClient(s.cred, identity.AuthUserPass, nil)
	err := cl.Authenticate()
	c.Assert(err, jc.ErrorIsNil)
	containerURL, err := cl.MakeServiceURL("object-store", "", nil)
	c.Assert(err, jc.ErrorIsNil)
	s.TestConfig = s.TestConfig.Merge(coretesting.Attrs{
		"agent-metadata-url": containerURL + "/juju-dist-test/tools",
		"image-metadata-url": containerURL + "/juju-dist-test",
		"auth-url":           s.cred.URL,
	})
	s.PatchValue(&jujuversion.Current, coretesting.FakeVersionNumber)
	s.Tests.SetUpTest(c)
	// For testing, we create a storage instance to which is uploaded tools and image metadata.
	s.env = s.Prepare(c)
	s.toolsMetadataStorage = openstack.MetadataStorage(s.env)
	// Put some fake metadata in place so that tests that are simply
	// starting instances without any need to check if those instances
	// are running can find the metadata.
	envtesting.UploadFakeTools(c, s.toolsMetadataStorage, s.env.Config().AgentStream(), s.env.Config().AgentStream())
	s.imageMetadataStorage = openstack.ImageMetadataStorage(s.env)
	openstack.UseTestImageData(s.imageMetadataStorage, s.cred)
	s.storageAdapter = makeMockAdapter()
	overrideCinderProvider(c, &s.CleanupSuite, s.storageAdapter)
	s.callCtx = context.NewCloudCallContext()
}

func (s *localServerSuite) TearDownTest(c *gc.C) {
	if s.imageMetadataStorage != nil {
		openstack.RemoveTestImageData(s.imageMetadataStorage)
	}
	if s.toolsMetadataStorage != nil {
		envtesting.RemoveFakeToolsMetadata(c, s.toolsMetadataStorage)
	}
	s.Tests.TearDownTest(c)
	s.srv.stop()
	s.BaseSuite.TearDownTest(c)
}

func (s *localServerSuite) openEnviron(c *gc.C, attrs coretesting.Attrs) environs.Environ {
	cfg, err := config.New(config.NoDefaults, s.TestConfig.Merge(attrs))
	c.Assert(err, jc.ErrorIsNil)
	env, err := environs.New(environs.OpenParams{
		Cloud:  s.CloudSpec(),
		Config: cfg,
	})
	c.Assert(err, jc.ErrorIsNil)
	return env
}

func (s *localServerSuite) TestBootstrap(c *gc.C) {
	// Tests uses Prepare, so destroy first.
	err := environs.Destroy(s.env.Config().Name(), s.env, s.callCtx, s.ControllerStore)
	c.Assert(err, jc.ErrorIsNil)
	s.Tests.TestBootstrap(c)
}

func (s *localServerSuite) TestStartStop(c *gc.C) {
	// Tests uses Prepare, so destroy first.
	err := environs.Destroy(s.env.Config().Name(), s.env, s.callCtx, s.ControllerStore)
	c.Assert(err, jc.ErrorIsNil)
	s.Tests.TestStartStop(c)
}

// If the bootstrap node is configured to require a public IP address,
// bootstrapping fails if an address cannot be allocated.
func (s *localServerSuite) TestBootstrapFailsWhenPublicIPError(c *gc.C) {
	coretesting.SkipIfPPC64EL(c, "lp:1425242")

	cleanup := s.srv.Neutron.RegisterControlPoint(
		"addFloatingIP",
		func(sc hook.ServiceControl, args ...interface{}) error {
			return fmt.Errorf("failed on purpose")
		},
	)
	defer cleanup()

	err := environs.Destroy(s.env.Config().Name(), s.env, s.callCtx, s.ControllerStore)
	c.Assert(err, jc.ErrorIsNil)

	env := s.openEnviron(c, coretesting.Attrs{"use-floating-ip": true})
	err = bootstrapEnv(c, env)
	c.Assert(err, gc.ErrorMatches, "(.|\n)*cannot allocate a public IP as needed(.|\n)*")
}

func (s *localServerSuite) TestAddressesWithPublicIP(c *gc.C) {
	// Floating IP address is 10.0.0.1
	bootstrapFinished := false
	s.PatchValue(&common.FinishBootstrap, func(
		ctx environs.BootstrapContext,
		client ssh.Client,
		env environs.Environ,
		callCtx context.ProviderCallContext,
		inst instance.Instance,
		instanceConfig *instancecfg.InstanceConfig,
		_ environs.BootstrapDialOpts,
	) error {
		addr, err := inst.Addresses(s.callCtx)
		c.Assert(err, jc.ErrorIsNil)
		c.Assert(addr, jc.SameContents, []network.Address{
			{Value: "10.0.0.1", Type: "ipv4", Scope: "public"},
			{Value: "127.0.0.1", Type: "ipv4", Scope: "local-machine"},
			{Value: "::face::000f", Type: "hostname", Scope: ""},
			{Value: "127.10.0.1", Type: "ipv4", Scope: "public"},
			{Value: "::dead:beef:f00d", Type: "ipv6", Scope: "public"},
		})
		bootstrapFinished = true
		return nil
	})

	env := s.openEnviron(c, coretesting.Attrs{
		"network":         "private_999",
		"use-floating-ip": true,
	})
	err := bootstrapEnv(c, env)
	c.Assert(err, jc.ErrorIsNil)
	c.Assert(bootstrapFinished, jc.IsTrue)
}

func (s *localServerSuite) TestAddressesWithoutPublicIP(c *gc.C) {
	bootstrapFinished := false
	s.PatchValue(&common.FinishBootstrap, func(
		ctx environs.BootstrapContext,
		client ssh.Client,
		env environs.Environ,
		callCtx context.ProviderCallContext,
		inst instance.Instance,
		instanceConfig *instancecfg.InstanceConfig,
		_ environs.BootstrapDialOpts,
	) error {
		addr, err := inst.Addresses(s.callCtx)
		c.Assert(err, jc.ErrorIsNil)
		c.Assert(addr, jc.SameContents, []network.Address{
			{Value: "127.0.0.1", Type: "ipv4", Scope: "local-machine"},
			{Value: "::face::000f", Type: "hostname", Scope: ""},
			{Value: "127.10.0.1", Type: "ipv4", Scope: "public"},
			{Value: "::dead:beef:f00d", Type: "ipv6", Scope: "public"},
		})
		bootstrapFinished = true
		return nil
	})

	env := s.openEnviron(c, coretesting.Attrs{"use-floating-ip": false})
	err := bootstrapEnv(c, env)
	c.Assert(err, jc.ErrorIsNil)
	c.Assert(bootstrapFinished, jc.IsTrue)
}

// If the environment is configured not to require a public IP address for nodes,
// bootstrapping and starting an instance should occur without any attempt to
// allocate a public address.
func (s *localServerSuite) TestStartInstanceWithoutPublicIP(c *gc.C) {
	cleanup := s.srv.Neutron.RegisterControlPoint(
		"addFloatingIP",
		func(sc hook.ServiceControl, args ...interface{}) error {
			return fmt.Errorf("add floating IP should not have been called")
		},
	)
	defer cleanup()
	cleanup = s.srv.Nova.RegisterControlPoint(
		"addServerFloatingIP",
		func(sc hook.ServiceControl, args ...interface{}) error {
			return fmt.Errorf("add server floating IP should not have been called")
		},
	)
	defer cleanup()

	err := environs.Destroy(s.env.Config().Name(), s.env, s.callCtx, s.ControllerStore)
	c.Assert(err, jc.ErrorIsNil)

	s.TestConfig["use-floating-ip"] = false
	env := s.Prepare(c)
	err = bootstrapEnv(c, env)
	c.Assert(err, jc.ErrorIsNil)
	inst, _ := testing.AssertStartInstance(c, env, s.callCtx, s.ControllerUUID, "100")
	err = env.StopInstances(s.callCtx, inst.Id())
	c.Assert(err, jc.ErrorIsNil)
}

func (s *localServerSuite) TestStartInstanceHardwareCharacteristics(c *gc.C) {
	// Ensure amd64 tools are available, to ensure an amd64 image.
	amd64Version := version.Binary{
		Number: jujuversion.Current,
		Arch:   arch.AMD64,
	}
	for _, series := range series.SupportedSeries() {
		amd64Version.Series = series
		envtesting.AssertUploadFakeToolsVersions(
			c, s.toolsMetadataStorage, s.env.Config().AgentStream(), s.env.Config().AgentStream(), amd64Version)
	}

	err := environs.Destroy(s.env.Config().Name(), s.env, s.callCtx, s.ControllerStore)
	c.Assert(err, jc.ErrorIsNil)

	env := s.Prepare(c)
	err = bootstrapEnv(c, env)
	c.Assert(err, jc.ErrorIsNil)
	_, hc := testing.AssertStartInstanceWithConstraints(c, env, s.callCtx, s.ControllerUUID, "100", constraints.MustParse("mem=1024"))
	c.Check(*hc.Arch, gc.Equals, "amd64")
	c.Check(*hc.Mem, gc.Equals, uint64(2048))
	c.Check(*hc.CpuCores, gc.Equals, uint64(1))
	c.Assert(hc.CpuPower, gc.IsNil)
}

func (s *localServerSuite) TestInstanceName(c *gc.C) {
	inst, _ := testing.AssertStartInstance(c, s.env, s.callCtx, s.ControllerUUID, "100")
	serverDetail := openstack.InstanceServerDetail(inst)
	envName := s.env.Config().Name()
	c.Assert(serverDetail.Name, gc.Matches, "juju-06f00d-"+envName+"-100")
}

func (s *localServerSuite) TestStartInstanceNetwork(c *gc.C) {
	cfg, err := s.env.Config().Apply(coretesting.Attrs{
		// A label that corresponds to a neutron test service network
		"network": "net",
	})
	c.Assert(err, jc.ErrorIsNil)
	err = s.env.SetConfig(cfg)
	c.Assert(err, jc.ErrorIsNil)

	inst, _ := testing.AssertStartInstance(c, s.env, s.callCtx, s.ControllerUUID, "100")
	err = s.env.StopInstances(s.callCtx, inst.Id())
	c.Assert(err, jc.ErrorIsNil)
}

func (s *localServerSuite) TestStartInstanceExternalNetwork(c *gc.C) {
	cfg, err := s.env.Config().Apply(coretesting.Attrs{
		// A label that corresponds to a neutron test service external network
		"external-network": "ext-net",
		"use-floating-ip":  true,
	})
	c.Assert(err, jc.ErrorIsNil)
	err = s.env.SetConfig(cfg)
	c.Assert(err, jc.ErrorIsNil)

	inst, _ := testing.AssertStartInstance(c, s.env, s.callCtx, s.ControllerUUID, "100")
	err = s.env.StopInstances(s.callCtx, inst.Id())
	c.Assert(err, jc.ErrorIsNil)
}

func (s *localServerSuite) TestStartInstanceNetworkUnknownLabel(c *gc.C) {
	cfg, err := s.env.Config().Apply(coretesting.Attrs{
		// A label that has no related network in the neutron test service
		"network": "no-network-with-this-label",
	})
	c.Assert(err, jc.ErrorIsNil)
	err = s.env.SetConfig(cfg)
	c.Assert(err, jc.ErrorIsNil)

	inst, _, _, err := testing.StartInstance(s.env, s.callCtx, s.ControllerUUID, "100")
	c.Check(inst, gc.IsNil)
	c.Assert(err, gc.ErrorMatches, "no networks exist with label .*")
}

func (s *localServerSuite) TestStartInstanceExternalNetworkUnknownLabel(c *gc.C) {
	cfg, err := s.env.Config().Apply(coretesting.Attrs{
		// A label that has no related network in the neutron test service
		"external-network": "no-network-with-this-label",
		"use-floating-ip":  true,
	})
	c.Assert(err, jc.ErrorIsNil)
	err = s.env.SetConfig(cfg)
	c.Assert(err, jc.ErrorIsNil)

	inst, _, _, err := testing.StartInstance(s.env, s.callCtx, s.ControllerUUID, "100")
	c.Assert(err, jc.ErrorIsNil)
	err = s.env.StopInstances(s.callCtx, inst.Id())
	c.Assert(err, jc.ErrorIsNil)
}

func (s *localServerSuite) TestStartInstanceNetworkUnknownId(c *gc.C) {
	cfg, err := s.env.Config().Apply(coretesting.Attrs{
		// A valid UUID but no related network in the nova test service
		"network": "f81d4fae-7dec-11d0-a765-00a0c91e6bf6",
	})
	c.Assert(err, jc.ErrorIsNil)
	err = s.env.SetConfig(cfg)
	c.Assert(err, jc.ErrorIsNil)

	inst, _, _, err := testing.StartInstance(s.env, s.callCtx, s.ControllerUUID, "100")
	c.Check(inst, gc.IsNil)
	c.Assert(err, gc.ErrorMatches, "failed to get network detail\n"+
		"caused by: "+
		"Resource at http://.*/networks/.* not found\n"+
		"caused by: "+
		"request \\(http://.*/networks/.*\\) returned unexpected status: "+
		"404; error info: .*itemNotFound.*")
}

func (s *localServerSuite) TestStartInstanceNetworksDifferentAZ(c *gc.C) {
	// If both the network and external-network config values are
	// specified, there is not check for them being on different
	// network availability zones when use-floating-ips specified.
	cfg, err := s.env.Config().Apply(coretesting.Attrs{
		"network":          "net",     // az = nova
		"external-network": "ext-net", // az = test-available
		"use-floating-ip":  true,
	})
	c.Assert(err, jc.ErrorIsNil)
	err = s.env.SetConfig(cfg)
	c.Assert(err, jc.ErrorIsNil)

	inst, _, _, err := testing.StartInstance(s.env, s.callCtx, s.ControllerUUID, "100")
	c.Assert(err, jc.ErrorIsNil)
	err = s.env.StopInstances(s.callCtx, inst.Id())
	c.Assert(err, jc.ErrorIsNil)
}

func (s *localServerSuite) TestStartInstanceNetworkNoExternalNetInAZ(c *gc.C) {
	cfg, err := s.env.Config().Apply(coretesting.Attrs{
		"network":         "net", // az = nova
		"use-floating-ip": true,
	})
	c.Assert(err, jc.ErrorIsNil)
	err = s.env.SetConfig(cfg)
	c.Assert(err, jc.ErrorIsNil)

	_, _, _, err = testing.StartInstance(s.env, s.callCtx, s.ControllerUUID, "100")
	c.Assert(err, gc.ErrorMatches, "cannot allocate a public IP as needed: could not find an external network in availability zone.*")
}

func (s *localServerSuite) TestStartInstancePortSecurityEnabled(c *gc.C) {
	cfg, err := s.env.Config().Apply(coretesting.Attrs{
		"network": "net",
	})
	c.Assert(err, jc.ErrorIsNil)
	err = s.env.SetConfig(cfg)
	c.Assert(err, jc.ErrorIsNil)

	inst, _, _, err := testing.StartInstance(s.env, s.callCtx, s.ControllerUUID, "100")
	c.Assert(err, jc.ErrorIsNil)
	novaClient := openstack.GetNovaClient(s.env)
	detail, err := novaClient.GetServer(string(inst.Id()))
	c.Assert(err, jc.ErrorIsNil)
	c.Assert(detail.Groups, gc.NotNil)
}

func (s *localServerSuite) TestStartInstancePortSecurityDisabled(c *gc.C) {
	cfg, err := s.env.Config().Apply(coretesting.Attrs{
		"network": "net-disabled",
	})
	c.Assert(err, jc.ErrorIsNil)
	err = s.env.SetConfig(cfg)
	c.Assert(err, jc.ErrorIsNil)

	inst, _, _, err := testing.StartInstance(s.env, s.callCtx, s.ControllerUUID, "100")
	c.Assert(err, jc.ErrorIsNil)
	novaClient := openstack.GetNovaClient(s.env)
	detail, err := novaClient.GetServer(string(inst.Id()))
	c.Assert(err, jc.ErrorIsNil)
	c.Assert(detail.Groups, gc.IsNil)
}

func (s *localServerSuite) TestStartInstanceGetServerFail(c *gc.C) {
	// Force an error in waitForActiveServerDetails
	cleanup := s.srv.Nova.RegisterControlPoint(
		"server",
		func(sc hook.ServiceControl, args ...interface{}) error {
			return fmt.Errorf("GetServer failed on purpose")
		},
	)
	defer cleanup()
	inst, _, _, err := testing.StartInstance(s.env, s.callCtx, s.ControllerUUID, "100")
	c.Check(inst, gc.IsNil)
	c.Assert(err, gc.ErrorMatches, "cannot run instance: (\\n|.)*"+
		"caused by: "+
		"request \\(.*/servers\\) returned unexpected status: "+
		"500; error info: .*GetServer failed on purpose")
	c.Assert(err, jc.Satisfies, environs.IsAvailabilityZoneIndependent)
}

func (s *localServerSuite) TestStartInstanceWaitForActiveDetails(c *gc.C) {
	env := s.openEnviron(c, coretesting.Attrs{"firewall-mode": config.FwInstance})

	s.srv.Nova.SetServerStatus(nova.StatusBuild)
	defer s.srv.Nova.SetServerStatus("")

	// Make time advance in zero time
	clk := gitjujutesting.NewClock(time.Time{})
	clock := gitjujutesting.AutoAdvancingClock{clk, clk.Advance}
	env.(*openstack.Environ).SetClock(&clock)

	inst, _, _, err := testing.StartInstance(env, s.callCtx, s.ControllerUUID, "100")
	c.Check(inst, gc.IsNil)
	c.Assert(err, gc.ErrorMatches, "cannot run instance: max duration exceeded: instance .* has status BUILD")
}

func assertSecurityGroups(c *gc.C, env environs.Environ, expected []string) {
	neutronClient := openstack.GetNeutronClient(env)
	groups, err := neutronClient.ListSecurityGroupsV2()
	c.Assert(err, jc.ErrorIsNil)
	for _, name := range expected {
		found := false
		for _, group := range groups {
			if group.Name == name {
				found = true
				break
			}
		}
		if !found {
			c.Errorf("expected security group %q not found", name)
		}
	}
	for _, group := range groups {
		found := false
		for _, name := range expected {
			if group.Name == name {
				found = true
				break
			}
		}
		if !found {
			c.Errorf("existing security group %q is not expected", group.Name)
		}
	}
}

func assertInstanceIds(c *gc.C, env environs.Environ, callCtx context.ProviderCallContext, expected ...instance.Id) {
	insts, err := env.AllInstances(callCtx)
	c.Assert(err, jc.ErrorIsNil)
	instIds := make([]instance.Id, len(insts))
	for i, inst := range insts {
		instIds[i] = inst.Id()
	}
	c.Assert(instIds, jc.SameContents, expected)
}

func (s *localServerSuite) TestStopInstance(c *gc.C) {
	env := s.openEnviron(c, coretesting.Attrs{"firewall-mode": config.FwInstance})
	instanceName := "100"
	inst, _ := testing.AssertStartInstance(c, env, s.callCtx, s.ControllerUUID, instanceName)
	// Openstack now has three security groups for the server, the default
	// group, one group for the entire environment, and another for the
	// new instance.
	modelUUID := env.Config().UUID()
	allSecurityGroups := []string{
		"default", fmt.Sprintf("juju-%v-%v", s.ControllerUUID, modelUUID),
		fmt.Sprintf("juju-%v-%v-%v", s.ControllerUUID, modelUUID, instanceName),
	}
	assertSecurityGroups(c, env, allSecurityGroups)
	err := env.StopInstances(s.callCtx, inst.Id())
	c.Assert(err, jc.ErrorIsNil)
	// The security group for this instance is now removed.
	assertSecurityGroups(c, env, []string{
		"default", fmt.Sprintf("juju-%v-%v", s.ControllerUUID, modelUUID),
	})
}

// Due to bug #1300755 it can happen that the security group intended for
// an instance is also used as the common security group of another
// environment. If this is the case, the attempt to delete the instance's
// security group fails but StopInstance succeeds.
func (s *localServerSuite) TestStopInstanceSecurityGroupNotDeleted(c *gc.C) {
	coretesting.SkipIfPPC64EL(c, "lp:1425242")

	// Force an error when a security group is deleted.
	cleanup := s.srv.Neutron.RegisterControlPoint(
		"removeSecurityGroup",
		func(sc hook.ServiceControl, args ...interface{}) error {
			return fmt.Errorf("failed on purpose")
		},
	)
	defer cleanup()
	env := s.openEnviron(c, coretesting.Attrs{"firewall-mode": config.FwInstance})
	instanceName := "100"
	inst, _ := testing.AssertStartInstance(c, env, s.callCtx, s.ControllerUUID, instanceName)
	modelUUID := env.Config().UUID()
	allSecurityGroups := []string{
		"default", fmt.Sprintf("juju-%v-%v", s.ControllerUUID, modelUUID),
		fmt.Sprintf("juju-%v-%v-%v", s.ControllerUUID, modelUUID, instanceName),
	}
	assertSecurityGroups(c, env, allSecurityGroups)

	// Make time advance in zero time
	clk := gitjujutesting.NewClock(time.Time{})
	clock := gitjujutesting.AutoAdvancingClock{clk, clk.Advance}
	env.(*openstack.Environ).SetClock(&clock)

	err := env.StopInstances(s.callCtx, inst.Id())
	c.Assert(err, jc.ErrorIsNil)
	assertSecurityGroups(c, env, allSecurityGroups)
}

func (s *localServerSuite) TestDestroyEnvironmentDeletesSecurityGroupsFWModeInstance(c *gc.C) {
	env := s.openEnviron(c, coretesting.Attrs{"firewall-mode": config.FwInstance})
	instanceName := "100"
	testing.AssertStartInstance(c, env, s.callCtx, s.ControllerUUID, instanceName)
	modelUUID := env.Config().UUID()
	allSecurityGroups := []string{
		"default", fmt.Sprintf("juju-%v-%v", s.ControllerUUID, modelUUID),
		fmt.Sprintf("juju-%v-%v-%v", s.ControllerUUID, modelUUID, instanceName),
	}
	assertSecurityGroups(c, env, allSecurityGroups)
	err := env.Destroy(s.callCtx)
	c.Check(err, jc.ErrorIsNil)
	assertSecurityGroups(c, env, []string{"default"})
}

func (s *localServerSuite) TestDestroyEnvironmentDeletesSecurityGroupsFWModeGlobal(c *gc.C) {
	env := s.openEnviron(c, coretesting.Attrs{"firewall-mode": config.FwGlobal})
	instanceName := "100"
	testing.AssertStartInstance(c, env, s.callCtx, s.ControllerUUID, instanceName)
	modelUUID := env.Config().UUID()
	allSecurityGroups := []string{
		"default", fmt.Sprintf("juju-%v-%v", s.ControllerUUID, modelUUID),
		fmt.Sprintf("juju-%v-%v-global", s.ControllerUUID, modelUUID),
	}
	assertSecurityGroups(c, env, allSecurityGroups)
	err := env.Destroy(s.callCtx)
	c.Check(err, jc.ErrorIsNil)
	assertSecurityGroups(c, env, []string{"default"})
}

func (s *localServerSuite) TestDestroyController(c *gc.C) {
	env := s.openEnviron(c, coretesting.Attrs{"uuid": utils.MustNewUUID().String()})
	controllerEnv := s.env

	controllerInstanceName := "100"
	testing.AssertStartInstance(c, controllerEnv, s.callCtx, s.ControllerUUID, controllerInstanceName)
	hostedModelInstanceName := "200"
	testing.AssertStartInstance(c, env, s.callCtx, s.ControllerUUID, hostedModelInstanceName)
	modelUUID := env.Config().UUID()
	allControllerSecurityGroups := []string{
		"default", fmt.Sprintf("juju-%v-%v", s.ControllerUUID, controllerEnv.Config().UUID()),
		fmt.Sprintf("juju-%v-%v-%v", s.ControllerUUID, controllerEnv.Config().UUID(), controllerInstanceName),
	}
	allHostedModelSecurityGroups := []string{
		"default", fmt.Sprintf("juju-%v-%v", s.ControllerUUID, modelUUID),
		fmt.Sprintf("juju-%v-%v-%v", s.ControllerUUID, modelUUID, hostedModelInstanceName),
	}
	assertSecurityGroups(c, controllerEnv, append(
		allControllerSecurityGroups, allHostedModelSecurityGroups...,
	))

	err := controllerEnv.DestroyController(s.callCtx, s.ControllerUUID)
	c.Check(err, jc.ErrorIsNil)
	assertSecurityGroups(c, controllerEnv, []string{"default"})
	assertInstanceIds(c, env, s.callCtx)
	assertInstanceIds(c, controllerEnv, s.callCtx)
}

func (s *localServerSuite) TestDestroyHostedModel(c *gc.C) {
	env := s.openEnviron(c, coretesting.Attrs{"uuid": utils.MustNewUUID().String()})
	controllerEnv := s.env

	controllerInstanceName := "100"
	controllerInstance, _ := testing.AssertStartInstance(c, controllerEnv, s.callCtx, s.ControllerUUID, controllerInstanceName)
	hostedModelInstanceName := "200"
	testing.AssertStartInstance(c, env, s.callCtx, s.ControllerUUID, hostedModelInstanceName)
	modelUUID := env.Config().UUID()
	allControllerSecurityGroups := []string{
		"default", fmt.Sprintf("juju-%v-%v", s.ControllerUUID, controllerEnv.Config().UUID()),
		fmt.Sprintf("juju-%v-%v-%v", s.ControllerUUID, controllerEnv.Config().UUID(), controllerInstanceName),
	}
	allHostedModelSecurityGroups := []string{
		"default", fmt.Sprintf("juju-%v-%v", s.ControllerUUID, modelUUID),
		fmt.Sprintf("juju-%v-%v-%v", s.ControllerUUID, modelUUID, hostedModelInstanceName),
	}
	assertSecurityGroups(c, controllerEnv, append(
		allControllerSecurityGroups, allHostedModelSecurityGroups...,
	))

	err := env.Destroy(s.callCtx)
	c.Check(err, jc.ErrorIsNil)
	assertSecurityGroups(c, controllerEnv, allControllerSecurityGroups)
	assertInstanceIds(c, env, s.callCtx)
	assertInstanceIds(c, controllerEnv, s.callCtx, controllerInstance.Id())
}

var instanceGathering = []struct {
	ids []instance.Id
	err error
}{
	{ids: []instance.Id{"id0"}},
	{ids: []instance.Id{"id0", "id0"}},
	{ids: []instance.Id{"id0", "id1"}},
	{ids: []instance.Id{"id1", "id0"}},
	{ids: []instance.Id{"id1", "id0", "id1"}},
	{
		ids: []instance.Id{""},
		err: environs.ErrNoInstances,
	},
	{
		ids: []instance.Id{"", ""},
		err: environs.ErrNoInstances,
	},
	{
		ids: []instance.Id{"", "", ""},
		err: environs.ErrNoInstances,
	},
	{
		ids: []instance.Id{"id0", ""},
		err: environs.ErrPartialInstances,
	},
	{
		ids: []instance.Id{"", "id1"},
		err: environs.ErrPartialInstances,
	},
	{
		ids: []instance.Id{"id0", "id1", ""},
		err: environs.ErrPartialInstances,
	},
	{
		ids: []instance.Id{"id0", "", "id0"},
		err: environs.ErrPartialInstances,
	},
	{
		ids: []instance.Id{"id0", "id0", ""},
		err: environs.ErrPartialInstances,
	},
	{
		ids: []instance.Id{"", "id0", "id1"},
		err: environs.ErrPartialInstances,
	},
}

func (s *localServerSuite) TestInstanceStatus(c *gc.C) {
	// goose's test service always returns ACTIVE state.
	inst, _ := testing.AssertStartInstance(c, s.env, s.callCtx, s.ControllerUUID, "100")
	c.Assert(inst.Status(s.callCtx).Status, gc.Equals, status.Running)
	err := s.env.StopInstances(s.callCtx, inst.Id())
	c.Assert(err, jc.ErrorIsNil)
}

func (s *localServerSuite) TestAllInstancesFloatingIP(c *gc.C) {
	env := s.openEnviron(c, coretesting.Attrs{
		"network":         "private_999",
		"use-floating-ip": true,
	})

	inst0, _ := testing.AssertStartInstance(c, env, s.callCtx, s.ControllerUUID, "100")
	inst1, _ := testing.AssertStartInstance(c, env, s.callCtx, s.ControllerUUID, "101")
	defer func() {
		err := env.StopInstances(s.callCtx, inst0.Id(), inst1.Id())
		c.Assert(err, jc.ErrorIsNil)
	}()

	insts, err := env.AllInstances(s.callCtx)
	c.Assert(err, jc.ErrorIsNil)
	for _, inst := range insts {
		c.Assert(*openstack.InstanceFloatingIP(inst), gc.Equals, fmt.Sprintf("10.0.0.%v", inst.Id()))
	}
}

func (s *localServerSuite) assertInstancesGathering(c *gc.C, withFloatingIP bool) {
	env := s.openEnviron(c, coretesting.Attrs{"use-floating-ip": withFloatingIP})

	inst0, _ := testing.AssertStartInstance(c, env, s.callCtx, s.ControllerUUID, "100")
	id0 := inst0.Id()
	inst1, _ := testing.AssertStartInstance(c, env, s.callCtx, s.ControllerUUID, "101")
	id1 := inst1.Id()
	defer func() {
		err := env.StopInstances(s.callCtx, inst0.Id(), inst1.Id())
		c.Assert(err, jc.ErrorIsNil)
	}()

	for i, test := range instanceGathering {
		c.Logf("test %d: find %v -> expect len %d, err: %v", i, test.ids, len(test.ids), test.err)
		ids := make([]instance.Id, len(test.ids))
		for j, id := range test.ids {
			switch id {
			case "id0":
				ids[j] = id0
			case "id1":
				ids[j] = id1
			}
		}
		insts, err := env.Instances(s.callCtx, ids)
		c.Assert(err, gc.Equals, test.err)
		if err == environs.ErrNoInstances {
			c.Assert(insts, gc.HasLen, 0)
		} else {
			c.Assert(insts, gc.HasLen, len(test.ids))
		}
		for j, inst := range insts {
			if ids[j] != "" {
				c.Assert(inst.Id(), gc.Equals, ids[j])
				if withFloatingIP {
					c.Assert(*openstack.InstanceFloatingIP(inst), gc.Equals, fmt.Sprintf("10.0.0.%v", inst.Id()))
				} else {
					c.Assert(openstack.InstanceFloatingIP(inst), gc.IsNil)
				}
			} else {
				c.Assert(inst, gc.IsNil)
			}
		}
	}
}

func (s *localServerSuite) TestInstancesGathering(c *gc.C) {
	s.assertInstancesGathering(c, false)
}

func (s *localServerSuite) TestInstancesGatheringWithFloatingIP(c *gc.C) {
	s.assertInstancesGathering(c, true)
}

func (s *localServerSuite) TestInstancesShutoffSuspended(c *gc.C) {
	coretesting.SkipIfPPC64EL(c, "lp:1425242")

	cleanup := s.srv.Nova.RegisterControlPoint(
		"addServer",
		func(sc hook.ServiceControl, args ...interface{}) error {
			details := args[0].(*nova.ServerDetail)
			switch {
			case strings.HasSuffix(details.Name, "-100"):
				details.Status = nova.StatusShutoff
			case strings.HasSuffix(details.Name, "-101"):
				details.Status = nova.StatusSuspended
			default:
				c.Fatalf("unexpected instance details: %#v", details)
			}
			return nil
		},
	)
	defer cleanup()
	stateInst1, _ := testing.AssertStartInstance(c, s.env, s.callCtx, s.ControllerUUID, "100")
	stateInst2, _ := testing.AssertStartInstance(c, s.env, s.callCtx, s.ControllerUUID, "101")
	defer func() {
		err := s.env.StopInstances(s.callCtx, stateInst1.Id(), stateInst2.Id())
		c.Assert(err, jc.ErrorIsNil)
	}()

	instances, err := s.env.Instances(s.callCtx, []instance.Id{stateInst1.Id(), stateInst2.Id()})

	c.Assert(err, jc.ErrorIsNil)
	c.Assert(instances, gc.HasLen, 2)
	c.Assert(instances[0].Status(s.callCtx).Message, gc.Equals, nova.StatusShutoff)
	c.Assert(instances[1].Status(s.callCtx).Message, gc.Equals, nova.StatusSuspended)
}

func (s *localServerSuite) TestInstancesErrorResponse(c *gc.C) {
	coretesting.SkipIfPPC64EL(c, "lp:1425242")

	cleanup := s.srv.Nova.RegisterControlPoint(
		"server",
		func(sc hook.ServiceControl, args ...interface{}) error {
			return fmt.Errorf("strange error not instance")
		},
	)
	defer cleanup()

	instances, err := s.env.Instances(s.callCtx, []instance.Id{"1"})
	c.Check(instances, gc.IsNil)
	c.Assert(err, gc.ErrorMatches, "(?s).*strange error not instance.*")
}

func (s *localServerSuite) TestInstancesMultiErrorResponse(c *gc.C) {
	coretesting.SkipIfPPC64EL(c, "lp:1425242")

	cleanup := s.srv.Nova.RegisterControlPoint(
		"matchServers",
		func(sc hook.ServiceControl, args ...interface{}) error {
			return fmt.Errorf("strange error no instances")
		},
	)
	defer cleanup()

	instances, err := s.env.Instances(s.callCtx, []instance.Id{"1", "2"})
	c.Check(instances, gc.IsNil)
	c.Assert(err, gc.ErrorMatches, "(?s).*strange error no instances.*")
}

// TODO (wallyworld) - this test was copied from the ec2 provider.
// It should be moved to environs.jujutests.Tests.
func (s *localServerSuite) TestBootstrapInstanceUserDataAndState(c *gc.C) {
	err := bootstrapEnv(c, s.env)
	c.Assert(err, jc.ErrorIsNil)

	// Check that ControllerInstances returns the ID of the bootstrap machine.
	ids, err := s.env.ControllerInstances(s.callCtx, s.ControllerUUID)
	c.Assert(err, jc.ErrorIsNil)
	c.Assert(ids, gc.HasLen, 1)

	insts, err := s.env.AllInstances(s.callCtx)
	c.Assert(err, jc.ErrorIsNil)
	c.Assert(insts, gc.HasLen, 1)
	c.Check(insts[0].Id(), gc.Equals, ids[0])

	addresses, err := insts[0].Addresses(s.callCtx)
	c.Assert(err, jc.ErrorIsNil)
	c.Assert(addresses, gc.Not(gc.HasLen), 0)

	// TODO(wallyworld) - 2013-03-01 bug=1137005
	// The nova test double needs to be updated to support retrieving instance userData.
	// Until then, we can't check the cloud init script was generated correctly.
	// When we can, we should also check cloudinit for a non-manager node (as in the
	// ec2 tests).
}

func (s *localServerSuite) assertGetImageMetadataSources(c *gc.C, stream, officialSourcePath string) {
	// Create a config that matches s.TestConfig but with the specified stream.
	attrs := coretesting.Attrs{}
	if stream != "" {
		attrs = coretesting.Attrs{"image-stream": stream}
	}
	env := s.openEnviron(c, attrs)

	sources, err := environs.ImageMetadataSources(env)
	c.Assert(err, jc.ErrorIsNil)
	c.Assert(sources, gc.HasLen, 4)
	var urls = make([]string, len(sources))
	for i, source := range sources {
		url, err := source.URL("")
		c.Assert(err, jc.ErrorIsNil)
		urls[i] = url
	}
	// The image-metadata-url ends with "/juju-dist-test/".
	c.Check(strings.HasSuffix(urls[0], "/juju-dist-test/"), jc.IsTrue)
	// The product-streams URL ends with "/imagemetadata".
	c.Check(strings.HasSuffix(urls[1], "/imagemetadata/"), jc.IsTrue)
	c.Assert(urls[2], gc.Equals, fmt.Sprintf("https://streams.canonical.com/juju/images/%s/", officialSourcePath))
	c.Assert(urls[3], gc.Equals, fmt.Sprintf("http://cloud-images.ubuntu.com/%s/", officialSourcePath))
}

func (s *localServerSuite) TestGetImageMetadataSources(c *gc.C) {
	s.assertGetImageMetadataSources(c, "", "releases")
	s.assertGetImageMetadataSources(c, "released", "releases")
	s.assertGetImageMetadataSources(c, "daily", "daily")
}

func (s *localServerSuite) TestGetImageMetadataSourcesNoProductStreams(c *gc.C) {
	s.PatchValue(openstack.MakeServiceURL, func(client.AuthenticatingClient, string, string, []string) (string, error) {
		return "", errors.New("cannae do it captain")
	})
	env := s.Open(c, s.env.Config())
	sources, err := environs.ImageMetadataSources(env)
	c.Assert(err, jc.ErrorIsNil)
	c.Assert(sources, gc.HasLen, 3)

	// Check that data sources are in the right order
	c.Check(sources[0].Description(), gc.Equals, "image-metadata-url")
	c.Check(sources[1].Description(), gc.Equals, "default cloud images")
	c.Check(sources[2].Description(), gc.Equals, "default ubuntu cloud images")
}

func (s *localServerSuite) TestGetToolsMetadataSources(c *gc.C) {
	s.PatchValue(&tools.DefaultBaseURL, "")

	env := s.Open(c, s.env.Config())
	sources, err := tools.GetMetadataSources(env)
	c.Assert(err, jc.ErrorIsNil)
	c.Assert(sources, gc.HasLen, 2)
	var urls = make([]string, len(sources))
	for i, source := range sources {
		url, err := source.URL("")
		c.Assert(err, jc.ErrorIsNil)
		urls[i] = url
	}
	// The agent-metadata-url ends with "/juju-dist-test/tools/".
	c.Check(strings.HasSuffix(urls[0], "/juju-dist-test/tools/"), jc.IsTrue)
	// Check that the URL from keystone parses.
	_, err = url.Parse(urls[1])
	c.Assert(err, jc.ErrorIsNil)
}

func (s *localServerSuite) TestSupportsNetworking(c *gc.C) {
	env := s.Open(c, s.env.Config())
	_, ok := environs.SupportsNetworking(env)
	c.Assert(ok, jc.IsTrue)
}

func (s *localServerSuite) prepareNetworkingEnviron(c *gc.C, cfg *config.Config) environs.NetworkingEnviron {
	env := s.Open(c, cfg)
	netenv, supported := environs.SupportsNetworking(env)
	c.Assert(supported, jc.IsTrue)
	return netenv
}

func (s *localServerSuite) TestSubnetsFindAll(c *gc.C) {
<<<<<<< HEAD
	env := s.prepareNetworkingEnviron(c)
	obtainedSubnets, err := env.Subnets(s.callCtx, instance.Id(""), []network.Id{})
=======
	env := s.prepareNetworkingEnviron(c, s.env.Config())
	// the environ is opened with network:"private_999" which maps to network id "999"
	obtainedSubnets, err := env.Subnets(instance.Id(""), []network.Id{})
>>>>>>> c1f63722
	c.Assert(err, jc.ErrorIsNil)
	neutronClient := openstack.GetNeutronClient(s.env)
	openstackSubnets, err := neutronClient.ListSubnetsV2()
	c.Assert(err, jc.ErrorIsNil)

	obtainedSubnetMap := make(map[network.Id]network.SubnetInfo)
	for _, sub := range obtainedSubnets {
		obtainedSubnetMap[sub.ProviderId] = sub
	}

	expectedSubnetMap := make(map[network.Id]network.SubnetInfo)
	for _, os := range openstackSubnets {
		if os.NetworkId != "999" {
			continue
		}
		net, err := neutronClient.GetNetworkV2(os.NetworkId)
		c.Assert(err, jc.ErrorIsNil)
		expectedSubnetMap[network.Id(os.Id)] = network.SubnetInfo{
			CIDR:              os.Cidr,
			ProviderId:        network.Id(os.Id),
			VLANTag:           0,
			AvailabilityZones: net.AvailabilityZones,
			SpaceProviderId:   "",
		}
	}

	c.Check(obtainedSubnetMap, jc.DeepEquals, expectedSubnetMap)
}

func (s *localServerSuite) TestSubnetsFindAllWithExternal(c *gc.C) {
	cfg := s.env.Config()
	cfg, err := cfg.Apply(map[string]interface{}{"external-network": "ext-net"})
	c.Assert(err, jc.ErrorIsNil)
	env := s.prepareNetworkingEnviron(c, cfg)
	// private_999 is the internal network, 998 is the external network
	// the environ is opened with network:"private_999" which maps to network id "999"
	obtainedSubnets, err := env.Subnets(instance.Id(""), []network.Id{})
	c.Assert(err, jc.ErrorIsNil)
	neutronClient := openstack.GetNeutronClient(s.env)
	openstackSubnets, err := neutronClient.ListSubnetsV2()
	c.Assert(err, jc.ErrorIsNil)

	obtainedSubnetMap := make(map[network.Id]network.SubnetInfo)
	for _, sub := range obtainedSubnets {
		obtainedSubnetMap[sub.ProviderId] = sub
	}

	expectedSubnetMap := make(map[network.Id]network.SubnetInfo)
	for _, os := range openstackSubnets {
		if os.NetworkId != "999" && os.NetworkId != "998" {
			continue
		}
		net, err := neutronClient.GetNetworkV2(os.NetworkId)
		c.Assert(err, jc.ErrorIsNil)
		expectedSubnetMap[network.Id(os.Id)] = network.SubnetInfo{
			CIDR:              os.Cidr,
			ProviderId:        network.Id(os.Id),
			VLANTag:           0,
			AvailabilityZones: net.AvailabilityZones,
			SpaceProviderId:   "",
		}
	}

	c.Check(obtainedSubnetMap, jc.DeepEquals, expectedSubnetMap)
}

func (s *localServerSuite) TestSubnetsWithMissingSubnet(c *gc.C) {
<<<<<<< HEAD
	env := s.prepareNetworkingEnviron(c)
	subnets, err := env.Subnets(s.callCtx, instance.Id(""), []network.Id{"missing"})
=======
	env := s.prepareNetworkingEnviron(c, s.env.Config())
	subnets, err := env.Subnets(instance.Id(""), []network.Id{"missing"})
>>>>>>> c1f63722
	c.Assert(err, gc.ErrorMatches, `failed to find the following subnet ids: \[missing\]`)
	c.Assert(subnets, gc.HasLen, 0)
}

func (s *localServerSuite) TestSuperSubnets(c *gc.C) {
<<<<<<< HEAD
	env := s.prepareNetworkingEnviron(c)
	obtainedSubnets, err := env.SuperSubnets(s.callCtx)
=======
	env := s.prepareNetworkingEnviron(c, s.env.Config())
	obtainedSubnets, err := env.SuperSubnets()
>>>>>>> c1f63722
	c.Assert(err, jc.ErrorIsNil)
	neutronClient := openstack.GetNeutronClient(s.env)
	openstackSubnets, err := neutronClient.ListSubnetsV2()
	c.Assert(err, jc.ErrorIsNil)

	expectedSubnets := make([]string, 0, len(openstackSubnets))
	for _, os := range openstackSubnets {
		if os.NetworkId != "999" {
			continue
		}
		expectedSubnets = append(expectedSubnets, os.Cidr)
	}
	sort.Strings(obtainedSubnets)
	sort.Strings(expectedSubnets)
	c.Check(obtainedSubnets, jc.DeepEquals, expectedSubnets)
}

func (s *localServerSuite) TestFindImageBadDefaultImage(c *gc.C) {
	imagetesting.PatchOfficialDataSources(&s.CleanupSuite, "")
	env := s.Open(c, s.env.Config())

	// An error occurs if no suitable image is found.
	_, err := openstack.FindInstanceSpec(env, "saucy", "amd64", "mem=1G", nil)
	c.Assert(err, gc.ErrorMatches, `no "saucy" images in some-region with arches \[amd64\]`)
}

func (s *localServerSuite) TestConstraintsValidator(c *gc.C) {
	env := s.Open(c, s.env.Config())
	validator, err := env.ConstraintsValidator()
	c.Assert(err, jc.ErrorIsNil)
	cons := constraints.MustParse("arch=amd64 cpu-power=10 virt-type=lxd")
	unsupported, err := validator.Validate(cons)
	c.Assert(err, jc.ErrorIsNil)
	c.Assert(unsupported, jc.SameContents, []string{"cpu-power"})
}

func (s *localServerSuite) TestConstraintsValidatorVocab(c *gc.C) {
	env := s.Open(c, s.env.Config())
	validator, err := env.ConstraintsValidator()
	c.Assert(err, jc.ErrorIsNil)

	cons := constraints.MustParse("instance-type=foo")
	_, err = validator.Validate(cons)
	c.Assert(err, gc.ErrorMatches, "invalid constraint value: instance-type=foo\nvalid values are:.*")

	cons = constraints.MustParse("virt-type=foo")
	_, err = validator.Validate(cons)
	c.Assert(err, gc.ErrorMatches, regexp.QuoteMeta("invalid constraint value: virt-type=foo\nvalid values are: [kvm lxd]"))
}

func (s *localServerSuite) TestConstraintsMerge(c *gc.C) {
	env := s.Open(c, s.env.Config())
	validator, err := env.ConstraintsValidator()
	c.Assert(err, jc.ErrorIsNil)
	consA := constraints.MustParse("arch=amd64 mem=1G root-disk=10G")
	consB := constraints.MustParse("instance-type=m1.small")
	cons, err := validator.Merge(consA, consB)
	c.Assert(err, jc.ErrorIsNil)
	c.Assert(cons, gc.DeepEquals, constraints.MustParse("arch=amd64 instance-type=m1.small"))
}

func (s *localServerSuite) TestFindImageInstanceConstraint(c *gc.C) {
	env := s.Open(c, s.env.Config())
	imageMetadata := []*imagemetadata.ImageMetadata{{
		Id:   "image-id",
		Arch: "amd64",
	}}

	spec, err := openstack.FindInstanceSpec(
		env, supportedversion.SupportedLTS(), "amd64", "instance-type=m1.tiny",
		imageMetadata,
	)
	c.Assert(err, jc.ErrorIsNil)
	c.Assert(spec.InstanceType.Name, gc.Equals, "m1.tiny")
}

func (s *localServerSuite) TestFindInstanceImageConstraintHypervisor(c *gc.C) {
	testVirtType := "qemu"
	env := s.Open(c, s.env.Config())
	imageMetadata := []*imagemetadata.ImageMetadata{{
		Id:       "image-id",
		Arch:     "amd64",
		VirtType: testVirtType,
	}}

	spec, err := openstack.FindInstanceSpec(
		env, supportedversion.SupportedLTS(), "amd64", "virt-type="+testVirtType,
		imageMetadata,
	)
	c.Assert(err, jc.ErrorIsNil)
	c.Assert(spec.InstanceType.VirtType, gc.NotNil)
	c.Assert(*spec.InstanceType.VirtType, gc.Equals, testVirtType)
	c.Assert(spec.InstanceType.Name, gc.Equals, "m1.small")
}

func (s *localServerSuite) TestFindInstanceImageWithHypervisorNoConstraint(c *gc.C) {
	testVirtType := "qemu"
	env := s.Open(c, s.env.Config())
	imageMetadata := []*imagemetadata.ImageMetadata{{
		Id:       "image-id",
		Arch:     "amd64",
		VirtType: testVirtType,
	}}

	spec, err := openstack.FindInstanceSpec(
		env, supportedversion.SupportedLTS(), "amd64", "",
		imageMetadata,
	)
	c.Assert(err, jc.ErrorIsNil)
	c.Assert(spec.InstanceType.VirtType, gc.NotNil)
	c.Assert(*spec.InstanceType.VirtType, gc.Equals, testVirtType)
	c.Assert(spec.InstanceType.Name, gc.Equals, "m1.small")
}

func (s *localServerSuite) TestFindInstanceNoConstraint(c *gc.C) {
	env := s.Open(c, s.env.Config())
	imageMetadata := []*imagemetadata.ImageMetadata{{
		Id:   "image-id",
		Arch: "amd64",
	}}

	spec, err := openstack.FindInstanceSpec(
		env, supportedversion.SupportedLTS(), "amd64", "",
		imageMetadata,
	)
	c.Assert(err, jc.ErrorIsNil)
	c.Assert(spec.InstanceType.VirtType, gc.IsNil)
	c.Assert(spec.InstanceType.Name, gc.Equals, "m1.small")
}

func (s *localServerSuite) TestFindImageInvalidInstanceConstraint(c *gc.C) {
	env := s.Open(c, s.env.Config())
	imageMetadata := []*imagemetadata.ImageMetadata{{
		Id:   "image-id",
		Arch: "amd64",
	}}
	_, err := openstack.FindInstanceSpec(
		env, supportedversion.SupportedLTS(), "amd64", "instance-type=m1.large",
		imageMetadata,
	)
	c.Assert(err, gc.ErrorMatches, `no instance types in some-region matching constraints "instance-type=m1.large"`)
}

func (s *localServerSuite) TestPrecheckInstanceValidInstanceType(c *gc.C) {
	env := s.Open(c, s.env.Config())
	cons := constraints.MustParse("instance-type=m1.small")
	err := env.PrecheckInstance(s.callCtx, environs.PrecheckInstanceParams{Series: supportedversion.SupportedLTS(), Constraints: cons})
	c.Assert(err, jc.ErrorIsNil)
}

func (s *localServerSuite) TestPrecheckInstanceInvalidInstanceType(c *gc.C) {
	env := s.Open(c, s.env.Config())
	cons := constraints.MustParse("instance-type=m1.large")
	err := env.PrecheckInstance(s.callCtx, environs.PrecheckInstanceParams{Series: supportedversion.SupportedLTS(), Constraints: cons})
	c.Assert(err, gc.ErrorMatches, `invalid Openstack flavour "m1.large" specified`)
}

func (t *localServerSuite) TestPrecheckInstanceAvailZone(c *gc.C) {
	placement := "zone=test-available"
	err := t.env.PrecheckInstance(t.callCtx, environs.PrecheckInstanceParams{Series: supportedversion.SupportedLTS(), Placement: placement})
	c.Assert(err, jc.ErrorIsNil)
}

func (t *localServerSuite) TestPrecheckInstanceAvailZoneUnavailable(c *gc.C) {
	placement := "zone=test-unavailable"
	err := t.env.PrecheckInstance(t.callCtx, environs.PrecheckInstanceParams{Series: supportedversion.SupportedLTS(), Placement: placement})
	c.Assert(err, gc.ErrorMatches, `availability zone "test-unavailable" is unavailable`)
}

func (t *localServerSuite) TestPrecheckInstanceAvailZoneUnknown(c *gc.C) {
	placement := "zone=test-unknown"
	err := t.env.PrecheckInstance(t.callCtx, environs.PrecheckInstanceParams{Series: supportedversion.SupportedLTS(), Placement: placement})
	c.Assert(err, gc.ErrorMatches, `availability zone "test-unknown" not valid`)
}

func (t *localServerSuite) TestPrecheckInstanceAvailZonesUnsupported(c *gc.C) {
	t.srv.Nova.SetAvailabilityZones() // no availability zone support
	placement := "zone=test-unknown"
	err := t.env.PrecheckInstance(t.callCtx, environs.PrecheckInstanceParams{Series: supportedversion.SupportedLTS(), Placement: placement})
	c.Assert(err, jc.Satisfies, errors.IsNotImplemented)
}

func (t *localServerSuite) TestPrecheckInstanceVolumeAvailZonesNoPlacement(c *gc.C) {
	t.testPrecheckInstanceVolumeAvailZones(c, "")
}

func (t *localServerSuite) TestPrecheckInstanceVolumeAvailZonesSameZonePlacement(c *gc.C) {
	t.testPrecheckInstanceVolumeAvailZones(c, "zone=az1")
}

func (t *localServerSuite) testPrecheckInstanceVolumeAvailZones(c *gc.C, placement string) {
	t.srv.Nova.SetAvailabilityZones(
		nova.AvailabilityZone{
			Name: "az1",
			State: nova.AvailabilityZoneState{
				Available: true,
			},
		},
	)

	_, err := t.storageAdapter.CreateVolume(cinder.CreateVolumeVolumeParams{
		Size:             123,
		Name:             "foo",
		AvailabilityZone: "az1",
		Metadata: map[string]string{
			"juju-model-uuid":      coretesting.ModelTag.Id(),
			"juju-controller-uuid": coretesting.ControllerTag.Id(),
		},
	})
	c.Assert(err, jc.ErrorIsNil)

	err = t.env.PrecheckInstance(t.callCtx, environs.PrecheckInstanceParams{
		Series:            supportedversion.SupportedLTS(),
		Placement:         placement,
		VolumeAttachments: []storage.VolumeAttachmentParams{{VolumeId: "foo"}},
	})
	c.Assert(err, jc.ErrorIsNil)
}

func (t *localServerSuite) TestPrecheckInstanceAvailZonesConflictsVolume(c *gc.C) {
	t.srv.Nova.SetAvailabilityZones(
		nova.AvailabilityZone{
			Name: "az1",
			State: nova.AvailabilityZoneState{
				Available: true,
			},
		},
		nova.AvailabilityZone{
			Name: "az2",
			State: nova.AvailabilityZoneState{
				Available: true,
			},
		},
	)

	_, err := t.storageAdapter.CreateVolume(cinder.CreateVolumeVolumeParams{
		Size:             123,
		Name:             "foo",
		AvailabilityZone: "az1",
		Metadata: map[string]string{
			"juju-model-uuid":      coretesting.ModelTag.Id(),
			"juju-controller-uuid": coretesting.ControllerTag.Id(),
		},
	})
	c.Assert(err, jc.ErrorIsNil)

	err = t.env.PrecheckInstance(t.callCtx, environs.PrecheckInstanceParams{
		Series:            supportedversion.SupportedLTS(),
		Placement:         "zone=az2",
		VolumeAttachments: []storage.VolumeAttachmentParams{{VolumeId: "foo"}},
	})
	c.Assert(err, gc.ErrorMatches, `cannot create instance with placement "zone=az2": cannot create instance in zone "az2", as this will prevent attaching the requested disks in zone "az1"`)
}

func (t *localServerSuite) TestDeriveAvailabilityZones(c *gc.C) {
	placement := "zone=test-available"
	env := t.env.(common.ZonedEnviron)
	zones, err := env.DeriveAvailabilityZones(
		t.callCtx,
		environs.StartInstanceParams{
			Placement: placement,
		})
	c.Assert(err, jc.ErrorIsNil)
	c.Assert(zones, gc.DeepEquals, []string{"test-available"})
}

func (t *localServerSuite) TestDeriveAvailabilityZonesUnavailable(c *gc.C) {
	placement := "zone=test-unavailable"
	env := t.env.(common.ZonedEnviron)
	zones, err := env.DeriveAvailabilityZones(
		t.callCtx,
		environs.StartInstanceParams{
			Placement: placement,
		})
	c.Assert(err, gc.ErrorMatches, `availability zone "test-unavailable" is unavailable`)
	c.Assert(zones, gc.HasLen, 0)
}

func (t *localServerSuite) TestDeriveAvailabilityZonesUnknown(c *gc.C) {
	placement := "zone=test-unknown"
	env := t.env.(common.ZonedEnviron)
	zones, err := env.DeriveAvailabilityZones(
		t.callCtx,
		environs.StartInstanceParams{
			Placement: placement,
		})
	c.Assert(err, gc.ErrorMatches, `availability zone "test-unknown" not valid`)
	c.Assert(zones, gc.HasLen, 0)
}

func (t *localServerSuite) TestDeriveAvailabilityZonesVolumeNoPlacement(c *gc.C) {
	t.srv.Nova.SetAvailabilityZones(
		nova.AvailabilityZone{
			Name: "az1",
			State: nova.AvailabilityZoneState{
				Available: false,
			},
		},
		nova.AvailabilityZone{
			Name: "az2",
			State: nova.AvailabilityZoneState{
				Available: true,
			},
		},
	)

	_, err := t.storageAdapter.CreateVolume(cinder.CreateVolumeVolumeParams{
		Size:             123,
		Name:             "foo",
		AvailabilityZone: "az2",
		Metadata: map[string]string{
			"juju-model-uuid":      coretesting.ModelTag.Id(),
			"juju-controller-uuid": coretesting.ControllerTag.Id(),
		},
	})
	c.Assert(err, jc.ErrorIsNil)

	env := t.env.(common.ZonedEnviron)
	zones, err := env.DeriveAvailabilityZones(
		t.callCtx,
		environs.StartInstanceParams{
			VolumeAttachments: []storage.VolumeAttachmentParams{{VolumeId: "foo"}},
		})
	c.Assert(err, jc.ErrorIsNil)
	c.Assert(zones, gc.DeepEquals, []string{"az2"})
}

func (t *localServerSuite) TestDeriveAvailabilityZonesConflictsVolume(c *gc.C) {
	t.srv.Nova.SetAvailabilityZones(
		nova.AvailabilityZone{
			Name: "az1",
			State: nova.AvailabilityZoneState{
				Available: true,
			},
		},
		nova.AvailabilityZone{
			Name: "az2",
			State: nova.AvailabilityZoneState{
				Available: true,
			},
		},
	)

	_, err := t.storageAdapter.CreateVolume(cinder.CreateVolumeVolumeParams{
		Size:             123,
		Name:             "foo",
		AvailabilityZone: "az1",
		Metadata: map[string]string{
			"juju-model-uuid":      coretesting.ModelTag.Id(),
			"juju-controller-uuid": coretesting.ControllerTag.Id(),
		},
	})
	c.Assert(err, jc.ErrorIsNil)

	env := t.env.(common.ZonedEnviron)
	zones, err := env.DeriveAvailabilityZones(
		t.callCtx,
		environs.StartInstanceParams{
			Placement:         "zone=az2",
			VolumeAttachments: []storage.VolumeAttachmentParams{{VolumeId: "foo"}},
		})
	c.Assert(err, gc.ErrorMatches, `cannot create instance with placement "zone=az2": cannot create instance in zone "az2", as this will prevent attaching the requested disks in zone "az1"`)
	c.Assert(zones, gc.HasLen, 0)
}

func (s *localServerSuite) TestValidateImageMetadata(c *gc.C) {
	env := s.Open(c, s.env.Config())
	params, err := env.(simplestreams.MetadataValidator).MetadataLookupParams("some-region")
	c.Assert(err, jc.ErrorIsNil)
	params.Sources, err = environs.ImageMetadataSources(env)
	c.Assert(err, jc.ErrorIsNil)
	params.Series = "raring"
	image_ids, _, err := imagemetadata.ValidateImageMetadata(params)
	c.Assert(err, jc.ErrorIsNil)
	c.Assert(image_ids, jc.SameContents, []string{"id-y"})
}

func (s *localServerSuite) TestImageMetadataSourceOrder(c *gc.C) {
	src := func(env environs.Environ) (simplestreams.DataSource, error) {
		return simplestreams.NewURLDataSource("my datasource", "bar", false, simplestreams.CUSTOM_CLOUD_DATA, false), nil
	}
	environs.RegisterUserImageDataSourceFunc("my func", src)
	env := s.Open(c, s.env.Config())
	sources, err := environs.ImageMetadataSources(env)
	c.Assert(err, jc.ErrorIsNil)
	var sourceIds []string
	for _, s := range sources {
		sourceIds = append(sourceIds, s.Description())
	}
	c.Assert(sourceIds, jc.DeepEquals, []string{
		"image-metadata-url", "my datasource", "keystone catalog", "default cloud images", "default ubuntu cloud images"})
}

// To compare found and expected SecurityGroupRules, convert the rules to RuleInfo, minus
// details we can't predict such as id.
func ruleToRuleInfo(rules []neutron.SecurityGroupRuleV2) []neutron.RuleInfoV2 {
	ruleInfo := make([]neutron.RuleInfoV2, 0, len(rules))
	for _, r := range rules {
		ri := neutron.RuleInfoV2{
			Direction:      r.Direction,
			EthernetType:   r.EthernetType,
			RemoteIPPrefix: r.RemoteIPPrefix,
		}
		if r.IPProtocol != nil {
			ri.IPProtocol = *r.IPProtocol
		}
		if r.PortRangeMax != nil {
			ri.PortRangeMax = *r.PortRangeMax
		}
		if r.PortRangeMin != nil {
			ri.PortRangeMin = *r.PortRangeMin
		}
		ruleInfo = append(ruleInfo, ri)
	}
	return ruleInfo
}

// TestEnsureGroup checks that when creating a duplicate security group, the existing group is
// returned and the existing rules have been left as is.
func (s *localServerSuite) TestEnsureGroup(c *gc.C) {
	rule := []neutron.RuleInfoV2{
		{
			Direction:    "ingress",
			IPProtocol:   "tcp",
			PortRangeMin: 22,
			PortRangeMax: 22,
			EthernetType: "IPv4",
		},
	}

	group, err := openstack.EnsureGroup(s.env, "test group", rule)
	c.Assert(err, jc.ErrorIsNil)
	c.Assert(group.Name, gc.Equals, "test group")

	// Rules created by Neutron when a new Security Group is created
	defaultRules := []neutron.RuleInfoV2{
		{
			Direction:    "egress",
			EthernetType: "IPv4",
		},
		{
			Direction:    "egress",
			EthernetType: "IPv6",
		},
	}
	expectedRules := append(defaultRules, rule[0])
	obtainedRules := ruleToRuleInfo(group.Rules)
	c.Check(obtainedRules, jc.SameContents, expectedRules)
	id := group.Id

	// Do it again and check that the existing group is returned
	// and updated.
	rules := []neutron.RuleInfoV2{
		{
			Direction:    "ingress",
			IPProtocol:   "tcp",
			PortRangeMin: 22,
			PortRangeMax: 22,
			EthernetType: "IPv4",
		},
		{
			Direction:    "ingress",
			IPProtocol:   "icmp",
			EthernetType: "IPv6",
		},
	}
	group, err = openstack.EnsureGroup(s.env, "test group", rules)
	c.Assert(err, jc.ErrorIsNil)
	c.Check(group.Id, gc.Equals, id)
	c.Assert(group.Name, gc.Equals, "test group")
	c.Check(len(group.Rules), gc.Equals, 4)
	expectedRules = append(defaultRules, rules...)
	obtainedRulesSecondTime := ruleToRuleInfo(group.Rules)
	c.Check(obtainedRulesSecondTime, jc.SameContents, expectedRules)

	// 3rd time with same name, should be back to the original now
	group, err = openstack.EnsureGroup(s.env, "test group", rule)
	c.Assert(err, jc.ErrorIsNil)
	c.Check(group.Id, gc.Equals, id)
	c.Assert(group.Name, gc.Equals, "test group")
	expectedRules = append(defaultRules, rule[0])
	obtainedRulesThirdTime := ruleToRuleInfo(group.Rules)
	c.Check(obtainedRulesThirdTime, jc.SameContents, expectedRules)
	c.Check(obtainedRulesThirdTime, jc.SameContents, obtainedRules)
}

// TestMatchingGroup checks that you receive the group you expected.  matchingGroup()
// is used by the firewaller when opening and closing ports.  Unit test in response to bug 1675799.
func (s *localServerSuite) TestMatchingGroup(c *gc.C) {
	rule := []neutron.RuleInfoV2{
		{
			Direction:    "ingress",
			IPProtocol:   "tcp",
			PortRangeMin: 22,
			PortRangeMax: 22,
			EthernetType: "IPv4",
		},
	}

	err := bootstrapEnv(c, s.env)
	group1, err := openstack.EnsureGroup(s.env,
		openstack.MachineGroupName(s.env, s.ControllerUUID, "1"), rule)
	c.Assert(err, jc.ErrorIsNil)
	group2, err := openstack.EnsureGroup(s.env,
		openstack.MachineGroupName(s.env, s.ControllerUUID, "2"), rule)
	c.Assert(err, jc.ErrorIsNil)
	_, err = openstack.EnsureGroup(s.env, openstack.MachineGroupName(s.env, s.ControllerUUID, "11"), rule)
	c.Assert(err, jc.ErrorIsNil)
	_, err = openstack.EnsureGroup(s.env, openstack.MachineGroupName(s.env, s.ControllerUUID, "12"), rule)
	c.Assert(err, jc.ErrorIsNil)

	machineNameRegexp := openstack.MachineGroupRegexp(s.env, "1")
	groupMatched, err := openstack.MatchingGroup(s.env, machineNameRegexp)
	c.Assert(err, jc.ErrorIsNil)
	c.Assert(group1.Id, gc.Equals, groupMatched.Id)

	machineNameRegexp = openstack.MachineGroupRegexp(s.env, "2")
	groupMatched, err = openstack.MatchingGroup(s.env, machineNameRegexp)
	c.Assert(err, jc.ErrorIsNil)
	c.Assert(group2.Id, gc.Equals, groupMatched.Id)
}

// localHTTPSServerSuite contains tests that run against an Openstack service
// double connected on an HTTPS port with a self-signed certificate. This
// service is set up and torn down for every test.  This should only test
// things that depend on the HTTPS connection, all other functional tests on a
// local connection should be in localServerSuite
type localHTTPSServerSuite struct {
	coretesting.BaseSuite
	attrs   map[string]interface{}
	cred    *identity.Credentials
	srv     localServer
	env     environs.Environ
	callCtx context.ProviderCallContext
}

var _ = gc.Suite(&localHTTPSServerSuite{})

func (s *localHTTPSServerSuite) SetUpSuite(c *gc.C) {
	s.BaseSuite.SetUpSuite(c)
	overrideCinderProvider(c, &s.CleanupSuite, &mockAdapter{})
}

func (s *localHTTPSServerSuite) createConfigAttrs(c *gc.C) map[string]interface{} {
	attrs := makeTestConfig(s.cred)
	attrs["agent-version"] = coretesting.FakeVersionNumber.String()
	attrs["authorized-keys"] = "fakekey"
	attrs["network"] = "net"
	// In order to set up and tear down the environment properly, we must
	// disable hostname verification
	attrs["ssl-hostname-verification"] = false
	attrs["auth-url"] = s.cred.URL
	// Now connect and set up test-local tools and image-metadata URLs
	cl := client.NewNonValidatingClient(s.cred, identity.AuthUserPass, nil)
	err := cl.Authenticate()
	c.Assert(err, jc.ErrorIsNil)
	containerURL, err := cl.MakeServiceURL("object-store", "", nil)
	c.Assert(err, jc.ErrorIsNil)
	c.Check(containerURL[:8], gc.Equals, "https://")
	attrs["agent-metadata-url"] = containerURL + "/juju-dist-test/tools"
	c.Logf("Set agent-metadata-url=%q", attrs["agent-metadata-url"])
	attrs["image-metadata-url"] = containerURL + "/juju-dist-test"
	c.Logf("Set image-metadata-url=%q", attrs["image-metadata-url"])
	return attrs
}

func (s *localHTTPSServerSuite) SetUpTest(c *gc.C) {
	s.BaseSuite.SetUpTest(c)
	s.PatchValue(&jujuversion.Current, coretesting.FakeVersionNumber)
	s.srv.UseTLS = true
	cred := &identity.Credentials{
		User:       "fred",
		Secrets:    "secret",
		Region:     "some-region",
		TenantName: "some tenant",
	}
	// Note: start() will change cred.URL to point to s.srv.Server.URL
	s.srv.start(c, cred, newFullOpenstackService)
	s.cred = cred
	attrs := s.createConfigAttrs(c)
	c.Assert(attrs["auth-url"].(string)[:8], gc.Equals, "https://")
	var err error
	s.env, err = bootstrap.Prepare(
		envtesting.BootstrapContext(c),
		jujuclient.NewMemStore(),
		prepareParams(attrs, s.cred),
	)
	c.Assert(err, jc.ErrorIsNil)
	s.attrs = s.env.Config().AllAttrs()
	s.callCtx = context.NewCloudCallContext()
}

func (s *localHTTPSServerSuite) TearDownTest(c *gc.C) {
	if s.env != nil {
		err := s.env.Destroy(s.callCtx)
		c.Check(err, jc.ErrorIsNil)
		s.env = nil
	}
	s.srv.stop()
	s.BaseSuite.TearDownTest(c)
}

func (s *localHTTPSServerSuite) TestMustDisableSSLVerify(c *gc.C) {
	coretesting.SkipIfPPC64EL(c, "lp:1425242")

	// If you don't have ssl-hostname-verification set to false, then we
	// fail to connect to the environment. Copy the attrs used by SetUp and
	// force hostname verification.
	newattrs := make(map[string]interface{}, len(s.attrs))
	for k, v := range s.attrs {
		newattrs[k] = v
	}
	newattrs["ssl-hostname-verification"] = true
	cfg, err := config.New(config.NoDefaults, newattrs)
	c.Assert(err, jc.ErrorIsNil)
	env, err := environs.New(environs.OpenParams{
		Cloud:  makeCloudSpec(s.cred),
		Config: cfg,
	})
	c.Assert(err, jc.ErrorIsNil)
	_, err = env.AllInstances(s.callCtx)
	c.Assert(err, gc.ErrorMatches, "(.|\n)*x509: certificate signed by unknown authority")
}

func (s *localHTTPSServerSuite) TestCanBootstrap(c *gc.C) {
	restoreFinishBootstrap := envtesting.DisableFinishBootstrap()
	defer restoreFinishBootstrap()

	// For testing, we create a storage instance to which is uploaded tools and image metadata.
	metadataStorage := openstack.MetadataStorage(s.env)
	url, err := metadataStorage.URL("")
	c.Assert(err, jc.ErrorIsNil)
	c.Logf("Generating fake tools for: %v", url)
	envtesting.UploadFakeTools(c, metadataStorage, s.env.Config().AgentStream(), s.env.Config().AgentStream())
	defer envtesting.RemoveFakeTools(c, metadataStorage, s.env.Config().AgentStream())
	openstack.UseTestImageData(metadataStorage, s.cred)
	defer openstack.RemoveTestImageData(metadataStorage)

	err = bootstrapEnv(c, s.env)
	c.Assert(err, jc.ErrorIsNil)
}

func (s *localHTTPSServerSuite) TestFetchFromImageMetadataSources(c *gc.C) {
	// Setup a custom URL for image metadata
	customStorage := openstack.CreateCustomStorage(s.env, "custom-metadata")
	customURL, err := customStorage.URL("")
	c.Assert(err, jc.ErrorIsNil)
	c.Check(customURL[:8], gc.Equals, "https://")

	config, err := s.env.Config().Apply(
		map[string]interface{}{"image-metadata-url": customURL},
	)
	c.Assert(err, jc.ErrorIsNil)
	err = s.env.SetConfig(config)
	c.Assert(err, jc.ErrorIsNil)
	sources, err := environs.ImageMetadataSources(s.env)
	c.Assert(err, jc.ErrorIsNil)
	c.Assert(sources, gc.HasLen, 4)

	// Make sure there is something to download from each location
	metadata := "metadata-content"
	metadataStorage := openstack.ImageMetadataStorage(s.env)
	err = metadataStorage.Put(metadata, bytes.NewBufferString(metadata), int64(len(metadata)))
	c.Assert(err, jc.ErrorIsNil)

	custom := "custom-content"
	err = customStorage.Put(custom, bytes.NewBufferString(custom), int64(len(custom)))
	c.Assert(err, jc.ErrorIsNil)

	// Produce map of data sources keyed on description
	mappedSources := make(map[string]simplestreams.DataSource, len(sources))
	for i, s := range sources {
		c.Logf("datasource %d: %+v", i, s)
		mappedSources[s.Description()] = s
	}

	// Read from the Config entry's image-metadata-url
	contentReader, url, err := mappedSources["image-metadata-url"].Fetch(custom)
	c.Assert(err, jc.ErrorIsNil)
	defer contentReader.Close()
	content, err := ioutil.ReadAll(contentReader)
	c.Assert(err, jc.ErrorIsNil)
	c.Assert(string(content), gc.Equals, custom)
	c.Check(url[:8], gc.Equals, "https://")

	// Check the entry we got from keystone
	contentReader, url, err = mappedSources["keystone catalog"].Fetch(metadata)
	c.Assert(err, jc.ErrorIsNil)
	defer contentReader.Close()
	content, err = ioutil.ReadAll(contentReader)
	c.Assert(err, jc.ErrorIsNil)
	c.Assert(string(content), gc.Equals, metadata)
	c.Check(url[:8], gc.Equals, "https://")
	// Verify that we are pointing at exactly where metadataStorage thinks we are
	metaURL, err := metadataStorage.URL(metadata)
	c.Assert(err, jc.ErrorIsNil)
	c.Check(url, gc.Equals, metaURL)

}

func (s *localHTTPSServerSuite) TestFetchFromToolsMetadataSources(c *gc.C) {
	// Setup a custom URL for image metadata
	customStorage := openstack.CreateCustomStorage(s.env, "custom-tools-metadata")
	customURL, err := customStorage.URL("")
	c.Assert(err, jc.ErrorIsNil)
	c.Check(customURL[:8], gc.Equals, "https://")

	config, err := s.env.Config().Apply(
		map[string]interface{}{"agent-metadata-url": customURL},
	)
	c.Assert(err, jc.ErrorIsNil)
	err = s.env.SetConfig(config)
	c.Assert(err, jc.ErrorIsNil)
	sources, err := tools.GetMetadataSources(s.env)
	c.Assert(err, jc.ErrorIsNil)
	c.Assert(sources, gc.HasLen, 3)

	// Make sure there is something to download from each location

	keystone := "keystone-tools-content"
	// The keystone entry just points at the root of the Swift storage, and
	// we have to create a container to upload any data. So we just point
	// into a subdirectory for the data we are downloading
	keystoneContainer := "tools-test"
	keystoneStorage := openstack.CreateCustomStorage(s.env, "tools-test")
	err = keystoneStorage.Put(keystone, bytes.NewBufferString(keystone), int64(len(keystone)))
	c.Assert(err, jc.ErrorIsNil)

	custom := "custom-tools-content"
	err = customStorage.Put(custom, bytes.NewBufferString(custom), int64(len(custom)))
	c.Assert(err, jc.ErrorIsNil)

	// Read from the Config entry's agent-metadata-url
	contentReader, url, err := sources[0].Fetch(custom)
	c.Assert(err, jc.ErrorIsNil)
	defer contentReader.Close()
	content, err := ioutil.ReadAll(contentReader)
	c.Assert(err, jc.ErrorIsNil)
	c.Assert(string(content), gc.Equals, custom)
	c.Check(url[:8], gc.Equals, "https://")

	// Check the entry we got from keystone
	// Now fetch the data, and verify the contents.
	contentReader, url, err = sources[1].Fetch(keystoneContainer + "/" + keystone)
	c.Assert(err, jc.ErrorIsNil)
	defer contentReader.Close()
	content, err = ioutil.ReadAll(contentReader)
	c.Assert(err, jc.ErrorIsNil)
	c.Assert(string(content), gc.Equals, keystone)
	c.Check(url[:8], gc.Equals, "https://")
	keystoneURL, err := keystoneStorage.URL(keystone)
	c.Assert(err, jc.ErrorIsNil)
	c.Check(url, gc.Equals, keystoneURL)

	// We *don't* test Fetch for sources[3] because it points to
	// streams.canonical.com
}

func (s *localServerSuite) TestRemoveBlankContainer(c *gc.C) {
	storage := openstack.BlankContainerStorage()
	err := storage.Remove("some-file")
	c.Assert(err, gc.ErrorMatches, `cannot remove "some-file": swift container name is empty`)
}

func (s *localServerSuite) TestAllInstancesIgnoresOtherMachines(c *gc.C) {
	err := bootstrapEnv(c, s.env)
	c.Assert(err, jc.ErrorIsNil)

	// Check that we see 1 instance in the environment
	insts, err := s.env.AllInstances(s.callCtx)
	c.Assert(err, jc.ErrorIsNil)
	c.Check(insts, gc.HasLen, 1)

	// Now start a machine 'manually' in the same account, with a similar
	// but not matching name, and ensure it isn't seen by AllInstances
	// See bug #1257481, for how similar names were causing them to get
	// listed (and thus destroyed) at the wrong time
	existingModelName := s.TestConfig["name"]
	newMachineName := fmt.Sprintf("juju-%s-2-machine-0", existingModelName)

	// We grab the Nova client directly from the env, just to save time
	// looking all the stuff up
	novaClient := openstack.GetNovaClient(s.env)
	entity, err := novaClient.RunServer(nova.RunServerOpts{
		Name:     newMachineName,
		FlavorId: "1", // test service has 1,2,3 for flavor ids
		ImageId:  "1", // UseTestImageData sets up images 1 and 2
		Networks: []nova.ServerNetworks{{NetworkId: "1"}},
	})
	c.Assert(err, jc.ErrorIsNil)
	c.Assert(entity, gc.NotNil)

	// List all servers with no filter, we should see both instances
	servers, err := novaClient.ListServersDetail(nova.NewFilter())
	c.Assert(err, jc.ErrorIsNil)
	c.Assert(servers, gc.HasLen, 2)

	insts, err = s.env.AllInstances(s.callCtx)
	c.Assert(err, jc.ErrorIsNil)
	c.Check(insts, gc.HasLen, 1)
}

func (s *localServerSuite) TestResolveNetworkUUID(c *gc.C) {
	var sampleUUID = "f81d4fae-7dec-11d0-a765-00a0c91e6bf6"
	networkId, err := openstack.ResolveNetwork(s.env, sampleUUID, false)
	c.Assert(err, jc.ErrorIsNil)
	c.Assert(networkId, gc.Equals, sampleUUID)
}

func (s *localServerSuite) TestResolveNetworkLabel(c *gc.C) {
	// For now this test has to cheat and use knowledge of goose internals
	var networkLabel = "net"
	var expectNetworkId = "1"
	networkId, err := openstack.ResolveNetwork(s.env, networkLabel, false)
	c.Assert(err, jc.ErrorIsNil)
	c.Assert(networkId, gc.Equals, expectNetworkId)
}

func (s *localServerSuite) TestResolveNetworkNotPresent(c *gc.C) {
	var notPresentNetwork = "no-network-with-this-label"
	networkId, err := openstack.ResolveNetwork(s.env, notPresentNetwork, false)
	c.Check(networkId, gc.Equals, "")
	c.Assert(err, gc.ErrorMatches, `no networks exist with label "no-network-with-this-label"`)
	networkId, err = openstack.ResolveNetwork(s.env, notPresentNetwork, true)
	c.Check(networkId, gc.Equals, "")
	c.Assert(err, gc.ErrorMatches, `no networks exist with label "no-network-with-this-label"`)
}

// TODO(gz): TestResolveNetworkMultipleMatching when can inject new networks

func (t *localServerSuite) TestStartInstanceAvailZone(c *gc.C) {
	inst, err := t.testStartInstanceAvailZone(c, "test-available")
	c.Assert(err, jc.ErrorIsNil)
	c.Assert(openstack.InstanceServerDetail(inst).AvailabilityZone, gc.Equals, "test-available")
}

func (t *localServerSuite) TestStartInstanceAvailZoneUnavailable(c *gc.C) {
	_, err := t.testStartInstanceAvailZone(c, "test-unavailable")
	c.Assert(err, gc.Not(jc.Satisfies), environs.IsAvailabilityZoneIndependent)
}

func (t *localServerSuite) TestStartInstanceAvailZoneUnknown(c *gc.C) {
	_, err := t.testStartInstanceAvailZone(c, "test-unknown")
	c.Assert(err, gc.Not(jc.Satisfies), environs.IsAvailabilityZoneIndependent)
}

func (t *localServerSuite) testStartInstanceAvailZone(c *gc.C, zone string) (instance.Instance, error) {
	err := bootstrapEnv(c, t.env)
	c.Assert(err, jc.ErrorIsNil)

	params := environs.StartInstanceParams{
		ControllerUUID:   t.ControllerUUID,
		AvailabilityZone: zone,
	}
	result, err := testing.StartInstanceWithParams(t.env, t.callCtx, "1", params)
	if err != nil {
		return nil, err
	}
	return result.Instance, nil
}

func (t *localServerSuite) TestGetAvailabilityZones(c *gc.C) {
	var resultZones []nova.AvailabilityZone
	var resultErr error
	t.PatchValue(openstack.NovaListAvailabilityZones, func(c *nova.Client) ([]nova.AvailabilityZone, error) {
		return append([]nova.AvailabilityZone{}, resultZones...), resultErr
	})
	env := t.env.(common.ZonedEnviron)

	resultErr = fmt.Errorf("failed to get availability zones")
	zones, err := env.AvailabilityZones(t.callCtx)
	c.Assert(err, gc.Equals, resultErr)
	c.Assert(zones, gc.IsNil)

	resultErr = nil
	resultZones = make([]nova.AvailabilityZone, 1)
	resultZones[0].Name = "whatever"
	zones, err = env.AvailabilityZones(t.callCtx)
	c.Assert(err, jc.ErrorIsNil)
	c.Assert(zones, gc.HasLen, 1)
	c.Assert(zones[0].Name(), gc.Equals, "whatever")

	// A successful result is cached, currently for the lifetime
	// of the Environ. This will change if/when we have long-lived
	// Environs to cut down repeated IaaS requests.
	resultErr = fmt.Errorf("failed to get availability zones")
	resultZones[0].Name = "andever"
	zones, err = env.AvailabilityZones(t.callCtx)
	c.Assert(err, jc.ErrorIsNil)
	c.Assert(zones, gc.HasLen, 1)
	c.Assert(zones[0].Name(), gc.Equals, "whatever")
}

func (t *localServerSuite) TestGetAvailabilityZonesCommon(c *gc.C) {
	var resultZones []nova.AvailabilityZone
	t.PatchValue(openstack.NovaListAvailabilityZones, func(c *nova.Client) ([]nova.AvailabilityZone, error) {
		return append([]nova.AvailabilityZone{}, resultZones...), nil
	})
	env := t.env.(common.ZonedEnviron)
	resultZones = make([]nova.AvailabilityZone, 2)
	resultZones[0].Name = "az1"
	resultZones[1].Name = "az2"
	resultZones[0].State.Available = true
	resultZones[1].State.Available = false
	zones, err := env.AvailabilityZones(t.callCtx)
	c.Assert(err, jc.ErrorIsNil)
	c.Assert(zones, gc.HasLen, 2)
	c.Assert(zones[0].Name(), gc.Equals, resultZones[0].Name)
	c.Assert(zones[1].Name(), gc.Equals, resultZones[1].Name)
	c.Assert(zones[0].Available(), jc.IsTrue)
	c.Assert(zones[1].Available(), jc.IsFalse)
}

func (t *localServerSuite) TestStartInstanceWithUnknownAZError(c *gc.C) {
	coretesting.SkipIfPPC64EL(c, "lp:1425242")

	t.srv.Nova.SetAvailabilityZones(
		// bootstrap node will be on az1.
		nova.AvailabilityZone{
			Name: "az1",
			State: nova.AvailabilityZoneState{
				Available: true,
			},
		},
		// az2 will be made to return an unknown error.
		nova.AvailabilityZone{
			Name: "az2",
			State: nova.AvailabilityZoneState{
				Available: true,
			},
		},
	)

	err := bootstrapEnv(c, t.env)
	c.Assert(err, jc.ErrorIsNil)

	cleanup := t.srv.Nova.RegisterControlPoint(
		"addServer",
		func(sc hook.ServiceControl, args ...interface{}) error {
			serverDetail := args[0].(*nova.ServerDetail)
			if serverDetail.AvailabilityZone == "az2" {
				return fmt.Errorf("Some unknown error")
			}
			return nil
		},
	)
	defer cleanup()
	_, err = testing.StartInstanceWithParams(t.env, t.callCtx, "1", environs.StartInstanceParams{
		ControllerUUID:   t.ControllerUUID,
		AvailabilityZone: "az2",
	})
	c.Assert(err, gc.ErrorMatches, "(?s).*Some unknown error.*")
}

func (t *localServerSuite) testStartInstanceWithParamsDeriveAZ(
	machineId string,
	params environs.StartInstanceParams,
) (*environs.StartInstanceResult, error) {
	zonedEnv := t.env.(common.ZonedEnviron)
	zones, err := zonedEnv.DeriveAvailabilityZones(t.callCtx, params)
	if err != nil {
		return nil, err
	}
	if len(zones) < 1 {
		return nil, errors.New("no zones found")
	}
	params.AvailabilityZone = zones[0]
	return testing.StartInstanceWithParams(t.env, t.callCtx, "1", params)
}

func (t *localServerSuite) TestStartInstanceVolumeAttachmentsAvailZone(c *gc.C) {
	t.srv.Nova.SetAvailabilityZones(
		nova.AvailabilityZone{
			Name: "az1",
			State: nova.AvailabilityZoneState{
				Available: true,
			},
		},
		nova.AvailabilityZone{
			Name: "az2",
			State: nova.AvailabilityZoneState{
				Available: true,
			},
		},
		nova.AvailabilityZone{
			Name: "test-available",
			State: nova.AvailabilityZoneState{
				Available: true,
			},
		},
	)
	err := bootstrapEnv(c, t.env)
	c.Assert(err, jc.ErrorIsNil)

	_, err = t.storageAdapter.CreateVolume(cinder.CreateVolumeVolumeParams{
		Size:             123,
		Name:             "foo",
		AvailabilityZone: "az2",
		Metadata: map[string]string{
			"juju-model-uuid":      coretesting.ModelTag.Id(),
			"juju-controller-uuid": coretesting.ControllerTag.Id(),
		},
	})
	c.Assert(err, jc.ErrorIsNil)
	result, err := t.testStartInstanceWithParamsDeriveAZ("1", environs.StartInstanceParams{
		ControllerUUID: t.ControllerUUID,
		VolumeAttachments: []storage.VolumeAttachmentParams{
			{VolumeId: "foo"},
		},
	})
	c.Assert(err, jc.ErrorIsNil)
	c.Assert(openstack.InstanceServerDetail(result.Instance).AvailabilityZone, gc.Equals, "az2")
}

func (t *localServerSuite) TestStartInstanceVolumeAttachmentsMultipleAvailZones(c *gc.C) {
	err := bootstrapEnv(c, t.env)
	c.Assert(err, jc.ErrorIsNil)

	for _, az := range []string{"az1", "az2"} {
		_, err := t.storageAdapter.CreateVolume(cinder.CreateVolumeVolumeParams{
			Size:             123,
			Name:             "vol-" + az,
			AvailabilityZone: az,
			Metadata: map[string]string{
				"juju-model-uuid":      coretesting.ModelTag.Id(),
				"juju-controller-uuid": coretesting.ControllerTag.Id(),
			},
		})
		c.Assert(err, jc.ErrorIsNil)
	}

	_, err = t.testStartInstanceWithParamsDeriveAZ("1", environs.StartInstanceParams{
		ControllerUUID: t.ControllerUUID,
		VolumeAttachments: []storage.VolumeAttachmentParams{
			{VolumeId: "vol-az1"},
			{VolumeId: "vol-az2"},
		},
	})
	c.Assert(err, gc.ErrorMatches, `cannot attach volumes from multiple availability zones: vol-az1 is in az1, vol-az2 is in az2`)
}

func (t *localServerSuite) TestStartInstanceVolumeAttachmentsAvailZoneConflictsPlacement(c *gc.C) {
	err := bootstrapEnv(c, t.env)
	c.Assert(err, jc.ErrorIsNil)

	t.srv.Nova.SetAvailabilityZones(
		nova.AvailabilityZone{
			Name: "az1",
			State: nova.AvailabilityZoneState{
				Available: true,
			},
		},
		nova.AvailabilityZone{
			Name: "az2",
			State: nova.AvailabilityZoneState{
				Available: true,
			},
		},
	)
	_, err = t.storageAdapter.CreateVolume(cinder.CreateVolumeVolumeParams{
		Size:             123,
		Name:             "foo",
		AvailabilityZone: "az1",
		Metadata: map[string]string{
			"juju-model-uuid":      coretesting.ModelTag.Id(),
			"juju-controller-uuid": coretesting.ControllerTag.Id(),
		},
	})
	c.Assert(err, jc.ErrorIsNil)

	_, err = testing.StartInstanceWithParams(t.env, t.callCtx, "1", environs.StartInstanceParams{
		ControllerUUID:    t.ControllerUUID,
		VolumeAttachments: []storage.VolumeAttachmentParams{{VolumeId: "foo"}},
		AvailabilityZone:  "az2",
	})
	c.Assert(err, gc.ErrorMatches, `cannot create instance in zone "az2", as this will prevent attaching the requested disks in zone "az1"`)
}

func (t *localServerSuite) TestInstanceTags(c *gc.C) {
	err := bootstrapEnv(c, t.env)
	c.Assert(err, jc.ErrorIsNil)

	instances, err := t.env.AllInstances(t.callCtx)
	c.Assert(err, jc.ErrorIsNil)
	c.Assert(instances, gc.HasLen, 1)

	c.Assert(
		openstack.InstanceServerDetail(instances[0]).Metadata,
		jc.DeepEquals,
		map[string]string{
			"juju-model-uuid":      coretesting.ModelTag.Id(),
			"juju-controller-uuid": coretesting.ControllerTag.Id(),
			"juju-is-controller":   "true",
		},
	)
}

func (t *localServerSuite) TestTagInstance(c *gc.C) {
	err := bootstrapEnv(c, t.env)
	c.Assert(err, jc.ErrorIsNil)

	assertMetadata := func(extraKey, extraValue string) {
		// Refresh instance
		instances, err := t.env.AllInstances(t.callCtx)
		c.Assert(err, jc.ErrorIsNil)
		c.Assert(instances, gc.HasLen, 1)
		c.Assert(
			openstack.InstanceServerDetail(instances[0]).Metadata,
			jc.DeepEquals,
			map[string]string{
				"juju-model-uuid":      coretesting.ModelTag.Id(),
				"juju-controller-uuid": coretesting.ControllerTag.Id(),
				"juju-is-controller":   "true",
				extraKey:               extraValue,
			},
		)
	}

	instances, err := t.env.AllInstances(t.callCtx)
	c.Assert(err, jc.ErrorIsNil)
	c.Assert(instances, gc.HasLen, 1)

	extraKey := "extra-k"
	extraValue := "extra-v"
	err = t.env.(environs.InstanceTagger).TagInstance(
		t.callCtx,
		instances[0].Id(),
		map[string]string{extraKey: extraValue},
	)
	c.Assert(err, jc.ErrorIsNil)
	assertMetadata(extraKey, extraValue)

	// Ensure that a second call updates existing tags.
	extraValue = "extra-v2"
	err = t.env.(environs.InstanceTagger).TagInstance(
		t.callCtx,
		instances[0].Id(),
		map[string]string{extraKey: extraValue},
	)
	c.Assert(err, jc.ErrorIsNil)
	assertMetadata(extraKey, extraValue)
}

func (s *localServerSuite) TestAdoptResources(c *gc.C) {
	err := bootstrapEnv(c, s.env)
	c.Assert(err, jc.ErrorIsNil)

	hostedModelUUID := "7e386e08-cba7-44a4-a76e-7c1633584210"
	cfg, err := s.env.Config().Apply(map[string]interface{}{
		"uuid": hostedModelUUID,
	})
	c.Assert(err, jc.ErrorIsNil)
	env, err := environs.New(environs.OpenParams{
		Cloud:  makeCloudSpec(s.cred),
		Config: cfg,
	})
	c.Assert(err, jc.ErrorIsNil)
	originalController := coretesting.ControllerTag.Id()
	_, _, _, err = testing.StartInstance(env, s.callCtx, originalController, "0")
	c.Assert(err, jc.ErrorIsNil)

	addVolume(c, s.env, originalController, "99/9")
	addVolume(c, env, originalController, "23/9")

	s.checkInstanceTags(c, s.env, originalController)
	s.checkInstanceTags(c, env, originalController)
	s.checkVolumeTags(c, s.env, originalController)
	s.checkVolumeTags(c, env, originalController)
	s.checkGroupController(c, s.env, originalController)
	s.checkGroupController(c, env, originalController)

	// Needs to be a correctly formatted uuid so we can get it out of
	// group names.
	newController := "aaaaaaaa-bbbb-cccc-dddd-0123456789ab"
	err = env.AdoptResources(s.callCtx, newController, version.MustParse("1.2.3"))
	c.Assert(err, jc.ErrorIsNil)

	s.checkInstanceTags(c, s.env, originalController)
	s.checkInstanceTags(c, env, newController)
	s.checkVolumeTags(c, s.env, originalController)
	s.checkVolumeTags(c, env, newController)
	s.checkGroupController(c, s.env, originalController)
	s.checkGroupController(c, env, newController)
}

func (s *localServerSuite) TestAdoptResourcesNoStorage(c *gc.C) {
	// Nova-lxd doesn't support storage. lp:1677225
	s.PatchValue(openstack.NewOpenstackStorage, func(*openstack.Environ) (openstack.OpenstackStorage, error) {
		return nil, errors.NotSupportedf("volumes")
	})
	err := bootstrapEnv(c, s.env)
	c.Assert(err, jc.ErrorIsNil)

	hostedModelUUID := "7e386e08-cba7-44a4-a76e-7c1633584210"
	cfg, err := s.env.Config().Apply(map[string]interface{}{
		"uuid": hostedModelUUID,
	})
	c.Assert(err, jc.ErrorIsNil)
	env, err := environs.New(environs.OpenParams{
		Cloud:  makeCloudSpec(s.cred),
		Config: cfg,
	})
	c.Assert(err, jc.ErrorIsNil)
	originalController := coretesting.ControllerTag.Id()
	_, _, _, err = testing.StartInstance(env, s.callCtx, originalController, "0")
	c.Assert(err, jc.ErrorIsNil)

	s.checkInstanceTags(c, s.env, originalController)
	s.checkInstanceTags(c, env, originalController)
	s.checkGroupController(c, s.env, originalController)
	s.checkGroupController(c, env, originalController)

	// Needs to be a correctly formatted uuid so we can get it out of
	// group names.
	newController := "aaaaaaaa-bbbb-cccc-dddd-0123456789ab"
	err = env.AdoptResources(s.callCtx, newController, version.MustParse("1.2.3"))
	c.Assert(err, jc.ErrorIsNil)

	s.checkInstanceTags(c, s.env, originalController)
	s.checkInstanceTags(c, env, newController)
	s.checkGroupController(c, s.env, originalController)
	s.checkGroupController(c, env, newController)
}

func addVolume(c *gc.C, env environs.Environ, controllerUUID, name string) *storage.Volume {
	storageAdapter, err := (*openstack.NewOpenstackStorage)(env.(*openstack.Environ))
	c.Assert(err, jc.ErrorIsNil)
	modelUUID := env.Config().UUID()
	source := openstack.NewCinderVolumeSourceForModel(storageAdapter, modelUUID)
	result, err := source.CreateVolumes([]storage.VolumeParams{{
		Tag: names.NewVolumeTag(name),
		ResourceTags: tags.ResourceTags(
			names.NewModelTag(modelUUID),
			names.NewControllerTag(controllerUUID),
		),
	}})
	c.Assert(err, jc.ErrorIsNil)
	c.Assert(result, gc.HasLen, 1)
	c.Assert(result[0].Error, jc.ErrorIsNil)
	return result[0].Volume
}

func (s *localServerSuite) checkInstanceTags(c *gc.C, env environs.Environ, expectedController string) {
	instances, err := env.AllInstances(s.callCtx)
	c.Assert(err, jc.ErrorIsNil)
	c.Assert(instances, gc.Not(gc.HasLen), 0)
	for _, instance := range instances {
		server := openstack.InstanceServerDetail(instance)
		c.Logf(string(instance.Id()))
		c.Check(server.Metadata[tags.JujuController], gc.Equals, expectedController)
	}
}

func (s *localServerSuite) checkVolumeTags(c *gc.C, env environs.Environ, expectedController string) {
	storage, err := (*openstack.NewOpenstackStorage)(env.(*openstack.Environ))
	c.Assert(err, jc.ErrorIsNil)
	source := openstack.NewCinderVolumeSourceForModel(storage, env.Config().UUID())
	volumeIds, err := source.ListVolumes()
	c.Assert(err, jc.ErrorIsNil)
	c.Assert(volumeIds, gc.Not(gc.HasLen), 0)
	for _, volumeId := range volumeIds {
		c.Logf(volumeId)
		volume, err := storage.GetVolume(volumeId)
		c.Assert(err, jc.ErrorIsNil)
		c.Check(volume.Metadata[tags.JujuController], gc.Equals, expectedController)
	}
}

func (s *localServerSuite) checkGroupController(c *gc.C, env environs.Environ, expectedController string) {
	groupNames, err := openstack.GetModelGroupNames(env)
	c.Assert(err, jc.ErrorIsNil)
	c.Assert(groupNames, gc.Not(gc.HasLen), 0)
	extractControllerRe, err := regexp.Compile(openstack.GroupControllerPattern)
	c.Assert(err, jc.ErrorIsNil)
	for _, group := range groupNames {
		c.Logf(group)
		controller := extractControllerRe.ReplaceAllString(group, "$controllerUUID")
		c.Check(controller, gc.Equals, expectedController)
	}
}

func (s *localServerSuite) TestUpdateGroupController(c *gc.C) {
	err := bootstrapEnv(c, s.env)
	c.Assert(err, jc.ErrorIsNil)

	groupNames, err := openstack.GetModelGroupNames(s.env)
	c.Assert(err, jc.ErrorIsNil)
	groupNamesBefore := set.NewStrings(groupNames...)
	c.Assert(groupNamesBefore, gc.DeepEquals, set.NewStrings(
		"juju-deadbeef-1bad-500d-9000-4b1d0d06f00d-deadbeef-0bad-400d-8000-4b1d0d06f00d",
		"juju-deadbeef-1bad-500d-9000-4b1d0d06f00d-deadbeef-0bad-400d-8000-4b1d0d06f00d-0",
	))

	firewaller := openstack.GetFirewaller(s.env)
	err = firewaller.UpdateGroupController(s.callCtx, "aabbccdd-eeee-ffff-0000-0123456789ab")
	c.Assert(err, jc.ErrorIsNil)

	groupNames, err = openstack.GetModelGroupNames(s.env)
	c.Assert(err, jc.ErrorIsNil)
	groupNamesAfter := set.NewStrings(groupNames...)
	c.Assert(groupNamesAfter, gc.DeepEquals, set.NewStrings(
		"juju-aabbccdd-eeee-ffff-0000-0123456789ab-deadbeef-0bad-400d-8000-4b1d0d06f00d",
		"juju-aabbccdd-eeee-ffff-0000-0123456789ab-deadbeef-0bad-400d-8000-4b1d0d06f00d-0",
	))
}

// noNeutronSuite is a clone of localServerSuite which hacks the local
// openstack to remove the neutron service from the auth response -
// this causes the client to switch to nova networking.
type noNeutronSuite struct {
	coretesting.BaseSuite
	cred                 *identity.Credentials
	srv                  localServer
	env                  environs.Environ
	toolsMetadataStorage envstorage.Storage
	imageMetadataStorage envstorage.Storage
	storageAdapter       *mockAdapter
}

func (s *noNeutronSuite) SetUpSuite(c *gc.C) {
	s.BaseSuite.SetUpSuite(c)
	restoreFinishBootstrap := envtesting.DisableFinishBootstrap()
	s.AddCleanup(func(*gc.C) { restoreFinishBootstrap() })
	c.Logf("Running local tests")
}

func (s *noNeutronSuite) SetUpTest(c *gc.C) {
	s.BaseSuite.SetUpTest(c)
	s.srv.start(c, s.cred, newNovaNetworkingOpenstackService)

	userPass, ok := s.srv.Openstack.Identity.(*identityservice.UserPass)
	c.Assert(ok, jc.IsTrue)
	// Ensure that there's nothing returned with a type of "network",
	// so that we switch over to nova networking.
	cleanup := userPass.RegisterControlPoint("authorisation", func(sc hook.ServiceControl, args ...interface{}) error {
		res, ok := args[0].(*identityservice.AccessResponse)
		c.Assert(ok, jc.IsTrue)
		var filtered []identityservice.V2Service
		for _, service := range res.Access.ServiceCatalog {
			if service.Type != "network" {
				filtered = append(filtered, service)
			}
		}
		res.Access.ServiceCatalog = filtered
		return nil
	})
	s.AddCleanup(func(c *gc.C) { cleanup() })

	cl := client.NewClient(s.cred, identity.AuthUserPass, nil)
	err := cl.Authenticate()
	c.Assert(err, jc.ErrorIsNil)
	containerURL, err := cl.MakeServiceURL("object-store", "", nil)
	c.Assert(err, jc.ErrorIsNil)
	attrs := coretesting.FakeConfig().Merge(coretesting.Attrs{
		"name":               "sample-no-neutron",
		"type":               "openstack",
		"auth-mode":          "userpass",
		"agent-version":      coretesting.FakeVersionNumber.String(),
		"agent-metadata-url": containerURL + "/juju-dist-test/tools",
		"image-metadata-url": containerURL + "/juju-dist-test",
		"authorized-keys":    "fakekey",
	})
	s.PatchValue(&jujuversion.Current, coretesting.FakeVersionNumber)
	// For testing, we create a storage instance to which is uploaded tools and image metadata.
	env, err := bootstrap.Prepare(
		envtesting.BootstrapContext(c),
		jujuclient.NewMemStore(),
		prepareParams(attrs, s.cred),
	)
	c.Assert(err, jc.ErrorIsNil)
	s.env = env
	s.toolsMetadataStorage = openstack.MetadataStorage(s.env)
	// Put some fake metadata in place so that tests that are simply
	// starting instances without any need to check if those instances
	// are running can find the metadata.
	envtesting.UploadFakeTools(c, s.toolsMetadataStorage, s.env.Config().AgentStream(), s.env.Config().AgentStream())
	s.imageMetadataStorage = openstack.ImageMetadataStorage(s.env)
	openstack.UseTestImageData(s.imageMetadataStorage, s.cred)
	s.storageAdapter = makeMockAdapter()
	overrideCinderProvider(c, &s.CleanupSuite, s.storageAdapter)
}

func (s *noNeutronSuite) TearDownTest(c *gc.C) {
	if s.imageMetadataStorage != nil {
		openstack.RemoveTestImageData(s.imageMetadataStorage)
	}
	if s.toolsMetadataStorage != nil {
		envtesting.RemoveFakeToolsMetadata(c, s.toolsMetadataStorage)
	}
	s.srv.stop()
	s.BaseSuite.TearDownTest(c)
}

func (s *noNeutronSuite) TestUpdateGroupControllerNoNeutron(c *gc.C) {
	// Ensure that when Juju updates the security groups when we don't
	// have Neutron networking, that we don't get confused by security
	// groups that are not part of this model.
	client := openstack.GetNovaClient(s.env)
	// Non-Juju groups and groups for other models.
	names := []string{
		"unrelated",
		"juju-aaaaaaaa-bbbb-cccc-dddd-9876543210ab-12345678-eeee-eeee-eeee-aabbccddeeff",
		"juju-aaaaaaaa-bbbb-cccc-dddd-9876543210ab-12345678-eeee-eeee-eeee-aabbccddeeff-0",
	}
	for _, name := range names {
		createNovaSecurityGroup(c, client, name)
	}

	// Bootstrapping will create the groups for this model.
	err := bootstrapEnv(c, s.env)
	c.Assert(err, jc.ErrorIsNil)

	groupNamesBefore := set.NewStrings(getNovaSecurityGroupNames(c, client)...)
	c.Assert(groupNamesBefore, gc.DeepEquals, set.NewStrings(
		"default",
		"unrelated",
		"juju-aaaaaaaa-bbbb-cccc-dddd-9876543210ab-12345678-eeee-eeee-eeee-aabbccddeeff",
		"juju-aaaaaaaa-bbbb-cccc-dddd-9876543210ab-12345678-eeee-eeee-eeee-aabbccddeeff-0",
		// These are the groups for our model.
		"juju-deadbeef-1bad-500d-9000-4b1d0d06f00d-deadbeef-0bad-400d-8000-4b1d0d06f00d",
		"juju-deadbeef-1bad-500d-9000-4b1d0d06f00d-deadbeef-0bad-400d-8000-4b1d0d06f00d-0",
	))

	firewaller := openstack.GetFirewaller(s.env)
	err = firewaller.UpdateGroupController(context.NewCloudCallContext(), "aabbccdd-eeee-ffff-0000-0123456789ab")
	c.Assert(err, jc.ErrorIsNil)

	groupNamesAfter := set.NewStrings(getNovaSecurityGroupNames(c, client)...)
	c.Assert(groupNamesAfter, gc.DeepEquals, set.NewStrings(
		// These ones are left alone.
		"default",
		"unrelated",
		"juju-aaaaaaaa-bbbb-cccc-dddd-9876543210ab-12345678-eeee-eeee-eeee-aabbccddeeff",
		"juju-aaaaaaaa-bbbb-cccc-dddd-9876543210ab-12345678-eeee-eeee-eeee-aabbccddeeff-0",
		// Only these last two are updated.
		"juju-aabbccdd-eeee-ffff-0000-0123456789ab-deadbeef-0bad-400d-8000-4b1d0d06f00d",
		"juju-aabbccdd-eeee-ffff-0000-0123456789ab-deadbeef-0bad-400d-8000-4b1d0d06f00d-0",
	))
}

func createNovaSecurityGroup(c *gc.C, client *nova.Client, name string) {
	c.Logf("creating group %q", name)
	_, err := client.CreateSecurityGroup(name, "")
	c.Assert(err, jc.ErrorIsNil)
}

func getNovaSecurityGroupNames(c *gc.C, client *nova.Client) []string {
	groups, err := client.ListSecurityGroups()
	c.Assert(err, jc.ErrorIsNil)
	var names []string
	for _, group := range groups {
		names = append(names, group.Name)
	}
	return names
}

func prepareParams(attrs map[string]interface{}, cred *identity.Credentials) bootstrap.PrepareParams {
	return bootstrap.PrepareParams{
		ControllerConfig: coretesting.FakeControllerConfig(),
		ModelConfig:      attrs,
		ControllerName:   attrs["name"].(string),
		Cloud:            makeCloudSpec(cred),
		AdminSecret:      testing.AdminSecret,
	}
}

func makeCloudSpec(cred *identity.Credentials) environs.CloudSpec {
	credential := makeCredential(cred)
	return environs.CloudSpec{
		Type:       "openstack",
		Name:       "openstack",
		Endpoint:   cred.URL,
		Region:     cred.Region,
		Credential: &credential,
	}
}

func makeCredential(cred *identity.Credentials) cloud.Credential {
	return cloud.NewCredential(
		cloud.UserPassAuthType,
		map[string]string{
			"username":    cred.User,
			"password":    cred.Secrets,
			"tenant-name": cred.TenantName,
		},
	)
}

// noSwiftSuite contains tests that run against an OpenStack service double
// that lacks Swift.
type noSwiftSuite struct {
	coretesting.BaseSuite
	cred *identity.Credentials
	srv  localServer
	env  environs.Environ
}

var _ = gc.Suite(&noSwiftSuite{})

func (s *noSwiftSuite) SetUpSuite(c *gc.C) {
	s.BaseSuite.SetUpSuite(c)
	restoreFinishBootstrap := envtesting.DisableFinishBootstrap()
	s.AddCleanup(func(*gc.C) { restoreFinishBootstrap() })

	s.PatchValue(&imagemetadata.SimplestreamsImagesPublicKey, sstesting.SignedMetadataPublicKey)
	s.PatchValue(&keys.JujuPublicKey, sstesting.SignedMetadataPublicKey)
}

func (s *noSwiftSuite) SetUpTest(c *gc.C) {
	s.BaseSuite.SetUpTest(c)
	s.cred = &identity.Credentials{
		User:       "fred",
		Secrets:    "secret",
		Region:     "some-region",
		TenantName: "some tenant",
	}
	s.srv.start(c, s.cred, newNovaOnlyOpenstackService)

	attrs := coretesting.FakeConfig().Merge(coretesting.Attrs{
		"name":            "sample-no-swift",
		"type":            "openstack",
		"auth-mode":       "userpass",
		"agent-version":   coretesting.FakeVersionNumber.String(),
		"authorized-keys": "fakekey",
	})
	s.PatchValue(&jujuversion.Current, coretesting.FakeVersionNumber)
	// Serve fake tools and image metadata using "filestorage",
	// rather than Swift as the rest of the tests do.
	storageDir := c.MkDir()
	imagesDir := filepath.Join(storageDir, "images")
	toolsDir := filepath.Join(storageDir, "tools")
	for _, dir := range []string{imagesDir, toolsDir} {
		err := os.MkdirAll(dir, 0755)
		c.Assert(err, jc.ErrorIsNil)
	}
	toolsStorage, err := filestorage.NewFileStorageWriter(storageDir)
	c.Assert(err, jc.ErrorIsNil)
	envtesting.UploadFakeTools(c, toolsStorage, "released", "released")
	s.PatchValue(&tools.DefaultBaseURL, storageDir)
	imageStorage, err := filestorage.NewFileStorageWriter(imagesDir)
	openstack.UseTestImageData(imageStorage, s.cred)
	imagetesting.PatchOfficialDataSources(&s.CleanupSuite, storageDir)

	env, err := bootstrap.Prepare(
		envtesting.BootstrapContext(c),
		jujuclient.NewMemStore(),
		prepareParams(attrs, s.cred),
	)
	c.Assert(err, jc.ErrorIsNil)
	s.env = env
}

func (s *noSwiftSuite) TearDownTest(c *gc.C) {
	s.srv.stop()
	s.BaseSuite.TearDownTest(c)
}

func (s *noSwiftSuite) TestBootstrap(c *gc.C) {
	cfg, err := s.env.Config().Apply(coretesting.Attrs{
		// A label that corresponds to a neutron test service network
		"network": "net",
	})
	c.Assert(err, jc.ErrorIsNil)
	err = s.env.SetConfig(cfg)
	c.Assert(err, jc.ErrorIsNil)

	err = bootstrap.Bootstrap(envtesting.BootstrapContext(c), s.env, bootstrap.BootstrapParams{
		ControllerConfig: coretesting.FakeControllerConfig(),
		AdminSecret:      testing.AdminSecret,
		CAPrivateKey:     coretesting.CAKey,
	})
	c.Assert(err, jc.ErrorIsNil)
}

func newFullOpenstackService(cred *identity.Credentials, auth identity.AuthMode, useTSL bool) (*openstackservice.Openstack, []string) {
	service, logMsg := openstackservice.New(cred, auth, useTSL)
	service.UseNeutronNetworking()
	service.SetupHTTP(nil)
	return service, logMsg
}

func newNovaOnlyOpenstackService(cred *identity.Credentials, auth identity.AuthMode, useTSL bool) (*openstackservice.Openstack, []string) {
	service, logMsg := openstackservice.NewNoSwift(cred, auth, useTSL)
	service.UseNeutronNetworking()
	service.SetupHTTP(nil)
	return service, logMsg
}

func newNovaNetworkingOpenstackService(cred *identity.Credentials, auth identity.AuthMode, useTSL bool) (*openstackservice.Openstack, []string) {
	service, logMsg := openstackservice.New(cred, auth, useTSL)
	service.SetupHTTP(nil)
	return service, logMsg
}

func bootstrapEnv(c *gc.C, env environs.Environ) error {
	return bootstrap.Bootstrap(envtesting.BootstrapContext(c), env, bootstrap.BootstrapParams{
		ControllerConfig: coretesting.FakeControllerConfig(),
		AdminSecret:      testing.AdminSecret,
		CAPrivateKey:     coretesting.CAKey,
	})
}<|MERGE_RESOLUTION|>--- conflicted
+++ resolved
@@ -1146,14 +1146,9 @@
 }
 
 func (s *localServerSuite) TestSubnetsFindAll(c *gc.C) {
-<<<<<<< HEAD
-	env := s.prepareNetworkingEnviron(c)
-	obtainedSubnets, err := env.Subnets(s.callCtx, instance.Id(""), []network.Id{})
-=======
 	env := s.prepareNetworkingEnviron(c, s.env.Config())
 	// the environ is opened with network:"private_999" which maps to network id "999"
-	obtainedSubnets, err := env.Subnets(instance.Id(""), []network.Id{})
->>>>>>> c1f63722
+	obtainedSubnets, err := env.Subnets(s.callCtx, instance.Id(""), []network.Id{})
 	c.Assert(err, jc.ErrorIsNil)
 	neutronClient := openstack.GetNeutronClient(s.env)
 	openstackSubnets, err := neutronClient.ListSubnetsV2()
@@ -1221,25 +1216,16 @@
 }
 
 func (s *localServerSuite) TestSubnetsWithMissingSubnet(c *gc.C) {
-<<<<<<< HEAD
-	env := s.prepareNetworkingEnviron(c)
+	env := s.prepareNetworkingEnviron(c, s.env.Config())
 	subnets, err := env.Subnets(s.callCtx, instance.Id(""), []network.Id{"missing"})
-=======
-	env := s.prepareNetworkingEnviron(c, s.env.Config())
-	subnets, err := env.Subnets(instance.Id(""), []network.Id{"missing"})
->>>>>>> c1f63722
 	c.Assert(err, gc.ErrorMatches, `failed to find the following subnet ids: \[missing\]`)
 	c.Assert(subnets, gc.HasLen, 0)
 }
 
 func (s *localServerSuite) TestSuperSubnets(c *gc.C) {
-<<<<<<< HEAD
-	env := s.prepareNetworkingEnviron(c)
+	env := s.prepareNetworkingEnviron(c, s.env.Config())
 	obtainedSubnets, err := env.SuperSubnets(s.callCtx)
-=======
-	env := s.prepareNetworkingEnviron(c, s.env.Config())
 	obtainedSubnets, err := env.SuperSubnets()
->>>>>>> c1f63722
 	c.Assert(err, jc.ErrorIsNil)
 	neutronClient := openstack.GetNeutronClient(s.env)
 	openstackSubnets, err := neutronClient.ListSubnetsV2()
