--- conflicted
+++ resolved
@@ -1006,13 +1006,9 @@
 		"north": map[string]string{"volumev2": "some %4"},
 	}}
 	url, err := openstack.GetVolumeEndpointURL(client, "north")
-<<<<<<< HEAD
 	// NOTE(achilleasa): go1.14 quotes malformed URLs in error messages
 	// hence the optional quotes in the regex below.
-	c.Assert(err, gc.ErrorMatches, `parse "?some %4"?: .*`)
-=======
 	c.Assert(err, gc.ErrorMatches, `parse ("?)some %4("?): .*`)
->>>>>>> 65d817ee
 	c.Assert(url, gc.IsNil)
 }
 
