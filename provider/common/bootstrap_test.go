--- conflicted
+++ resolved
@@ -95,11 +95,6 @@
 	) (instance.Instance, *instance.HardwareCharacteristics, []network.Info, error) {
 		c.Assert(placement, gc.DeepEquals, checkPlacement)
 		c.Assert(cons, gc.DeepEquals, checkCons)
-<<<<<<< HEAD
-		machineConfig, err := environs.NewBootstrapMachineConfig(cons, mcfg.SystemPrivateSSHKey, mcfg.Series)
-		c.Assert(err, gc.IsNil)
-		c.Assert(mcfg, gc.DeepEquals, machineConfig)
-=======
 
 		// The machine config should set its upgrade behavior based on
 		// the environment config.
@@ -109,7 +104,6 @@
 		expectedMcfg.EnableOSUpgrade = env.Config().EnableOSUpgrade()
 
 		c.Assert(mcfg, gc.DeepEquals, expectedMcfg)
->>>>>>> 52c2ebe5
 		return nil, nil, nil, fmt.Errorf("meh, not started")
 	}
 
@@ -117,14 +111,9 @@
 
 	ctx := coretesting.Context(c)
 	_, _, _, err := common.Bootstrap(ctx, env, environs.BootstrapParams{
-<<<<<<< HEAD
-		Constraints: checkCons,
-		Placement:   checkPlacement,
-=======
 		Constraints:    checkCons,
 		Placement:      checkPlacement,
 		AvailableTools: tools.List{&tools.Tools{Version: version.Current}},
->>>>>>> 52c2ebe5
 	})
 	c.Assert(err, gc.ErrorMatches, "cannot start bootstrap instance: meh, not started")
 }
@@ -156,13 +145,9 @@
 	}
 
 	ctx := coretesting.Context(c)
-<<<<<<< HEAD
-	_, _, _, err := common.Bootstrap(ctx, env, environs.BootstrapParams{})
-=======
 	_, _, _, err := common.Bootstrap(ctx, env, environs.BootstrapParams{
 		AvailableTools: tools.List{&tools.Tools{Version: version.Current}},
 	})
->>>>>>> 52c2ebe5
 	c.Assert(err, gc.ErrorMatches, "cannot save state: suddenly a wild blah")
 	c.Assert(stopped, gc.HasLen, 1)
 	c.Assert(stopped[0], gc.Equals, instance.Id("i-blah"))
@@ -199,13 +184,9 @@
 	}
 
 	ctx := coretesting.Context(c)
-<<<<<<< HEAD
-	_, _, _, err := common.Bootstrap(ctx, env, environs.BootstrapParams{})
-=======
 	_, _, _, err := common.Bootstrap(ctx, env, environs.BootstrapParams{
 		AvailableTools: tools.List{&tools.Tools{Version: version.Current}},
 	})
->>>>>>> 52c2ebe5
 	c.Assert(err, gc.ErrorMatches, "cannot save state: suddenly a wild blah")
 	c.Assert(stopped, gc.HasLen, 1)
 	c.Assert(stopped[0], gc.Equals, instance.Id("i-blah"))
@@ -244,13 +225,9 @@
 		setConfig:     setConfig,
 	}
 	ctx := coretesting.Context(c)
-<<<<<<< HEAD
-	arch, series, _, err := common.Bootstrap(ctx, env, environs.BootstrapParams{})
-=======
 	arch, series, _, err := common.Bootstrap(ctx, env, environs.BootstrapParams{
 		AvailableTools: tools.List{&tools.Tools{Version: version.Current}},
 	})
->>>>>>> 52c2ebe5
 	c.Assert(err, gc.IsNil)
 	c.Assert(arch, gc.Equals, "ppc64el") // based on hardware characteristics
 	c.Assert(series, gc.Equals, config.PreferredSeries(mocksConfig))
