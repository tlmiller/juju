--- conflicted
+++ resolved
@@ -49,7 +49,6 @@
 
 type fakeController struct {
 	gomaasapi.Controller
-<<<<<<< HEAD
 	bootResources         []gomaasapi.BootResource
 	bootResourcesError    error
 	machines              []gomaasapi.Machine
@@ -59,24 +58,13 @@
 	zonesError            error
 	spaces                []gomaasapi.Space
 	spacesError           error
+	files                 []gomaasapi.File
+	filesPrefix           string
+	filesError            error
+	getFileFilename       string
+	addFileArgs           gomaasapi.AddFileArgs
 	releaseMachinesErrors []error
 	releaseMachinesArgs   []gomaasapi.ReleaseMachinesArgs
-=======
-	bootResources      []gomaasapi.BootResource
-	bootResourcesError error
-	machines           []gomaasapi.Machine
-	machinesError      error
-	machinesArgsCheck  func(gomaasapi.MachinesArgs)
-	zones              []gomaasapi.Zone
-	zonesError         error
-	spaces             []gomaasapi.Space
-	spacesError        error
-	files              []gomaasapi.File
-	filesPrefix        string
-	filesError         error
-	getFileFilename    string
-	addFileArgs        gomaasapi.AddFileArgs
->>>>>>> 78edaa4d
 }
 
 func (c *fakeController) Machines(args gomaasapi.MachinesArgs) ([]gomaasapi.Machine, error) {
@@ -110,16 +98,6 @@
 	return c.spaces, nil
 }
 
-<<<<<<< HEAD
-func (c *fakeController) ReleaseMachines(args gomaasapi.ReleaseMachinesArgs) error {
-	if c.releaseMachinesErrors == nil {
-		return nil
-	}
-	c.releaseMachinesArgs = append(c.releaseMachinesArgs, args)
-	err := c.releaseMachinesErrors[0]
-	c.releaseMachinesErrors = c.releaseMachinesErrors[1:]
-	return err
-=======
 func (c *fakeController) Files(prefix string) ([]gomaasapi.File, error) {
 	c.filesPrefix = prefix
 	if c.filesError != nil {
@@ -146,7 +124,16 @@
 func (c *fakeController) AddFile(args gomaasapi.AddFileArgs) error {
 	c.addFileArgs = args
 	return c.filesError
->>>>>>> 78edaa4d
+}
+
+func (c *fakeController) ReleaseMachines(args gomaasapi.ReleaseMachinesArgs) error {
+	if c.releaseMachinesErrors == nil {
+		return nil
+	}
+	c.releaseMachinesArgs = append(c.releaseMachinesArgs, args)
+	err := c.releaseMachinesErrors[0]
+	c.releaseMachinesErrors = c.releaseMachinesErrors[1:]
+	return err
 }
 
 type fakeBootResource struct {
