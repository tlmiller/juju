// Copyright 2016 Canonical Ltd.
// Licensed under the AGPLv3, see LICENCE file for details.

package maas

import (
	"bytes"
	"fmt"
	"net/http"

	"github.com/juju/errors"
	"github.com/juju/gomaasapi"
	jc "github.com/juju/testing/checkers"
	"github.com/juju/utils/arch"
	"github.com/juju/utils/set"
	gc "gopkg.in/check.v1"
	goyaml "gopkg.in/yaml.v2"

	"github.com/juju/juju/cloudconfig/cloudinit"
	"github.com/juju/juju/constraints"
	"github.com/juju/juju/environs"
	"github.com/juju/juju/environs/bootstrap"
	"github.com/juju/juju/environs/config"
	envtesting "github.com/juju/juju/environs/testing"
	envtools "github.com/juju/juju/environs/tools"
	"github.com/juju/juju/instance"
	"github.com/juju/juju/juju/testing"
	"github.com/juju/juju/network"
	"github.com/juju/juju/provider/common"
	coretesting "github.com/juju/juju/testing"
	jujuversion "github.com/juju/juju/version"
)

type maas2EnvironSuite struct {
	maas2Suite
}

var _ = gc.Suite(&maas2EnvironSuite{})

func (suite *maas2EnvironSuite) getEnvWithServer(c *gc.C) (*maasEnviron, error) {
	testServer := gomaasapi.NewSimpleServer()
	testServer.AddGetResponse("/api/2.0/version/", http.StatusOK, maas2VersionResponse)
	testServer.AddGetResponse("/api/2.0/users/?op=whoami", http.StatusOK, "{}")
	// Weirdly, rather than returning a 404 when the version is
	// unknown, MAAS2 returns some HTML (the login page).
	testServer.AddGetResponse("/api/1.0/version/", http.StatusOK, "<html></html>")
	testServer.Start()
	suite.AddCleanup(func(*gc.C) { testServer.Close() })
	testAttrs := coretesting.Attrs{}
	for k, v := range maasEnvAttrs {
		testAttrs[k] = v
	}
	testAttrs["maas-server"] = testServer.Server.URL
	attrs := coretesting.FakeConfig().Merge(testAttrs)
	cfg, err := config.New(config.NoDefaults, attrs)
	c.Assert(err, jc.ErrorIsNil)
	return NewEnviron(cfg)
}

func (suite *maas2EnvironSuite) TestNewEnvironWithoutFeatureFlag(c *gc.C) {
	suite.SetFeatureFlags()
	_, err := suite.getEnvWithServer(c)
	c.Assert(err, jc.Satisfies, errors.IsNotSupported)
}

func (suite *maas2EnvironSuite) TestNewEnvironWithController(c *gc.C) {
	env, err := suite.getEnvWithServer(c)
	c.Assert(err, jc.ErrorIsNil)
	c.Assert(env, gc.NotNil)
}

func (suite *maas2EnvironSuite) TestSupportedArchitectures(c *gc.C) {
	controller := &fakeController{
		bootResources: []gomaasapi.BootResource{
			&fakeBootResource{name: "wily", architecture: "amd64/blah"},
			&fakeBootResource{name: "wily", architecture: "amd64/something"},
			&fakeBootResource{name: "xenial", architecture: "arm/somethingelse"},
		},
	}
	env := suite.makeEnviron(c, controller)
	result, err := env.SupportedArchitectures()
	c.Assert(err, jc.ErrorIsNil)
	c.Assert(result, gc.DeepEquals, []string{"amd64", "arm"})
}

func (suite *maas2EnvironSuite) TestSupportedArchitecturesError(c *gc.C) {
	env := suite.makeEnviron(c, &fakeController{bootResourcesError: errors.New("Something terrible!")})
	_, err := env.SupportedArchitectures()
	c.Assert(err, gc.ErrorMatches, "Something terrible!")
}

func (suite *maas2EnvironSuite) injectControllerWithSpacesAndCheck(c *gc.C, spaces []gomaasapi.Space, expected gomaasapi.AllocateMachineArgs) *maasEnviron {
	var env *maasEnviron
	check := func(args gomaasapi.AllocateMachineArgs) {
		expected.AgentName = env.ecfg().maasAgentName()
		c.Assert(args, gc.DeepEquals, expected)
	}
	controller := &fakeController{
		allocateMachineArgsCheck: check,
		allocateMachine:          newFakeMachine("Bruce Sterling", arch.HostArch(), ""),
		allocateMachineMatches: gomaasapi.ConstraintMatches{
			Storage: map[string][]gomaasapi.BlockDevice{},
		},
		spaces: spaces,
	}
	suite.injectController(controller)
	suite.setupFakeTools(c)
	env = suite.makeEnviron(c, nil)
	return env
}

func (suite *maas2EnvironSuite) makeEnvironWithMachines(c *gc.C, expectedSystemIDs []string, returnSystemIDs []string) *maasEnviron {
	var env *maasEnviron
	checkArgs := func(args gomaasapi.MachinesArgs) {
		c.Check(args.SystemIDs, gc.DeepEquals, expectedSystemIDs)
		c.Check(args.AgentName, gc.Equals, env.ecfg().maasAgentName())
	}
	machines := make([]gomaasapi.Machine, len(returnSystemIDs))
	for index, id := range returnSystemIDs {
		machines[index] = &fakeMachine{systemID: id}
	}
	controller := &fakeController{
		machines:          machines,
		machinesArgsCheck: checkArgs,
	}
	env = suite.makeEnviron(c, controller)
	return env
}

func (suite *maas2EnvironSuite) TestAllInstances(c *gc.C) {
	env := suite.makeEnvironWithMachines(
		c, []string{}, []string{"tuco", "tio", "gus"},
	)
	result, err := env.AllInstances()
	c.Assert(err, jc.ErrorIsNil)
	expectedMachines := set.NewStrings("tuco", "tio", "gus")
	actualMachines := set.NewStrings()
	for _, instance := range result {
		actualMachines.Add(string(instance.Id()))
	}
	c.Assert(actualMachines, gc.DeepEquals, expectedMachines)
}

func (suite *maas2EnvironSuite) TestAllInstancesError(c *gc.C) {
	controller := &fakeController{machinesError: errors.New("Something terrible!")}
	env := suite.makeEnviron(c, controller)
	_, err := env.AllInstances()
	c.Assert(err, gc.ErrorMatches, "Something terrible!")
}

func (suite *maas2EnvironSuite) TestInstances(c *gc.C) {
	env := suite.makeEnvironWithMachines(
		c, []string{"jake", "bonnibel"}, []string{"jake", "bonnibel"},
	)
	result, err := env.Instances([]instance.Id{"jake", "bonnibel"})
	c.Assert(err, jc.ErrorIsNil)
	expectedMachines := set.NewStrings("jake", "bonnibel")
	actualMachines := set.NewStrings()
	for _, machine := range result {
		actualMachines.Add(string(machine.Id()))
	}
	c.Assert(actualMachines, gc.DeepEquals, expectedMachines)
}

func (suite *maas2EnvironSuite) TestInstancesPartialResult(c *gc.C) {
	env := suite.makeEnvironWithMachines(
		c, []string{"jake", "bonnibel"}, []string{"tuco", "bonnibel"},
	)
	result, err := env.Instances([]instance.Id{"jake", "bonnibel"})
	c.Check(err, gc.Equals, environs.ErrPartialInstances)
	c.Assert(result, gc.HasLen, 2)
	c.Assert(result[0], gc.IsNil)
	c.Assert(result[1].Id(), gc.Equals, instance.Id("bonnibel"))
}

func (suite *maas2EnvironSuite) TestAvailabilityZones(c *gc.C) {
	controller := &fakeController{
		zones: []gomaasapi.Zone{
			&fakeZone{name: "mossack"},
			&fakeZone{name: "fonseca"},
		},
	}
	env := suite.makeEnviron(c, controller)
	result, err := env.AvailabilityZones()
	c.Assert(err, jc.ErrorIsNil)
	expectedZones := set.NewStrings("mossack", "fonseca")
	actualZones := set.NewStrings()
	for _, zone := range result {
		actualZones.Add(zone.Name())
	}
	c.Assert(actualZones, gc.DeepEquals, expectedZones)
}

func (suite *maas2EnvironSuite) TestAvailabilityZonesError(c *gc.C) {
	controller := &fakeController{
		zonesError: errors.New("a bad thing"),
	}
	env := suite.makeEnviron(c, controller)
	_, err := env.AvailabilityZones()
	c.Assert(err, gc.ErrorMatches, "a bad thing")
}

func (suite *maas2EnvironSuite) TestSpaces(c *gc.C) {
	controller := &fakeController{
		spaces: []gomaasapi.Space{
			fakeSpace{
				name: "pepper",
				id:   1234,
			},
			fakeSpace{
				name: "freckles",
				id:   4567,
				subnets: []gomaasapi.Subnet{
					fakeSubnet{id: 99, vlan: fakeVLAN{vid: 66}, cidr: "192.168.10.0/24"},
					fakeSubnet{id: 98, vlan: fakeVLAN{vid: 67}, cidr: "192.168.11.0/24"},
				},
			},
		},
	}
	env := suite.makeEnviron(c, controller)
	result, err := env.Spaces()
	c.Assert(err, jc.ErrorIsNil)
	c.Assert(result, gc.HasLen, 1)
	c.Assert(result[0].Name, gc.Equals, "freckles")
	c.Assert(result[0].ProviderId, gc.Equals, network.Id("4567"))
	subnets := result[0].Subnets
	c.Assert(subnets, gc.HasLen, 2)
	c.Assert(subnets[0].ProviderId, gc.Equals, network.Id("99"))
	c.Assert(subnets[0].VLANTag, gc.Equals, 66)
	c.Assert(subnets[0].CIDR, gc.Equals, "192.168.10.0/24")
	c.Assert(subnets[0].SpaceProviderId, gc.Equals, network.Id("4567"))
	c.Assert(subnets[1].ProviderId, gc.Equals, network.Id("98"))
	c.Assert(subnets[1].VLANTag, gc.Equals, 67)
	c.Assert(subnets[1].CIDR, gc.Equals, "192.168.11.0/24")
	c.Assert(subnets[1].SpaceProviderId, gc.Equals, network.Id("4567"))
}

func (suite *maas2EnvironSuite) TestSpacesError(c *gc.C) {
	controller := &fakeController{
		spacesError: errors.New("Joe Manginiello"),
	}
	env := suite.makeEnviron(c, controller)
	_, err := env.Spaces()
	c.Assert(err, gc.ErrorMatches, "Joe Manginiello")
}

func collectReleaseArgs(controller *fakeController) []gomaasapi.ReleaseMachinesArgs {
	args := []gomaasapi.ReleaseMachinesArgs{}
	for _, call := range controller.Stub.Calls() {
		if call.FuncName == "ReleaseMachines" {
			args = append(args, call.Args[0].(gomaasapi.ReleaseMachinesArgs))
		}
	}
	return args
}

func (suite *maas2EnvironSuite) TestStopInstancesReturnsIfParameterEmpty(c *gc.C) {
	controller := newFakeController()
	err := suite.makeEnviron(c, controller).StopInstances()
	c.Check(err, jc.ErrorIsNil)
	c.Assert(collectReleaseArgs(controller), gc.HasLen, 0)
}

func (suite *maas2EnvironSuite) TestStopInstancesStopsAndReleasesInstances(c *gc.C) {
	// Return a cannot complete indicating that test1 is in the wrong state.
	// The release operation will still release the others and succeed.
	controller := newFakeControllerWithFiles(&fakeFile{name: "agent-prefix-provider-state"})
	err := suite.makeEnviron(c, controller).StopInstances("test1", "test2", "test3")
	c.Check(err, jc.ErrorIsNil)
	args := collectReleaseArgs(controller)
	c.Assert(args, gc.HasLen, 1)
	c.Assert(args[0].SystemIDs, gc.DeepEquals, []string{"test1", "test2", "test3"})
}

func (suite *maas2EnvironSuite) TestStopInstancesIgnoresConflict(c *gc.C) {
	// Return a cannot complete indicating that test1 is in the wrong state.
	// The release operation will still release the others and succeed.
	controller := newFakeControllerWithFiles(&fakeFile{name: "agent-prefix-provider-state"})
	controller.SetErrors(gomaasapi.NewCannotCompleteError("test1 not allocated"))
	err := suite.makeEnviron(c, controller).StopInstances("test1", "test2", "test3")
	c.Check(err, jc.ErrorIsNil)

	args := collectReleaseArgs(controller)
	c.Assert(args, gc.HasLen, 1)
	c.Assert(args[0].SystemIDs, gc.DeepEquals, []string{"test1", "test2", "test3"})
}

func (suite *maas2EnvironSuite) TestStopInstancesIgnoresMissingNodeAndRecurses(c *gc.C) {
	controller := newFakeControllerWithFiles(&fakeFile{name: "agent-prefix-provider-state"})
	controller.SetErrors(
		gomaasapi.NewBadRequestError("no such machine: test1"),
		gomaasapi.NewBadRequestError("no such machine: test1"),
	)
	err := suite.makeEnviron(c, controller).StopInstances("test1", "test2", "test3")
	c.Check(err, jc.ErrorIsNil)
	args := collectReleaseArgs(controller)
	c.Assert(args, gc.HasLen, 4)
	c.Assert(args[0].SystemIDs, gc.DeepEquals, []string{"test1", "test2", "test3"})
	c.Assert(args[1].SystemIDs, gc.DeepEquals, []string{"test1"})
	c.Assert(args[2].SystemIDs, gc.DeepEquals, []string{"test2"})
	c.Assert(args[3].SystemIDs, gc.DeepEquals, []string{"test3"})
}

func (suite *maas2EnvironSuite) checkStopInstancesFails(c *gc.C, withError error) {
	controller := newFakeControllerWithFiles(&fakeFile{name: "agent-prefix-provider-state"})
	controller.SetErrors(withError)
	err := suite.makeEnviron(c, controller).StopInstances("test1", "test2", "test3")
	c.Check(err, gc.ErrorMatches, fmt.Sprintf("cannot release nodes: %s", withError))
	// Only tries once.
	c.Assert(collectReleaseArgs(controller), gc.HasLen, 1)
}

func (suite *maas2EnvironSuite) TestStopInstancesReturnsUnexpectedMAASError(c *gc.C) {
	suite.checkStopInstancesFails(c, gomaasapi.NewNoMatchError("Something else bad!"))
}

func (suite *maas2EnvironSuite) TestStopInstancesReturnsUnexpectedError(c *gc.C) {
	suite.checkStopInstancesFails(c, errors.New("Something completely unexpected!"))
}

func (suite *maas2EnvironSuite) TestStartInstanceError(c *gc.C) {
	suite.injectController(&fakeController{
		allocateMachineError: errors.New("Charles Babbage"),
	})
	env := suite.makeEnviron(c, nil)
	_, err := env.StartInstance(environs.StartInstanceParams{})
	c.Assert(err, gc.ErrorMatches, ".* cannot run instance: Charles Babbage")
}

func (suite *maas2EnvironSuite) TestStartInstance(c *gc.C) {
	env := suite.injectControllerWithSpacesAndCheck(c, nil, gomaasapi.AllocateMachineArgs{})

	params := environs.StartInstanceParams{}
	result, err := testing.StartInstanceWithParams(env, "1", params)
	c.Assert(err, jc.ErrorIsNil)
	c.Assert(result.Instance.Id(), gc.Equals, instance.Id("Bruce Sterling"))
}

func (suite *maas2EnvironSuite) TestStartInstanceParams(c *gc.C) {
	var env *maasEnviron
	suite.injectController(&fakeController{
		allocateMachineArgsCheck: func(args gomaasapi.AllocateMachineArgs) {
			c.Assert(args, gc.DeepEquals, gomaasapi.AllocateMachineArgs{
				AgentName: env.ecfg().maasAgentName(),
				Zone:      "foo",
				MinMemory: 8192,
			})
		},
		allocateMachine: newFakeMachine("Bruce Sterling", arch.HostArch(), ""),
		allocateMachineMatches: gomaasapi.ConstraintMatches{
			Storage: map[string][]gomaasapi.BlockDevice{},
		},
		zones: []gomaasapi.Zone{&fakeZone{name: "foo"}},
	})
	suite.setupFakeTools(c)
	env = suite.makeEnviron(c, nil)
	params := environs.StartInstanceParams{
		Placement:   "zone=foo",
		Constraints: constraints.MustParse("mem=8G"),
	}
	result, err := testing.StartInstanceWithParams(env, "1", params)
	c.Assert(err, jc.ErrorIsNil)
	c.Assert(result.Instance.Id(), gc.Equals, instance.Id("Bruce Sterling"))
}

func (suite *maas2EnvironSuite) TestAcquireNodePassedAgentName(c *gc.C) {
	var env *maasEnviron
	suite.injectController(&fakeController{
		allocateMachineArgsCheck: func(args gomaasapi.AllocateMachineArgs) {
			c.Assert(args, gc.DeepEquals, gomaasapi.AllocateMachineArgs{
				AgentName: env.ecfg().maasAgentName()})
		},
		allocateMachine: &fakeMachine{
			systemID:     "Bruce Sterling",
			architecture: arch.HostArch(),
		},
	})
	suite.setupFakeTools(c)
	env = suite.makeEnviron(c, nil)

	_, err := env.acquireNode2("", "", constraints.Value{}, nil, nil)

	c.Check(err, jc.ErrorIsNil)
}

func (suite *maas2EnvironSuite) TestAcquireNodePassesPositiveAndNegativeTags(c *gc.C) {
	var env *maasEnviron
	expected := gomaasapi.AllocateMachineArgs{
		Tags:    []string{"tag1", "tag3"},
		NotTags: []string{"tag2", "tag4"},
	}
	env = suite.injectControllerWithSpacesAndCheck(c, nil, expected)
	_, err := env.acquireNode2(
		"", "",
		constraints.Value{Tags: stringslicep("tag1", "^tag2", "tag3", "^tag4")},
		nil, nil,
	)
	c.Check(err, jc.ErrorIsNil)
}

func getFourSpaces() []gomaasapi.Space {
	return []gomaasapi.Space{
		fakeSpace{
			name:    "space-1",
			subnets: []gomaasapi.Subnet{fakeSubnet{id: 99, vlan: fakeVLAN{vid: 66}, cidr: "192.168.10.0/24"}},
			id:      5,
		},
		fakeSpace{
			name:    "space-2",
			subnets: []gomaasapi.Subnet{fakeSubnet{id: 100, vlan: fakeVLAN{vid: 66}, cidr: "192.168.11.0/24"}},
			id:      6,
		},
		fakeSpace{
			name:    "space-3",
			subnets: []gomaasapi.Subnet{fakeSubnet{id: 101, vlan: fakeVLAN{vid: 66}, cidr: "192.168.12.0/24"}},
			id:      7,
		},
		fakeSpace{
			name:    "space-4",
			subnets: []gomaasapi.Subnet{fakeSubnet{id: 102, vlan: fakeVLAN{vid: 66}, cidr: "192.168.13.0/24"}},
			id:      8,
		},
	}

}

func (suite *maas2EnvironSuite) TestAcquireNodePassesPositiveAndNegativeSpaces(c *gc.C) {
	expected := gomaasapi.AllocateMachineArgs{
		NotSpace: []string{"6", "8"},
		Interfaces: []gomaasapi.InterfaceSpec{
			{Label: "0", Space: "5"},
			{Label: "1", Space: "7"},
		},
	}
	env := suite.injectControllerWithSpacesAndCheck(c, getFourSpaces(), expected)

	_, err := env.acquireNode2(
		"", "",
		constraints.Value{Spaces: stringslicep("space-1", "^space-2", "space-3", "^space-4")},
		nil, nil,
	)
	c.Check(err, jc.ErrorIsNil)
}

func (suite *maas2EnvironSuite) TestAcquireNodeDisambiguatesNamedLabelsFromIndexedUpToALimit(c *gc.C) {
	env := suite.injectControllerWithSpacesAndCheck(c, getFourSpaces(), gomaasapi.AllocateMachineArgs{})
	var shortLimit uint = 0
	suite.PatchValue(&numericLabelLimit, shortLimit)

	_, err := env.acquireNode2(
		"", "",
		constraints.Value{Spaces: stringslicep("space-1", "^space-2", "space-3", "^space-4")},
		[]interfaceBinding{{"0", "first-clash"}, {"1", "final-clash"}},
		nil,
	)
	c.Assert(err, gc.ErrorMatches, `too many conflicting numeric labels, giving up.`)
}

func (suite *maas2EnvironSuite) TestAcquireNodeStorage(c *gc.C) {
	var env *maasEnviron
	var getStorage func() []gomaasapi.StorageSpec
	suite.injectController(&fakeController{
		allocateMachineArgsCheck: func(args gomaasapi.AllocateMachineArgs) {
			c.Assert(args, jc.DeepEquals, gomaasapi.AllocateMachineArgs{
				AgentName: env.ecfg().maasAgentName(),
				Storage:   getStorage(),
			})
		},
		allocateMachine: &fakeMachine{
			systemID:     "Bruce Sterling",
			architecture: arch.HostArch(),
		},
	})
	suite.setupFakeTools(c)
	for i, test := range []struct {
		volumes  []volumeInfo
		expected []gomaasapi.StorageSpec
	}{{
		volumes:  nil,
		expected: []gomaasapi.StorageSpec{},
	}, {
		volumes:  []volumeInfo{{"volume-1", 1234, nil}},
		expected: []gomaasapi.StorageSpec{{"volume-1", 1234, nil}},
	}, {
		volumes:  []volumeInfo{{"", 1234, []string{"tag1", "tag2"}}},
		expected: []gomaasapi.StorageSpec{{"", 1234, []string{"tag1", "tag2"}}},
	}, {
		volumes:  []volumeInfo{{"volume-1", 1234, []string{"tag1", "tag2"}}},
		expected: []gomaasapi.StorageSpec{{"volume-1", 1234, []string{"tag1", "tag2"}}},
	}, {
		volumes: []volumeInfo{
			{"volume-1", 1234, []string{"tag1", "tag2"}},
			{"volume-2", 4567, []string{"tag1", "tag3"}},
		},
		expected: []gomaasapi.StorageSpec{
			{"volume-1", 1234, []string{"tag1", "tag2"}},
			{"volume-2", 4567, []string{"tag1", "tag3"}},
		},
	}} {
		c.Logf("test #%d: volumes=%v", i, test.volumes)
		getStorage = func() []gomaasapi.StorageSpec {
			return test.expected
		}
		env = suite.makeEnviron(c, nil)
		_, err := env.acquireNode2("", "", constraints.Value{}, nil, test.volumes)
		c.Check(err, jc.ErrorIsNil)
	}
}

func (suite *maas2EnvironSuite) TestAcquireNodeInterfaces(c *gc.C) {
	var env *maasEnviron
	var getNegatives func() []string
	var getPositives func() []gomaasapi.InterfaceSpec
	suite.injectController(&fakeController{
		allocateMachineArgsCheck: func(args gomaasapi.AllocateMachineArgs) {
			c.Assert(args, gc.DeepEquals, gomaasapi.AllocateMachineArgs{
				AgentName:  env.ecfg().maasAgentName(),
				Interfaces: getPositives(),
				NotSpace:   getNegatives(),
			})
		},
		allocateMachine: &fakeMachine{
			systemID:     "Bruce Sterling",
			architecture: arch.HostArch(),
		},
		spaces: getTwoSpaces(),
	})
	suite.setupFakeTools(c)
	// Add some constraints, including spaces to verify specified bindings
	// always override any spaces constraints.
	cons := constraints.Value{
		Spaces: stringslicep("foo", "^bar"),
	}
	// In the tests below "space:5" means foo, "space:6" means bar.
	for i, test := range []struct {
		interfaces        []interfaceBinding
		expectedPositives []gomaasapi.InterfaceSpec
		expectedNegatives []string
		expectedError     string
	}{{ // without specified bindings, spaces constraints are used instead.
		interfaces:        nil,
		expectedPositives: []gomaasapi.InterfaceSpec{{"0", "2"}},
		expectedNegatives: []string{"3"},
		expectedError:     "",
	}, {
		interfaces:        []interfaceBinding{{"name-1", "space-1"}},
		expectedPositives: []gomaasapi.InterfaceSpec{{"name-1", "space-1"}, {"0", "2"}},
		expectedNegatives: []string{"3"},
	}, {
		interfaces: []interfaceBinding{
			{"name-1", "7"},
			{"name-2", "8"},
			{"name-3", "9"},
		},
		expectedPositives: []gomaasapi.InterfaceSpec{{"name-1", "7"}, {"name-2", "8"}, {"name-3", "9"}, {"0", "2"}},
		expectedNegatives: []string{"3"},
	}, {
		interfaces:    []interfaceBinding{{"", "anything"}},
		expectedError: "interface bindings cannot have empty names",
	}, {
		interfaces:    []interfaceBinding{{"shared-db", "3"}},
		expectedError: `negative space "bar" from constraints clashes with interface bindings`,
	}, {
		interfaces: []interfaceBinding{
			{"shared-db", "1"},
			{"db", "1"},
		},
		expectedPositives: []gomaasapi.InterfaceSpec{{"shared-db", "1"}, {"db", "1"}, {"0", "2"}},
		expectedNegatives: []string{"3"},
	}, {
		interfaces:    []interfaceBinding{{"", ""}},
		expectedError: "interface bindings cannot have empty names",
	}, {
		interfaces: []interfaceBinding{
			{"valid", "ok"},
			{"", "valid-but-ignored-space"},
			{"valid-name-empty-space", ""},
			{"", ""},
		},
		expectedError: "interface bindings cannot have empty names",
	}, {
		interfaces:    []interfaceBinding{{"foo", ""}},
		expectedError: `invalid interface binding "foo": space provider ID is required`,
	}, {
		interfaces: []interfaceBinding{
			{"bar", ""},
			{"valid", "ok"},
			{"", "valid-but-ignored-space"},
			{"", ""},
		},
		expectedError: `invalid interface binding "bar": space provider ID is required`,
	}, {
		interfaces: []interfaceBinding{
			{"dup-name", "1"},
			{"dup-name", "2"},
		},
		expectedError: `duplicated interface binding "dup-name"`,
	}, {
		interfaces: []interfaceBinding{
			{"valid-1", "0"},
			{"dup-name", "1"},
			{"dup-name", "2"},
			{"valid-2", "3"},
		},
		expectedError: `duplicated interface binding "dup-name"`,
	}} {
		c.Logf("test #%d: interfaces=%v", i, test.interfaces)
		env = suite.makeEnviron(c, nil)
		getNegatives = func() []string {
			return test.expectedNegatives
		}
		getPositives = func() []gomaasapi.InterfaceSpec {
			return test.expectedPositives
		}
		_, err := env.acquireNode2("", "", cons, test.interfaces, nil)
		if test.expectedError != "" {
			c.Check(err, gc.ErrorMatches, test.expectedError)
			c.Check(err, jc.Satisfies, errors.IsNotValid)
			continue
		}
		c.Check(err, jc.ErrorIsNil)
	}
}

func getTwoSpaces() []gomaasapi.Space {
	return []gomaasapi.Space{
		fakeSpace{
			name:    "foo",
			subnets: []gomaasapi.Subnet{fakeSubnet{id: 99, vlan: fakeVLAN{vid: 66}, cidr: "192.168.10.0/24"}},
			id:      2,
		},
		fakeSpace{
			name:    "bar",
			subnets: []gomaasapi.Subnet{fakeSubnet{id: 100, vlan: fakeVLAN{vid: 66}, cidr: "192.168.11.0/24"}},
			id:      3,
		},
	}
}

func (suite *maas2EnvironSuite) TestAcquireNodeConvertsSpaceNames(c *gc.C) {
	expected := gomaasapi.AllocateMachineArgs{
		NotSpace:   []string{"3"},
		Interfaces: []gomaasapi.InterfaceSpec{{Label: "0", Space: "2"}},
	}
	env := suite.injectControllerWithSpacesAndCheck(c, getTwoSpaces(), expected)
	cons := constraints.Value{
		Spaces: stringslicep("foo", "^bar"),
	}
	_, err := env.acquireNode2("", "", cons, nil, nil)
	c.Assert(err, jc.ErrorIsNil)
}

func (suite *maas2EnvironSuite) TestAcquireNodeTranslatesSpaceNames(c *gc.C) {
	expected := gomaasapi.AllocateMachineArgs{
		NotSpace:   []string{"3"},
		Interfaces: []gomaasapi.InterfaceSpec{{Label: "0", Space: "2"}},
	}
	env := suite.injectControllerWithSpacesAndCheck(c, getTwoSpaces(), expected)
	cons := constraints.Value{
		Spaces: stringslicep("foo-1", "^bar-3"),
	}
	_, err := env.acquireNode2("", "", cons, nil, nil)
	c.Assert(err, jc.ErrorIsNil)
}

func (suite *maas2EnvironSuite) TestAcquireNodeUnrecognisedSpace(c *gc.C) {
	suite.injectController(&fakeController{})
	env := suite.makeEnviron(c, nil)
	cons := constraints.Value{
		Spaces: stringslicep("baz"),
	}
	_, err := env.acquireNode2("", "", cons, nil, nil)
	c.Assert(err, gc.ErrorMatches, `unrecognised space in constraint "baz"`)
}

func (suite *maas2EnvironSuite) TestWaitForNodeDeploymentError(c *gc.C) {
	machine := newFakeMachine("Bruce Sterling", arch.HostArch(), "")
	controller := newFakeController()
	controller.allocateMachine = machine
	controller.allocateMachineMatches = gomaasapi.ConstraintMatches{
		Storage: map[string][]gomaasapi.BlockDevice{},
	}
	controller.machines = []gomaasapi.Machine{machine}
	suite.injectController(controller)
	suite.setupFakeTools(c)
	env := suite.makeEnviron(c, nil)
	err := bootstrap.Bootstrap(envtesting.BootstrapContext(c), env, bootstrap.BootstrapParams{})
	c.Assert(err, gc.ErrorMatches, "bootstrap instance started but did not change to Deployed state.*")
}

func (suite *maas2EnvironSuite) TestWaitForNodeDeploymentSucceeds(c *gc.C) {
	machine := newFakeMachine("Bruce Sterling", arch.HostArch(), "Deployed")
	controller := newFakeController()
	controller.allocateMachine = machine
	controller.allocateMachineMatches = gomaasapi.ConstraintMatches{
		Storage: map[string][]gomaasapi.BlockDevice{},
	}
	controller.machines = []gomaasapi.Machine{machine}
	suite.injectController(controller)
	suite.setupFakeTools(c)
	env := suite.makeEnviron(c, nil)
	err := bootstrap.Bootstrap(envtesting.BootstrapContext(c), env, bootstrap.BootstrapParams{})
	c.Assert(err, jc.ErrorIsNil)
}

func (suite *maas2EnvironSuite) TestSubnetsNoFilters(c *gc.C) {
	suite.injectController(&fakeController{
		spaces: getFourSpaces(),
	})
	env := suite.makeEnviron(c, nil)
	subnets, err := env.Subnets("", nil)
	c.Assert(err, jc.ErrorIsNil)
	expected := []network.SubnetInfo{
		{CIDR: "192.168.10.0/24", ProviderId: "99", VLANTag: 66, SpaceProviderId: "5"},
		{CIDR: "192.168.11.0/24", ProviderId: "100", VLANTag: 66, SpaceProviderId: "6"},
		{CIDR: "192.168.12.0/24", ProviderId: "101", VLANTag: 66, SpaceProviderId: "7"},
		{CIDR: "192.168.13.0/24", ProviderId: "102", VLANTag: 66, SpaceProviderId: "8"},
	}
	c.Assert(subnets, jc.DeepEquals, expected)
}

func (suite *maas2EnvironSuite) TestSubnetsNoFiltersError(c *gc.C) {
	suite.injectController(&fakeController{
		spacesError: errors.New("bang"),
	})
	env := suite.makeEnviron(c, nil)
	_, err := env.Subnets("", nil)
	c.Assert(err, gc.ErrorMatches, "bang")
}

func (suite *maas2EnvironSuite) TestSubnetsSubnetIds(c *gc.C) {
	suite.injectController(&fakeController{
		spaces: getFourSpaces(),
	})
	env := suite.makeEnviron(c, nil)
	subnets, err := env.Subnets("", []network.Id{"99", "100"})
	c.Assert(err, jc.ErrorIsNil)
	expected := []network.SubnetInfo{
		{CIDR: "192.168.10.0/24", ProviderId: "99", VLANTag: 66, SpaceProviderId: "5"},
		{CIDR: "192.168.11.0/24", ProviderId: "100", VLANTag: 66, SpaceProviderId: "6"},
	}
	c.Assert(subnets, jc.DeepEquals, expected)
}

func (suite *maas2EnvironSuite) TestSubnetsSubnetIdsMissing(c *gc.C) {
	suite.injectController(&fakeController{
		spaces: getFourSpaces(),
	})
	env := suite.makeEnviron(c, nil)
	_, err := env.Subnets("", []network.Id{"99", "missing"})
	msg := "failed to find the following subnets: missing"
	c.Assert(err, gc.ErrorMatches, msg)
}

func (suite *maas2EnvironSuite) TestSubnetsInstIdNotFound(c *gc.C) {
	suite.injectController(&fakeController{})
	env := suite.makeEnviron(c, nil)
	_, err := env.Subnets("foo", nil)
	c.Assert(err, jc.Satisfies, errors.IsNotFound)
}

func (suite *maas2EnvironSuite) TestSubnetsInstId(c *gc.C) {
	interfaces := []gomaasapi.Interface{
		&fakeInterface{
			links: []gomaasapi.Link{
				&fakeLink{subnet: fakeSubnet{id: 99, vlan: fakeVLAN{vid: 66}, cidr: "192.168.10.0/24", space: "space-1"}},
				&fakeLink{subnet: fakeSubnet{id: 100, vlan: fakeVLAN{vid: 0}, cidr: "192.168.11.0/24", space: "space-2"}},
			},
		},
		&fakeInterface{
			links: []gomaasapi.Link{
				&fakeLink{subnet: fakeSubnet{id: 101, vlan: fakeVLAN{vid: 2}, cidr: "192.168.12.0/24", space: "space-3"}},
			},
		},
	}
	machine := &fakeMachine{
		systemID:     "William Gibson",
		interfaceSet: interfaces,
	}
	machine2 := &fakeMachine{systemID: "Bruce Sterling"}
	suite.injectController(&fakeController{
		machines: []gomaasapi.Machine{machine, machine2},
		spaces:   getFourSpaces(),
	})
	env := suite.makeEnviron(c, nil)
	subnets, err := env.Subnets("William Gibson", nil)
	c.Assert(err, jc.ErrorIsNil)
	expected := []network.SubnetInfo{
		{CIDR: "192.168.10.0/24", ProviderId: "99", VLANTag: 66, SpaceProviderId: "5"},
		{CIDR: "192.168.11.0/24", ProviderId: "100", VLANTag: 0, SpaceProviderId: "6"},
		{CIDR: "192.168.12.0/24", ProviderId: "101", VLANTag: 2, SpaceProviderId: "7"},
	}
	c.Assert(subnets, jc.DeepEquals, expected)
}

func (suite *maas2EnvironSuite) TestStartInstanceNetworkInterfaces(c *gc.C) {
	vlan0 := fakeVLAN{
		id:  5001,
		vid: 0,
		mtu: 1500,
	}

	vlan50 := fakeVLAN{
		id:  5004,
		vid: 50,
		mtu: 1500,
	}

	subnetPXE := fakeSubnet{
		id:         3,
		space:      "default",
		vlan:       vlan0,
		gateway:    "10.20.19.2",
		cidr:       "10.20.19.0/24",
		dnsServers: []string{"10.20.19.2", "10.20.19.3"},
	}

	exampleInterfaces := []gomaasapi.Interface{
		&fakeInterface{
			id:         91,
			name:       "eth0",
			type_:      "physical",
			enabled:    true,
			macAddress: "52:54:00:70:9b:fe",
			vlan:       vlan0,
			links: []gomaasapi.Link{
				&fakeLink{
					id:        436,
					subnet:    &subnetPXE,
					ipAddress: "10.20.19.103",
					mode:      "static",
				},
				&fakeLink{
					id:        437,
					subnet:    &subnetPXE,
					ipAddress: "10.20.19.104",
					mode:      "static",
				},
			},
			parents:  []string{},
			children: []string{"eth0.100", "eth0.250", "eth0.50"},
		},
		&fakeInterface{
			id:         150,
			name:       "eth0.50",
			type_:      "vlan",
			enabled:    true,
			macAddress: "52:54:00:70:9b:fe",
			vlan:       vlan50,
			links: []gomaasapi.Link{
				&fakeLink{
					id: 517,
					subnet: &fakeSubnet{
						id:         5,
						space:      "admin",
						vlan:       vlan50,
						gateway:    "10.50.19.2",
						cidr:       "10.50.19.0/24",
						dnsServers: []string{},
					},
					ipAddress: "10.50.19.103",
					mode:      "static",
				},
			},
			parents:  []string{"eth0"},
			children: []string{},
		},
	}
	var env *maasEnviron
	machine := newFakeMachine("Bruce Sterling", arch.HostArch(), "")
	machine.interfaceSet = exampleInterfaces
	controller := &fakeController{
		allocateMachine: machine,
		allocateMachineMatches: gomaasapi.ConstraintMatches{
			Storage: map[string][]gomaasapi.BlockDevice{},
		},
	}
	suite.injectController(controller)
	suite.setupFakeTools(c)
	env = suite.makeEnviron(c, nil)

	params := environs.StartInstanceParams{}
	result, err := testing.StartInstanceWithParams(env, "1", params)
	c.Assert(err, jc.ErrorIsNil)
	expected := []network.InterfaceInfo{{
		DeviceIndex:       0,
		MACAddress:        "52:54:00:70:9b:fe",
		CIDR:              "10.20.19.0/24",
		ProviderId:        "91",
		ProviderSubnetId:  "3",
		AvailabilityZones: nil,
		VLANTag:           0,
		ProviderVLANId:    "5001",
		ProviderAddressId: "436",
		InterfaceName:     "eth0",
		InterfaceType:     "ethernet",
		Disabled:          false,
		NoAutoStart:       false,
		ConfigType:        "static",
		Address:           network.NewAddressOnSpace("default", "10.20.19.103"),
		DNSServers:        network.NewAddressesOnSpace("default", "10.20.19.2", "10.20.19.3"),
		DNSSearchDomains:  nil,
		MTU:               1500,
		GatewayAddress:    network.NewAddressOnSpace("default", "10.20.19.2"),
	}, {
		DeviceIndex:       0,
		MACAddress:        "52:54:00:70:9b:fe",
		CIDR:              "10.20.19.0/24",
		ProviderId:        "91",
		ProviderSubnetId:  "3",
		AvailabilityZones: nil,
		VLANTag:           0,
		ProviderVLANId:    "5001",
		ProviderAddressId: "437",
		InterfaceName:     "eth0",
		InterfaceType:     "ethernet",
		Disabled:          false,
		NoAutoStart:       false,
		ConfigType:        "static",
		Address:           network.NewAddressOnSpace("default", "10.20.19.104"),
		DNSServers:        network.NewAddressesOnSpace("default", "10.20.19.2", "10.20.19.3"),
		DNSSearchDomains:  nil,
		MTU:               1500,
		GatewayAddress:    network.NewAddressOnSpace("default", "10.20.19.2"),
	}, {
		DeviceIndex:         1,
		MACAddress:          "52:54:00:70:9b:fe",
		CIDR:                "10.50.19.0/24",
		ProviderId:          "150",
		ProviderSubnetId:    "5",
		AvailabilityZones:   nil,
		VLANTag:             50,
		ProviderVLANId:      "5004",
		ProviderAddressId:   "517",
		InterfaceName:       "eth0.50",
		ParentInterfaceName: "eth0",
		InterfaceType:       "802.1q",
		Disabled:            false,
		NoAutoStart:         false,
		ConfigType:          "static",
		Address:             network.NewAddressOnSpace("admin", "10.50.19.103"),
		DNSServers:          nil,
		DNSSearchDomains:    nil,
		MTU:                 1500,
		GatewayAddress:      network.NewAddressOnSpace("admin", "10.50.19.2"),
	},
	}
	c.Assert(result.NetworkInfo, jc.DeepEquals, expected)
}

func (suite *maas2EnvironSuite) TestAllocateContainerAddressesSingleNic(c *gc.C) {
	vlan1 := fakeVLAN{
		id:  5001,
		mtu: 1500,
	}
	vlan2 := fakeVLAN{
		id:  5002,
		mtu: 1500,
	}
	subnet1 := fakeSubnet{
		id:         3,
		space:      "default",
		vlan:       vlan1,
		gateway:    "10.20.19.2",
		cidr:       "10.20.19.0/24",
		dnsServers: []string{"10.20.19.2", "10.20.19.3"},
	}
	subnet2 := fakeSubnet{
		id:         4,
		space:      "freckles",
		vlan:       vlan2,
		gateway:    "192.168.1.1",
		cidr:       "192.168.1.0/24",
		dnsServers: []string{"10.20.19.2", "10.20.19.3"},
	}

	interfaces := []gomaasapi.Interface{
		&fakeInterface{
			id:         91,
			name:       "eth0",
			type_:      "physical",
			enabled:    true,
			macAddress: "52:54:00:70:9b:fe",
			vlan:       vlan1,
			links: []gomaasapi.Link{
				&fakeLink{
					id:        436,
					subnet:    &subnet1,
					ipAddress: "10.20.19.103",
					mode:      "static",
				},
			},
			parents:  []string{},
			children: []string{"eth0.100", "eth0.250", "eth0.50"},
		},
	}
	deviceInterfaces := []gomaasapi.Interface{
		&fakeInterface{
			id:         93,
			name:       "eth1",
			type_:      "physical",
			enabled:    true,
			macAddress: "53:54:00:70:9b:ff",
			vlan:       vlan2,
			links: []gomaasapi.Link{
				&fakeLink{
					id:        480,
					subnet:    &subnet2,
					ipAddress: "192.168.1.127",
					mode:      "static",
				},
			},
			parents:  []string{},
			children: []string{"eth0.100", "eth0.250", "eth0.50"},
		},
	}
	var env *maasEnviron
	device := &fakeDevice{
		interfaceSet: deviceInterfaces,
		systemID:     "foo",
	}
	controller := &fakeController{
		machines: []gomaasapi.Machine{&fakeMachine{
			systemID:     "1",
			architecture: arch.HostArch(),
			interfaceSet: interfaces,
			createDevice: device,
		}},
		spaces: []gomaasapi.Space{
			fakeSpace{
				name:    "freckles",
				id:      4567,
				subnets: []gomaasapi.Subnet{subnet1, subnet2},
			},
		},
		devices: []gomaasapi.Device{device},
	}
	suite.injectController(controller)
	suite.setupFakeTools(c)
	env = suite.makeEnviron(c, nil)

	prepared := []network.InterfaceInfo{{
		DeviceIndex:       0,
		MACAddress:        "52:54:00:70:9b:fe",
		CIDR:              "10.20.19.0/24",
		ProviderId:        "91",
		ProviderSubnetId:  "3",
		ProviderVLANId:    "5001",
		ProviderAddressId: "436",
		InterfaceName:     "eth0",
		InterfaceType:     "ethernet",
		ConfigType:        "static",
		Address:           network.NewAddressOnSpace("default", "10.20.19.103"),
		DNSServers:        network.NewAddressesOnSpace("default", "10.20.19.2", "10.20.19.3"),
		MTU:               1500,
		GatewayAddress:    network.NewAddressOnSpace("default", "10.20.19.2"),
	}}
	result, err := env.AllocateContainerAddresses(instance.Id("1"), prepared)
	c.Assert(err, jc.ErrorIsNil)
	expected := []network.InterfaceInfo{{
		DeviceIndex:       0,
		MACAddress:        "53:54:00:70:9b:ff",
		CIDR:              "192.168.1.0/24",
		ProviderId:        "93",
		ProviderSubnetId:  "4",
		VLANTag:           0,
		ProviderVLANId:    "5002",
		ProviderAddressId: "480",
		InterfaceName:     "eth1",
		InterfaceType:     "ethernet",
		ConfigType:        "static",
		Address:           network.NewAddressOnSpace("freckles", "192.168.1.127"),
		DNSServers:        network.NewAddressesOnSpace("freckles", "10.20.19.2", "10.20.19.3"),
		MTU:               1500,
		GatewayAddress:    network.NewAddressOnSpace("freckles", "192.168.1.1"),
	}}
	c.Assert(result, jc.DeepEquals, expected)
}

func (suite *maas2EnvironSuite) TestAllocateContainerAddressesDualNic(c *gc.C) {
	vlan1 := fakeVLAN{
		id:  5001,
		mtu: 1500,
	}
	vlan2 := fakeVLAN{
		id:  5002,
		mtu: 1500,
	}
	subnet1 := fakeSubnet{
		id:         3,
		space:      "freckles",
		vlan:       vlan1,
		gateway:    "10.20.19.2",
		cidr:       "10.20.19.0/24",
		dnsServers: []string{"10.20.19.2", "10.20.19.3"},
	}
	subnet2 := fakeSubnet{
		id:         4,
		space:      "freckles",
		vlan:       vlan2,
		gateway:    "192.168.1.1",
		cidr:       "192.168.1.0/24",
		dnsServers: []string{"10.20.19.2", "10.20.19.3"},
	}

	interfaces := []gomaasapi.Interface{
		&fakeInterface{
			id:         91,
			name:       "eth0",
			type_:      "physical",
			enabled:    true,
			macAddress: "52:54:00:70:9b:fe",
			vlan:       vlan1,
			links: []gomaasapi.Link{
				&fakeLink{
					id:        436,
					subnet:    &subnet1,
					ipAddress: "10.20.19.103",
					mode:      "static",
				},
			},
			parents:  []string{},
			children: []string{"eth0.100", "eth0.250", "eth0.50"},
		},
		&fakeInterface{
			id:         92,
			name:       "eth1",
			type_:      "physical",
			enabled:    true,
			macAddress: "52:54:00:70:9b:ff",
			vlan:       vlan2,
			links: []gomaasapi.Link{
				&fakeLink{
					id:        437,
					subnet:    &subnet2,
					ipAddress: "192.168.1.4",
					mode:      "static",
				},
			},
		},
	}
	deviceInterfaces := []gomaasapi.Interface{
		&fakeInterface{
			id:         93,
			name:       "eth0",
			type_:      "physical",
			enabled:    true,
			macAddress: "53:54:00:70:9b:ff",
			vlan:       vlan1,
			links: []gomaasapi.Link{
				&fakeLink{
					id:        480,
					subnet:    &subnet1,
					ipAddress: "10.20.19.127",
					mode:      "static",
				},
			},
			parents:  []string{},
			children: []string{"eth0.100", "eth0.250", "eth0.50"},
		},
	}
	newInterface := &fakeInterface{
		id:         94,
		name:       "eth1",
		type_:      "physical",
		enabled:    true,
		macAddress: "52:54:00:70:9b:f4",
		vlan:       vlan2,
		links: []gomaasapi.Link{
			&fakeLink{
				id:        481,
				subnet:    &subnet2,
				ipAddress: "192.168.1.127",
				mode:      "static",
			},
		},
	}
	device := &fakeDevice{
		interfaceSet: deviceInterfaces,
		systemID:     "foo",
		interface_:   newInterface,
	}
	controller := &fakeController{
		machines: []gomaasapi.Machine{&fakeMachine{
			systemID:     "1",
			architecture: arch.HostArch(),
			interfaceSet: interfaces,
			createDevice: device,
		}},
		spaces: []gomaasapi.Space{
			fakeSpace{
				name:    "freckles",
				id:      4567,
				subnets: []gomaasapi.Subnet{subnet1, subnet2},
			},
		},
		devices: []gomaasapi.Device{device},
	}
	suite.injectController(controller)
	env := suite.makeEnviron(c, nil)

	prepared := []network.InterfaceInfo{{
		DeviceIndex:       0,
		MACAddress:        "53:54:00:70:9b:ff",
		CIDR:              "10.20.19.0/24",
		ProviderId:        "93",
		ProviderSubnetId:  "3",
		ProviderVLANId:    "5001",
		ProviderAddressId: "480",
		InterfaceName:     "eth0",
		InterfaceType:     "ethernet",
		ConfigType:        "static",
		Address:           network.NewAddressOnSpace("freckles", "10.20.19.127"),
		DNSServers:        network.NewAddressesOnSpace("freckles", "10.20.19.2", "10.20.19.3"),
		MTU:               1500,
		GatewayAddress:    network.NewAddressOnSpace("freckles", "10.20.19.2"),
	}, {
		DeviceIndex:       0,
		MACAddress:        "52:54:00:70:9b:f4",
		CIDR:              "192.168.1.0/24",
		ProviderId:        "94",
		ProviderSubnetId:  "4",
		ProviderVLANId:    "5002",
		ProviderAddressId: "481",
		InterfaceName:     "eth1",
		InterfaceType:     "ethernet",
		ConfigType:        "static",
		Address:           network.NewAddressOnSpace("freckles", "192.168.1.127"),
		DNSServers:        network.NewAddressesOnSpace("freckles", "10.20.19.2", "10.20.19.3"),
		MTU:               1500,
		GatewayAddress:    network.NewAddressOnSpace("freckles", "192.168.1.1"),
	}}
	result, err := env.AllocateContainerAddresses(instance.Id("1"), prepared)
	c.Assert(err, jc.ErrorIsNil)
	c.Assert(result, jc.DeepEquals, prepared)
}

<<<<<<< HEAD
func (suite *maas2EnvironSuite) TestAllocateContainerAddressesSpacesError(c *gc.C) {
	controller := &fakeController{spacesError: errors.New("boom")}
	suite.injectController(controller)
	env := suite.makeEnviron(c, nil)
	_, err := env.AllocateContainerAddresses(instance.Id("1"), []network.InterfaceInfo{{}})
	c.Assert(err, gc.ErrorMatches, "boom")
}

func (suite *maas2EnvironSuite) TestAllocateContainerAddressesPrimaryInterfaceMissing(c *gc.C) {
	controller := &fakeController{}
	suite.injectController(controller)
	env := suite.makeEnviron(c, nil)
	_, err := env.AllocateContainerAddresses(instance.Id("1"), []network.InterfaceInfo{{}})
	c.Assert(err, gc.ErrorMatches, "cannot find primary interface for container")
}

func (suite *maas2EnvironSuite) TestAllocateContainerAddressesPrimaryInterfaceSubnetMissing(c *gc.C) {
	controller := &fakeController{}
	suite.injectController(controller)
	env := suite.makeEnviron(c, nil)
	prepared := []network.InterfaceInfo{{InterfaceName: "eth0"}}
	_, err := env.AllocateContainerAddresses(instance.Id("1"), prepared)
	c.Assert(err, gc.ErrorMatches, "primary NIC subnet  not found")
}

func (suite *maas2EnvironSuite) TestAllocateContainerAddressesMachinesError(c *gc.C) {
	subnet := fakeSubnet{
		id:      3,
		space:   "freckles",
		gateway: "10.20.19.2",
		cidr:    "10.20.19.0/24",
	}
	var env *maasEnviron
	checkMachinesArgs := func(args gomaasapi.MachinesArgs) {
		expected := gomaasapi.MachinesArgs{
			AgentName: env.ecfg().maasAgentName(),
			SystemIDs: []string{"1"},
		}
		c.Assert(args, jc.DeepEquals, expected)
	}
	controller := &fakeController{
		machinesError:     errors.New("boom"),
		machinesArgsCheck: checkMachinesArgs,
		spaces: []gomaasapi.Space{
			fakeSpace{
				name:    "freckles",
				id:      4567,
				subnets: []gomaasapi.Subnet{subnet},
			},
		},
	}
	suite.injectController(controller)
	env = suite.makeEnviron(c, nil)
	prepared := []network.InterfaceInfo{
		{InterfaceName: "eth0", CIDR: "10.20.19.0/24"},
	}
	_, err := env.AllocateContainerAddresses(instance.Id("1"), prepared)
	c.Assert(err, gc.ErrorMatches, "boom")
}

func (suite *maas2EnvironSuite) TestAllocateContainerAddressesCreateDevicerror(c *gc.C) {
	subnet := fakeSubnet{
		id:      3,
		space:   "freckles",
		gateway: "10.20.19.2",
		cidr:    "10.20.19.0/24",
	}
	var env *maasEnviron
	checkCreateDeviceArgs := func(args gomaasapi.CreateMachineDeviceArgs) {
		subnet := args.Subnet
		c.Assert(subnet.CIDR(), gc.Equals, "10.20.19.0/24")
		expected := gomaasapi.CreateMachineDeviceArgs{
			Subnet:        subnet,
			MACAddress:    "DEADBEEF",
			InterfaceName: "eth0",
		}
		c.Assert(args, jc.DeepEquals, expected)
	}
	controller := &fakeController{
		machines: []gomaasapi.Machine{&fakeMachine{
			systemID:              "1",
			createDeviceError:     errors.New("boom"),
			createDeviceArgsCheck: checkCreateDeviceArgs,
		}},
		spaces: []gomaasapi.Space{
			fakeSpace{
				name:    "freckles",
				id:      4567,
				subnets: []gomaasapi.Subnet{subnet},
			},
		},
	}
	suite.injectController(controller)
	env = suite.makeEnviron(c, nil)
	prepared := []network.InterfaceInfo{
		{InterfaceName: "eth0", CIDR: "10.20.19.0/24", MACAddress: "DEADBEEF"},
	}
	_, err := env.AllocateContainerAddresses(instance.Id("1"), prepared)
	c.Assert(err, gc.ErrorMatches, "boom")
=======
func (suite *maas2EnvironSuite) TestStorageReturnsStorage(c *gc.C) {
	controller := newFakeController()
	env := suite.makeEnviron(c, controller)
	stor := env.Storage()
	c.Check(stor, gc.NotNil)

	// The Storage object is really a maas2Storage.
	specificStorage := stor.(*maas2Storage)

	// Its environment pointer refers back to its environment.
	c.Check(specificStorage.environ, gc.Equals, env)
	c.Check(specificStorage.maasController, gc.Equals, controller)
}

func (suite *maas2EnvironSuite) TestStartInstanceEndToEnd(c *gc.C) {
	suite.setupFakeTools(c)
	machine := newFakeMachine("gus", arch.HostArch(), "Deployed")
	file := &fakeFile{name: "agent-prefix-provider-state"}
	controller := newFakeControllerWithFiles(file)
	controller.machines = []gomaasapi.Machine{machine}
	controller.allocateMachine = machine
	controller.allocateMachineMatches = gomaasapi.ConstraintMatches{
		Storage: make(map[string][]gomaasapi.BlockDevice),
	}

	env := suite.makeEnviron(c, controller)
	err := bootstrap.Bootstrap(envtesting.BootstrapContext(c), env, bootstrap.BootstrapParams{})
	c.Assert(err, jc.ErrorIsNil)

	machine.Stub.CheckCallNames(c, "Start")
	controller.Stub.CheckCallNames(c, "GetFile", "AddFile")
	addFileArgs, ok := controller.Stub.Calls()[1].Args[0].(gomaasapi.AddFileArgs)
	c.Assert(ok, jc.IsTrue)

	// Make it look like the right state was written to the file.
	buffer := new(bytes.Buffer)
	buffer.ReadFrom(addFileArgs.Reader)
	file.contents = buffer.Bytes()
	c.Check(string(buffer.Bytes()), gc.Equals, "state-instances:\n- gus\n")

	// Test the instance id is correctly recorded for the bootstrap node.
	// Check that ControllerInstances returns the id of the bootstrap machine.
	instanceIds, err := env.ControllerInstances()
	c.Assert(err, jc.ErrorIsNil)
	c.Assert(instanceIds, gc.HasLen, 1)
	insts, err := env.AllInstances()
	c.Assert(err, jc.ErrorIsNil)
	c.Assert(insts, gc.HasLen, 1)
	c.Check(insts[0].Id(), gc.Equals, instanceIds[0])

	node1 := newFakeMachine("victor", arch.HostArch(), "Deployed")
	node1.hostname = "host1"
	node1.cpuCount = 1
	node1.memory = 1024
	node1.zoneName = "test_zone"
	controller.allocateMachine = node1

	instance, hc := testing.AssertStartInstance(c, env, "1")
	c.Check(instance, gc.NotNil)
	c.Assert(hc, gc.NotNil)
	c.Check(hc.String(), gc.Equals, fmt.Sprintf("arch=%s cpu-cores=1 mem=1024M availability-zone=test_zone", arch.HostArch()))

	node1.Stub.CheckCallNames(c, "Start")
	startArgs, ok := node1.Stub.Calls()[0].Args[0].(gomaasapi.StartArgs)
	c.Assert(ok, jc.IsTrue)

	decodedUserData, err := decodeUserData(startArgs.UserData)
	c.Assert(err, jc.ErrorIsNil)
	info := machineInfo{"host1"}
	cloudcfg, err := cloudinit.New("precise")
	c.Assert(err, jc.ErrorIsNil)
	cloudinitRunCmd, err := info.cloudinitRunCmd(cloudcfg)
	c.Assert(err, jc.ErrorIsNil)
	data, err := goyaml.Marshal(cloudinitRunCmd)
	c.Assert(err, jc.ErrorIsNil)
	c.Check(string(decodedUserData), jc.Contains, string(data))

	// Trash the tools and try to start another instance.
	suite.PatchValue(&envtools.DefaultBaseURL, "")
	instance, _, _, err = testing.StartInstance(env, "2")
	c.Check(instance, gc.IsNil)
	c.Check(err, jc.Satisfies, errors.IsNotFound)
}

func (suite *maas2EnvironSuite) TestControllerInstances(c *gc.C) {
	controller := newFakeControllerWithErrors(gomaasapi.NewNoMatchError("state"))
	env := suite.makeEnviron(c, controller)
	_, err := env.ControllerInstances()
	c.Assert(err, gc.Equals, environs.ErrNotBootstrapped)

	tests := [][]instance.Id{{}, {"inst-0"}, {"inst-0", "inst-1"}}
	for _, expected := range tests {
		state, err := goyaml.Marshal(&common.BootstrapState{StateInstances: expected})
		c.Assert(err, jc.ErrorIsNil)

		controller.files = []gomaasapi.File{&fakeFile{
			name:     "agent-prefix-provider-state",
			contents: state,
		}}
		controllerInstances, err := env.ControllerInstances()
		c.Assert(err, jc.ErrorIsNil)
		c.Assert(controllerInstances, jc.SameContents, expected)
	}
}

func (suite *maas2EnvironSuite) TestControllerInstancesFailsIfNoStateInstances(c *gc.C) {
	env := suite.makeEnviron(c,
		newFakeControllerWithErrors(gomaasapi.NewNoMatchError("state")))
	_, err := env.ControllerInstances()
	c.Check(err, gc.Equals, environs.ErrNotBootstrapped)
}

func (suite *maas2EnvironSuite) TestDestroy(c *gc.C) {
	file1 := &fakeFile{name: "agent-prefix-provider-state"}
	file2 := &fakeFile{name: "agent-prefix-horace"}
	controller := newFakeControllerWithFiles(file1, file2)
	controller.machines = []gomaasapi.Machine{&fakeMachine{systemID: "pete"}}
	env := suite.makeEnviron(c, controller)
	err := env.Destroy()
	c.Check(err, jc.ErrorIsNil)

	controller.Stub.CheckCallNames(c, "ReleaseMachines", "GetFile", "Files", "GetFile", "GetFile")
	// Instances have been stopped.
	controller.Stub.CheckCall(c, 0, "ReleaseMachines", gomaasapi.ReleaseMachinesArgs{
		SystemIDs: []string{"pete"},
		Comment:   "Released by Juju MAAS provider",
	})

	// Files have been cleaned up.
	c.Check(file1.deleted, jc.IsTrue)
	c.Check(file2.deleted, jc.IsTrue)
}

func (suite *maas2EnvironSuite) TestBootstrapFailsIfNoTools(c *gc.C) {
	env := suite.makeEnviron(c, newFakeController())
	// Disable auto-uploading by setting the agent version.
	cfg, err := env.Config().Apply(map[string]interface{}{
		"agent-version": jujuversion.Current.String(),
	})
	c.Assert(err, jc.ErrorIsNil)
	err = env.SetConfig(cfg)
	c.Assert(err, jc.ErrorIsNil)
	err = bootstrap.Bootstrap(envtesting.BootstrapContext(c), env, bootstrap.BootstrapParams{})
	c.Check(err, gc.ErrorMatches, "Juju cannot bootstrap because no tools are available for your model(.|\n)*")
}

func (suite *maas2EnvironSuite) TestBootstrapFailsIfNoNodes(c *gc.C) {
	suite.setupFakeTools(c)
	controller := newFakeController()
	controller.allocateMachineError = gomaasapi.NewNoMatchError("oops")
	env := suite.makeEnviron(c, controller)
	err := bootstrap.Bootstrap(envtesting.BootstrapContext(c), env, bootstrap.BootstrapParams{})
	// Since there are no nodes, the attempt to allocate one returns a
	// 409: Conflict.
	c.Check(err, gc.ErrorMatches, ".*cannot run instances.*")
}

func (suite *maas2EnvironSuite) TestGetToolsMetadataSources(c *gc.C) {
	// Add a dummy file to storage so we can use that to check the
	// obtained source later.
	env := suite.makeEnviron(c, newFakeControllerWithFiles(
		&fakeFile{name: "agent-prefix-tools/filename", contents: makeRandomBytes(10)},
	))
	sources, err := envtools.GetMetadataSources(env)
	c.Assert(err, jc.ErrorIsNil)
	c.Assert(sources, gc.HasLen, 0)
}

func (suite *maas2EnvironSuite) TestConstraintsValidator(c *gc.C) {
	controller := newFakeController()
	controller.bootResources = []gomaasapi.BootResource{&fakeBootResource{name: "trusty", architecture: "amd64"}}
	env := suite.makeEnviron(c, controller)
	validator, err := env.ConstraintsValidator()
	c.Assert(err, jc.ErrorIsNil)
	cons := constraints.MustParse("arch=amd64 cpu-power=10 instance-type=foo virt-type=kvm")
	unsupported, err := validator.Validate(cons)
	c.Assert(err, jc.ErrorIsNil)
	c.Assert(unsupported, jc.SameContents, []string{"cpu-power", "instance-type", "virt-type"})
}

func (suite *maas2EnvironSuite) TestConstraintsValidatorVocab(c *gc.C) {
	controller := newFakeController()
	controller.bootResources = []gomaasapi.BootResource{
		&fakeBootResource{name: "trusty", architecture: "amd64"},
		&fakeBootResource{name: "precise", architecture: "armhf"},
	}
	env := suite.makeEnviron(c, controller)
	validator, err := env.ConstraintsValidator()
	c.Assert(err, jc.ErrorIsNil)
	cons := constraints.MustParse("arch=ppc64el")
	_, err = validator.Validate(cons)
	c.Assert(err, gc.ErrorMatches, "invalid constraint value: arch=ppc64el\nvalid values are: \\[amd64 armhf\\]")
>>>>>>> ce21e5d5
}<|MERGE_RESOLUTION|>--- conflicted
+++ resolved
@@ -1235,7 +1235,6 @@
 	c.Assert(result, jc.DeepEquals, prepared)
 }
 
-<<<<<<< HEAD
 func (suite *maas2EnvironSuite) TestAllocateContainerAddressesSpacesError(c *gc.C) {
 	controller := &fakeController{spacesError: errors.New("boom")}
 	suite.injectController(controller)
@@ -1335,7 +1334,8 @@
 	}
 	_, err := env.AllocateContainerAddresses(instance.Id("1"), prepared)
 	c.Assert(err, gc.ErrorMatches, "boom")
-=======
+}
+
 func (suite *maas2EnvironSuite) TestStorageReturnsStorage(c *gc.C) {
 	controller := newFakeController()
 	env := suite.makeEnviron(c, controller)
@@ -1528,5 +1528,4 @@
 	cons := constraints.MustParse("arch=ppc64el")
 	_, err = validator.Validate(cons)
 	c.Assert(err, gc.ErrorMatches, "invalid constraint value: arch=ppc64el\nvalid values are: \\[amd64 armhf\\]")
->>>>>>> ce21e5d5
 }