// Copyright 2015 Canonical Ltd.
// Licensed under the AGPLv3, see LICENCE file for details.

package cmd

import (
	"time"

	jujucmd "github.com/juju/cmd"
	"github.com/juju/errors"
	"github.com/juju/testing"
	jc "github.com/juju/testing/checkers"
	gc "gopkg.in/check.v1"
	charmresource "gopkg.in/juju/charm.v6-unstable/resource"
	"gopkg.in/juju/names.v2"

	"github.com/juju/juju/resource"
)

var _ = gc.Suite(&ShowServiceSuite{})

type ShowServiceSuite struct {
	testing.IsolationSuite

	stubDeps *stubShowServiceDeps
}

func (s *ShowServiceSuite) SetUpTest(c *gc.C) {
	s.IsolationSuite.SetUpTest(c)

	stub := &testing.Stub{}
	s.stubDeps = &stubShowServiceDeps{
		stub:   stub,
		client: &stubServiceClient{stub: stub},
	}
}

func (*ShowServiceSuite) TestInitEmpty(c *gc.C) {
	s := ShowServiceCommand{}

	err := s.Init([]string{})
	c.Assert(err, jc.Satisfies, errors.IsBadRequest)
}

func (*ShowServiceSuite) TestInitGood(c *gc.C) {
	s := ShowServiceCommand{}
	err := s.Init([]string{"foo"})
	c.Assert(err, jc.ErrorIsNil)
	c.Assert(s.target, gc.Equals, "foo")
}

func (*ShowServiceSuite) TestInitTooManyArgs(c *gc.C) {
	s := ShowServiceCommand{}

	err := s.Init([]string{"foo", "bar"})
	c.Assert(err, jc.Satisfies, errors.IsBadRequest)
}

func (s *ShowServiceSuite) TestInfo(c *gc.C) {
	var command ShowServiceCommand
	info := command.Info()

	c.Check(info, jc.DeepEquals, &jujucmd.Info{
<<<<<<< HEAD
		Name:    "list-resources",
		Aliases: []string{"resources"},
		Args:    "application-or-unit",
		Purpose: "show the resources for an application or unit",
=======
		Name:    "resources",
		Aliases: []string{"list-resources"},
		Args:    "service-or-unit",
		Purpose: "show the resources for a service or unit",
>>>>>>> cfed667c
		Doc: `
This command shows the resources required by and those in use by an existing
application or unit in your model.  When run for an application, it will also show any
updates available for resources from the charmstore.
`,
	})
}

func (s *ShowServiceSuite) TestRun(c *gc.C) {
	data := []resource.ServiceResources{
		{
			Resources: []resource.Resource{
				{
					Resource: charmresource.Resource{
						Meta: charmresource.Meta{
							Name:        "openjdk",
							Description: "the java runtime",
						},
						Origin:   charmresource.OriginStore,
						Revision: 7,
					},
				},
				{
					Resource: charmresource.Resource{
						Meta: charmresource.Meta{
							Name:        "website",
							Description: "your website data",
						},
						Origin: charmresource.OriginUpload,
					},
				},
				{
					Resource: charmresource.Resource{
						Meta: charmresource.Meta{
							Name:        "rsc1234",
							Description: "a big description",
						},
						Origin:   charmresource.OriginStore,
						Revision: 15,
					},
					Timestamp: time.Date(2012, 12, 12, 12, 12, 12, 0, time.UTC),
				},
				{
					Resource: charmresource.Resource{
						Meta: charmresource.Meta{
							Name:        "website2",
							Description: "awesome data",
						},
						Origin: charmresource.OriginUpload,
					},
					Username:  "Bill User",
					Timestamp: time.Date(2012, 12, 12, 12, 12, 12, 0, time.UTC),
				},
			},
			CharmStoreResources: []charmresource.Resource{
				{
					// This resource has a higher revision than the corresponding one
					// above.
					Meta: charmresource.Meta{
						Name:        "openjdk",
						Description: "the java runtime",
						Type:        charmresource.TypeFile,
						Path:        "foobar",
					},
					Revision: 10,
					Origin:   charmresource.OriginStore,
				},
				{
					// This resource is the same revision as the corresponding one
					// above.
					Meta: charmresource.Meta{
						Name:        "rsc1234",
						Description: "a big description",
						Type:        charmresource.TypeFile,
						Path:        "foobar",
					},
					Revision: 15,
					Origin:   charmresource.OriginStore,
				},
				{
					Meta: charmresource.Meta{
						Name:        "website",
						Description: "your website data",
					},
					Origin: charmresource.OriginUpload,
				},
				{
					Meta: charmresource.Meta{
						Name:        "website2",
						Description: "awesome data",
					},
					Origin: charmresource.OriginUpload,
				},
			},
		},
	}
	s.stubDeps.client.ReturnResources = data

	cmd := &ShowServiceCommand{
		deps: ShowServiceDeps{
			NewClient: s.stubDeps.NewClient,
		},
	}

	code, stdout, stderr := runCmd(c, cmd, "svc")
	c.Check(code, gc.Equals, 0)
	c.Check(stderr, gc.Equals, "")

	c.Check(stdout, gc.Equals, `
[Service]
RESOURCE SUPPLIED BY REVISION
openjdk  charmstore  7
website  upload      -
rsc1234  charmstore  15
website2 Bill User   2012-12-12T12:12

[Updates Available]
RESOURCE REVISION
openjdk  10

`[1:])

	s.stubDeps.stub.CheckCall(c, 1, "ListResources", []string{"svc"})
}

func (s *ShowServiceSuite) TestRunUnit(c *gc.C) {
	data := []resource.ServiceResources{{
		UnitResources: []resource.UnitResources{{
			Tag: names.NewUnitTag("svc/0"),
			Resources: []resource.Resource{
				{
					Resource: charmresource.Resource{
						Meta: charmresource.Meta{
							Name:        "rsc1234",
							Description: "a big description",
						},
						Origin:   charmresource.OriginStore,
						Revision: 15,
					},
					Timestamp: time.Date(2012, 12, 12, 12, 12, 12, 0, time.UTC),
				},
				{
					Resource: charmresource.Resource{
						Meta: charmresource.Meta{
							Name:        "website2",
							Description: "awesome data",
						},
						Origin: charmresource.OriginUpload,
						Size:   15,
					},
					Username:  "Bill User",
					Timestamp: time.Date(2012, 12, 12, 12, 12, 12, 0, time.UTC),
				},
			},
			DownloadProgress: map[string]int64{
				"website2": 12,
			},
		}},
	}}
	s.stubDeps.client.ReturnResources = data

	cmd := &ShowServiceCommand{
		deps: ShowServiceDeps{
			NewClient: s.stubDeps.NewClient,
		},
	}

	code, stdout, stderr := runCmd(c, cmd, "svc/0")
	c.Assert(code, gc.Equals, 0)
	c.Assert(stderr, gc.Equals, "")

	c.Check(stdout, gc.Equals, `
[Unit]
RESOURCE REVISION
rsc1234  15
website2 2012-12-12T12:12

`[1:])

	s.stubDeps.stub.CheckCall(c, 1, "ListResources", []string{"svc"})
}

func (s *ShowServiceSuite) TestRunDetails(c *gc.C) {
	data := []resource.ServiceResources{{
		Resources: []resource.Resource{
			{
				Resource: charmresource.Resource{
					Meta: charmresource.Meta{
						Name:        "alpha",
						Description: "a big comment",
					},
					Origin:   charmresource.OriginStore,
					Revision: 15,
					Size:     113,
				},
				Timestamp: time.Date(2012, 12, 12, 12, 12, 12, 0, time.UTC),
			},
			{
				Resource: charmresource.Resource{
					Meta: charmresource.Meta{
						Name:        "charlie",
						Description: "awesome data",
					},
					Origin: charmresource.OriginUpload,
					Size:   9835617,
				},
				Username:  "Bill User",
				Timestamp: time.Date(2012, 12, 12, 12, 12, 12, 0, time.UTC),
			},
			{
				Resource: charmresource.Resource{
					Meta: charmresource.Meta{
						Name:        "beta",
						Description: "more data",
					},
					Origin: charmresource.OriginUpload,
				},
				Username:  "Bill User",
				Timestamp: time.Date(2012, 12, 12, 12, 12, 12, 0, time.UTC),
			},
		},
		CharmStoreResources: []charmresource.Resource{
			{
				Meta: charmresource.Meta{
					Name:        "alpha",
					Description: "a big comment",
				},
				Origin:   charmresource.OriginStore,
				Revision: 15,
			},
			{
				Meta: charmresource.Meta{
					Name:        "charlie",
					Description: "awesome data",
				},
				Origin: charmresource.OriginUpload,
			},
			{
				Meta: charmresource.Meta{
					Name:        "beta",
					Description: "more data",
				},
				Origin: charmresource.OriginUpload,
			},
		},
		UnitResources: []resource.UnitResources{
			{
				Tag: names.NewUnitTag("svc/10"),
				Resources: []resource.Resource{
					{
						Resource: charmresource.Resource{
							Meta: charmresource.Meta{
								Name:        "alpha",
								Description: "a big comment",
							},
							Origin:   charmresource.OriginStore,
							Revision: 10, // note the reivision is different for this unit
						},
						Timestamp: time.Date(2012, 12, 12, 12, 12, 12, 0, time.UTC),
					},
					{
						Resource: charmresource.Resource{
							Meta: charmresource.Meta{
								Name:        "charlie",
								Description: "awesome data",
							},
							Origin: charmresource.OriginUpload,
						},
						Username: "Bill User",
						// note the different time
						Timestamp: time.Date(2011, 11, 11, 11, 11, 11, 0, time.UTC),
					},
					// note we're missing the beta resource for this unit
				},
				DownloadProgress: map[string]int64{
					"alpha":   17,
					"charlie": 899937,
				},
			},
			{
				Tag: names.NewUnitTag("svc/5"),
				Resources: []resource.Resource{
					{
						Resource: charmresource.Resource{
							Meta: charmresource.Meta{
								Name:        "alpha",
								Description: "a big comment",
							},
							Origin:   charmresource.OriginStore,
							Revision: 10, // note the reivision is different for this unit
						},
						Timestamp: time.Date(2012, 12, 12, 12, 12, 12, 0, time.UTC),
					},
					{
						Resource: charmresource.Resource{
							Meta: charmresource.Meta{
								Name:        "charlie",
								Description: "awesome data",
							},
							Origin: charmresource.OriginUpload,
						},
						Username: "Bill User",
						// note the different time
						Timestamp: time.Date(2011, 11, 11, 11, 11, 11, 0, time.UTC),
					},
					{
						Resource: charmresource.Resource{
							Meta: charmresource.Meta{
								Name:        "beta",
								Description: "more data",
							},
							Origin: charmresource.OriginUpload,
						},
						Username:  "Bill User",
						Timestamp: time.Date(2012, 12, 12, 12, 12, 12, 0, time.UTC),
					},
				},
				DownloadProgress: map[string]int64{
					"charlie": 177331,
				},
			},
		},
	}}
	s.stubDeps.client.ReturnResources = data

	cmd := &ShowServiceCommand{
		deps: ShowServiceDeps{
			NewClient: s.stubDeps.NewClient,
		},
	}

	code, stdout, stderr := runCmd(c, cmd, "svc", "--details")
	c.Check(code, gc.Equals, 0)
	c.Check(stderr, gc.Equals, "")

	c.Check(stdout, gc.Equals, `
[Units]
UNIT RESOURCE REVISION         EXPECTED
5    alpha    10               15
5    beta     2012-12-12T12:12 2012-12-12T12:12
5    charlie  2011-11-11T11:11 2012-12-12T12:12 (fetching: 2%)
10   alpha    10               15 (fetching: 15%)
10   beta     -                2012-12-12T12:12
10   charlie  2011-11-11T11:11 2012-12-12T12:12 (fetching: 9%)

`[1:])

	s.stubDeps.stub.CheckCall(c, 1, "ListResources", []string{"svc"})
}

func (s *ShowServiceSuite) TestRunUnitDetails(c *gc.C) {
	data := []resource.ServiceResources{{
		Resources: []resource.Resource{
			{
				Resource: charmresource.Resource{
					Meta: charmresource.Meta{
						Name:        "alpha",
						Description: "a big comment",
					},
					Origin:   charmresource.OriginStore,
					Revision: 15,
					Size:     113,
				},
				Timestamp: time.Date(2012, 12, 12, 12, 12, 12, 0, time.UTC),
			},
			{
				Resource: charmresource.Resource{
					Meta: charmresource.Meta{
						Name:        "charlie",
						Description: "awesome data",
					},
					Origin: charmresource.OriginUpload,
					Size:   9835617,
				},
				Username:  "Bill User",
				Timestamp: time.Date(2012, 12, 12, 12, 12, 12, 0, time.UTC),
			},
			{
				Resource: charmresource.Resource{
					Meta: charmresource.Meta{
						Name:        "beta",
						Description: "more data",
					},
					Origin: charmresource.OriginUpload,
				},
				Username:  "Bill User",
				Timestamp: time.Date(2012, 12, 12, 12, 12, 12, 0, time.UTC),
			},
		},
		UnitResources: []resource.UnitResources{
			{
				Tag: names.NewUnitTag("svc/10"),
				Resources: []resource.Resource{
					{
						Resource: charmresource.Resource{
							Meta: charmresource.Meta{
								Name:        "alpha",
								Description: "a big comment",
							},
							Origin:   charmresource.OriginStore,
							Revision: 10, // note the reivision is different for this unit
						},
						Timestamp: time.Date(2012, 12, 12, 12, 12, 12, 0, time.UTC),
					},
					{
						Resource: charmresource.Resource{
							Meta: charmresource.Meta{
								Name:        "charlie",
								Description: "awesome data",
							},
							Origin: charmresource.OriginUpload,
						},
						Username: "Bill User",
						// note the different time
						Timestamp: time.Date(2011, 11, 11, 11, 11, 11, 0, time.UTC),
					},
					// note we're missing the beta resource for this unit
				},
				DownloadProgress: map[string]int64{
					"charlie": 17,
				},
			},
			{
				Tag: names.NewUnitTag("svc/5"),
				Resources: []resource.Resource{
					{
						Resource: charmresource.Resource{
							Meta: charmresource.Meta{
								Name:        "alpha",
								Description: "a big comment",
							},
							Origin:   charmresource.OriginStore,
							Revision: 10, // note the reivision is different for this unit
						},
						Timestamp: time.Date(2012, 12, 12, 12, 12, 12, 0, time.UTC),
					},
					{
						Resource: charmresource.Resource{
							Meta: charmresource.Meta{
								Name:        "charlie",
								Description: "awesome data",
							},
							Origin: charmresource.OriginUpload,
						},
						Username: "Bill User",
						// note the different time
						Timestamp: time.Date(2011, 11, 11, 11, 11, 11, 0, time.UTC),
					},
					{
						Resource: charmresource.Resource{
							Meta: charmresource.Meta{
								Name:        "beta",
								Description: "more data",
							},
							Origin: charmresource.OriginUpload,
						},
						Username:  "Bill User",
						Timestamp: time.Date(2012, 12, 12, 12, 12, 12, 0, time.UTC),
					},
				},
			},
		},
	}}
	s.stubDeps.client.ReturnResources = data

	cmd := &ShowServiceCommand{
		deps: ShowServiceDeps{
			NewClient: s.stubDeps.NewClient,
		},
	}

	code, stdout, stderr := runCmd(c, cmd, "svc/10", "--details")
	c.Assert(code, gc.Equals, 0)
	c.Assert(stderr, gc.Equals, "")

	c.Check(stdout, gc.Equals, `
[Unit]
RESOURCE REVISION         EXPECTED
alpha    10               15
beta     -                2012-12-12T12:12
charlie  2011-11-11T11:11 2012-12-12T12:12 (fetching: 0%)

`[1:])

	s.stubDeps.stub.CheckCall(c, 1, "ListResources", []string{"svc"})
}

type stubShowServiceDeps struct {
	stub   *testing.Stub
	client *stubServiceClient
}

func (s *stubShowServiceDeps) NewClient(c *ShowServiceCommand) (ShowServiceClient, error) {
	s.stub.AddCall("NewClient", c)
	if err := s.stub.NextErr(); err != nil {
		return nil, errors.Trace(err)
	}

	return s.client, nil
}

type stubServiceClient struct {
	stub            *testing.Stub
	ReturnResources []resource.ServiceResources
}

func (s *stubServiceClient) ListResources(services []string) ([]resource.ServiceResources, error) {
	s.stub.AddCall("ListResources", services)
	if err := s.stub.NextErr(); err != nil {
		return nil, errors.Trace(err)
	}
	return s.ReturnResources, nil
}

func (s *stubServiceClient) Close() error {
	s.stub.AddCall("Close")
	if err := s.stub.NextErr(); err != nil {
		return errors.Trace(err)
	}

	return nil
}<|MERGE_RESOLUTION|>--- conflicted
+++ resolved
@@ -61,17 +61,10 @@
 	info := command.Info()
 
 	c.Check(info, jc.DeepEquals, &jujucmd.Info{
-<<<<<<< HEAD
-		Name:    "list-resources",
-		Aliases: []string{"resources"},
-		Args:    "application-or-unit",
-		Purpose: "show the resources for an application or unit",
-=======
 		Name:    "resources",
 		Aliases: []string{"list-resources"},
-		Args:    "service-or-unit",
+		Args:    "application-or-unit",
 		Purpose: "show the resources for a service or unit",
->>>>>>> cfed667c
 		Doc: `
 This command shows the resources required by and those in use by an existing
 application or unit in your model.  When run for an application, it will also show any
