--- conflicted
+++ resolved
@@ -291,15 +291,8 @@
 }
 
 func AddTestingApplicationWithStorage(c *gc.C, st *State, name string, ch *Charm, storage map[string]StorageConstraints) *Application {
-<<<<<<< HEAD
-	series := ch.URL().Series
-=======
 	curl := charm.MustParseURL(ch.URL())
 	series := curl.Series
-	if series == "kubernetes" {
-		series = "focal"
-	}
->>>>>>> 3e561add
 	base, err := corebase.GetBaseFromSeries(series)
 	c.Assert(err, jc.ErrorIsNil)
 	var source string
