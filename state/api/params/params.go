--- conflicted
+++ resolved
@@ -1,6 +1,5 @@
 package params
 
-<<<<<<< HEAD
 // ServiceDeploy holds the parameters for making the ServiceDeploy call.
 type ServiceDeploy struct {
 	ServiceName string
@@ -10,8 +9,6 @@
 	NumUnits    int
 }
 
-=======
->>>>>>> 861d932c
 // ServiceExpose holds the parameters for making the ServiceExpose call.
 type ServiceExpose struct {
 	ServiceName string
