// Copyright 2014-2015 Canonical Ltd.
// Licensed under the AGPLv3, see LICENCE file for details.

package state_test

import (
	"encoding/json"
	"fmt"
	"math/rand"
	"strings"
	"sync"
	"sync/atomic"
	"time"

	"github.com/juju/clock/testclock"
	"github.com/juju/names/v4"
	jc "github.com/juju/testing/checkers"
	"github.com/juju/txn/v2"
	gc "gopkg.in/check.v1"

	"github.com/juju/juju/core/actions"
	"github.com/juju/juju/state"
	stateerrors "github.com/juju/juju/state/errors"
	statetesting "github.com/juju/juju/state/testing"
	coretesting "github.com/juju/juju/testing"
	"github.com/juju/juju/testing/factory"
)

type ActionSuite struct {
	ConnSuite
	charm                 *state.Charm
	actionlessCharm       *state.Charm
	application           *state.Application
	actionlessApplication *state.Application
	unit                  *state.Unit
	unit2                 *state.Unit
	charmlessUnit         *state.Unit
	actionlessUnit        *state.Unit
	model                 *state.Model
}

var _ = gc.Suite(&ActionSuite{})

func (s *ActionSuite) SetUpTest(c *gc.C) {
	var err error

	s.ConnSuite.SetUpTest(c)

	s.charm = s.AddTestingCharm(c, "dummy")
	s.actionlessCharm = s.AddTestingCharm(c, "actionless")

	s.application = s.AddTestingApplication(c, "dummy", s.charm)
	c.Assert(err, jc.ErrorIsNil)
	s.actionlessApplication = s.AddTestingApplication(c, "actionless", s.actionlessCharm)
	c.Assert(err, jc.ErrorIsNil)

	sURL, _ := s.application.CharmURL()
	c.Assert(sURL, gc.NotNil)
	actionlessSURL, _ := s.actionlessApplication.CharmURL()
	c.Assert(actionlessSURL, gc.NotNil)

	s.unit, err = s.application.AddUnit(state.AddUnitParams{})
	c.Assert(err, jc.ErrorIsNil)
	c.Assert(s.unit.Series(), gc.Equals, "quantal")

	err = s.unit.SetCharmURL(sURL)
	c.Assert(err, jc.ErrorIsNil)

	s.unit2, err = s.application.AddUnit(state.AddUnitParams{})
	c.Assert(err, jc.ErrorIsNil)
	c.Assert(s.unit2.Series(), gc.Equals, "quantal")

	err = s.unit2.SetCharmURL(sURL)
	c.Assert(err, jc.ErrorIsNil)

	s.charmlessUnit, err = s.application.AddUnit(state.AddUnitParams{})
	c.Assert(err, jc.ErrorIsNil)
	c.Assert(s.charmlessUnit.Series(), gc.Equals, "quantal")

	s.actionlessUnit, err = s.actionlessApplication.AddUnit(state.AddUnitParams{})
	c.Assert(err, jc.ErrorIsNil)
	c.Assert(s.actionlessUnit.Series(), gc.Equals, "quantal")

	err = s.actionlessUnit.SetCharmURL(actionlessSURL)
	c.Assert(err, jc.ErrorIsNil)

	s.model, err = s.State.Model()
	c.Assert(err, jc.ErrorIsNil)
}

func (s *ActionSuite) TestActionTag(c *gc.C) {
	operationID, err := s.Model.EnqueueOperation("a test")
	c.Assert(err, jc.ErrorIsNil)
	action, err := s.Model.AddAction(s.unit, operationID, "snapshot", nil, nil, nil)
	c.Assert(err, jc.ErrorIsNil)

	tag := action.Tag()
	c.Assert(tag.String(), gc.Equals, "action-"+action.Id())

	result, err := action.Finish(state.ActionResults{Status: state.ActionCompleted})
	c.Assert(err, jc.ErrorIsNil)

	actions, err := s.unit.CompletedActions()
	c.Assert(err, jc.ErrorIsNil)
	c.Assert(len(actions), gc.Equals, 1)

	actionResult := actions[0]
	c.Assert(actionResult, gc.DeepEquals, result)

	tag = actionResult.Tag()
	c.Assert(tag.String(), gc.Equals, "action-"+actionResult.Id())
}

func (s *ActionSuite) TestAddAction(c *gc.C) {
	for i, t := range []struct {
		should         string
		name           string
		params         map[string]interface{}
		parallel       bool
		executionGroup string
		whichUnit      *state.Unit
		expectedErr    string
	}{{
		should:         "enqueue normally",
		name:           "snapshot",
		whichUnit:      s.unit,
		params:         map[string]interface{}{"outfile": "outfile.tar.bz2"},
		parallel:       true,
		executionGroup: "group",
	}, {
		should:      "fail on actionless charms",
		name:        "something",
		whichUnit:   s.actionlessUnit,
		expectedErr: "no actions defined on charm \"local:quantal/quantal-actionless-1\"",
	}, {
		should:      "fail on action not defined in schema",
		whichUnit:   s.unit,
		name:        "something-nonexistent",
		expectedErr: "action \"something-nonexistent\" not defined on unit \"dummy/0\"",
	}, {
		should:    "invalidate with bad params",
		whichUnit: s.unit,
		name:      "snapshot",
		params: map[string]interface{}{
			"outfile": 5.0,
		},
		expectedErr: "validation failed: \\(root\\)\\.outfile : must be of type string, given 5",
	}} {
		c.Logf("Test %d: should %s", i, t.should)
		before := state.NowToTheSecond(s.State)
		later := before.Add(coretesting.LongWait)

		// Copy params over into empty premade map for comparison later
		params := make(map[string]interface{})
		for k, v := range t.params {
			params[k] = v
		}

		// Verify we can add an Action
		operationID, err := s.Model.EnqueueOperation("a test")
		c.Assert(err, jc.ErrorIsNil)
		a, err := s.Model.AddAction(t.whichUnit, operationID, t.name, params, &t.parallel, &t.executionGroup)

		if t.expectedErr == "" {
			c.Assert(err, jc.ErrorIsNil)
			curl, _ := t.whichUnit.CharmURL()
			ch, _ := s.State.Charm(curl)
			schema := ch.Actions()
			c.Logf("Schema for unit %q:\n%#v", t.whichUnit.Name(), schema)

			// verify we can get it back out by Id
			model, err := s.State.Model()
			c.Assert(err, jc.ErrorIsNil)

			action, err := model.Action(a.Id())
			c.Assert(err, jc.ErrorIsNil)
			c.Assert(action, gc.NotNil)
			c.Check(action.Id(), gc.Equals, a.Id())
			c.Check(state.ActionOperationId(action), gc.Equals, operationID)

			// verify we get out what we put in
			c.Check(action.Name(), gc.Equals, t.name)
			c.Check(action.Parameters(), jc.DeepEquals, params)
			c.Check(action.Parallel(), gc.Equals, t.parallel)
			c.Check(action.ExecutionGroup(), gc.Equals, t.executionGroup)

			// Enqueued time should be within a reasonable time of the beginning
			// of the test
			now := state.NowToTheSecond(s.State)
			c.Check(action.Enqueued(), jc.TimeBetween(before, now))
			c.Check(action.Enqueued(), jc.TimeBetween(before, later))
			continue
		}

		c.Check(err, gc.ErrorMatches, t.expectedErr)
	}
}

func (s *ActionSuite) TestAddActionInsertsDefaults(c *gc.C) {
	units := make(map[string]*state.Unit)
	schemas := map[string]string{
		"simple": `
act:
  params:
    val:
      type: string
      default: somestr
`[1:],
		"complicated": `
act:
  params:
    val:
      type: object
      properties:
        foo:
          type: string
        bar:
          type: object
          properties:
            baz:
              type: string
              default: woz
`[1:],
		"none": `
act:
  params:
    val:
      type: string
`[1:]}

	// Prepare the units for this test
	makeUnits(c, s, units, schemas)

	for i, t := range []struct {
		should         string
		params         map[string]interface{}
		schema         string
		expectedParams map[string]interface{}
	}{{
		should:         "do nothing with no defaults",
		params:         map[string]interface{}{},
		schema:         "none",
		expectedParams: map[string]interface{}{},
	}, {
		should: "insert a simple default value",
		params: map[string]interface{}{"foo": "bar"},
		schema: "simple",
		expectedParams: map[string]interface{}{
			"foo": "bar",
			"val": "somestr",
		},
	}, {
		should: "insert a default value when an empty map is passed",
		params: map[string]interface{}{},
		schema: "simple",
		expectedParams: map[string]interface{}{
			"val": "somestr",
		},
	}, {
		should: "insert a default value when a nil map is passed",
		params: nil,
		schema: "simple",
		expectedParams: map[string]interface{}{
			"val": "somestr",
		},
	}, {
		should: "insert a nested default value",
		params: map[string]interface{}{"foo": "bar"},
		schema: "complicated",
		expectedParams: map[string]interface{}{
			"foo": "bar",
			"val": map[string]interface{}{
				"bar": map[string]interface{}{
					"baz": "woz",
				}}},
	}} {
		c.Logf("test %d: should %s", i, t.should)
		u := units[t.schema]
		// Note that AddAction will only result in errors in the case
		// of malformed schemas, and schema objects can only be
		// created from valid schemas.  The error handling for this
		// is tested in the gojsonschema package.
		operationID, err := s.Model.EnqueueOperation("a test")
		c.Assert(err, jc.ErrorIsNil)
		action, err := s.Model.AddAction(u, operationID, "act", t.params, nil, nil)
		c.Assert(err, jc.ErrorIsNil)
		c.Check(action.Parameters(), jc.DeepEquals, t.expectedParams)
		c.Check(action.Parallel(), jc.IsFalse)
		c.Check(action.ExecutionGroup(), gc.Equals, "")
	}
}

func (s *ActionSuite) TestActionBeginStartsOperation(c *gc.C) {
	clock := testclock.NewClock(coretesting.NonZeroTime().Round(time.Second))
	err := s.State.SetClockForTesting(clock)
	c.Assert(err, jc.ErrorIsNil)

	operationID, err := s.Model.EnqueueOperation("a test")
	c.Assert(err, jc.ErrorIsNil)
	anAction, err := s.Model.AddAction(s.unit, operationID, "snapshot", nil, nil, nil)
	c.Assert(err, jc.ErrorIsNil)
	anAction2, err := s.Model.AddAction(s.unit, operationID, "snapshot", nil, nil, nil)
	c.Assert(err, jc.ErrorIsNil)

	anAction, err = anAction.Begin()
	c.Assert(err, jc.ErrorIsNil)
	operation, err := s.model.Operation(operationID)
	c.Assert(err, jc.ErrorIsNil)
	c.Assert(operation.Status(), gc.Equals, state.ActionRunning)
	c.Assert(operation.Started(), gc.Equals, anAction.Started())

	// Starting a second action does not affect the original start time.
	clock.Advance(5 * time.Second)
	anAction2, err = anAction2.Begin()
	c.Assert(err, jc.ErrorIsNil)
	err = operation.Refresh()
	c.Assert(err, jc.ErrorIsNil)
	c.Assert(operation.Status(), gc.Equals, state.ActionRunning)
	c.Assert(operation.Started(), gc.Equals, anAction.Started())
	c.Assert(operation.Started(), gc.Not(gc.Equals), anAction2.Started())
}

func (s *ActionSuite) TestActionBeginStartsOperationRace(c *gc.C) {
	clock := testclock.NewClock(coretesting.NonZeroTime().Round(time.Second))
	err := s.State.SetClockForTesting(clock)
	c.Assert(err, jc.ErrorIsNil)

	operationID, err := s.Model.EnqueueOperation("a test")
	c.Assert(err, jc.ErrorIsNil)
	anAction, err := s.Model.AddAction(s.unit, operationID, "snapshot", nil, nil, nil)
	c.Assert(err, jc.ErrorIsNil)
	anAction2, err := s.Model.AddAction(s.unit, operationID, "snapshot", nil, nil, nil)
	c.Assert(err, jc.ErrorIsNil)

	defer state.SetBeforeHooks(c, s.State, func() {
		clock.Advance(5 * time.Second)
		anAction2, err = anAction2.Begin()
		c.Assert(err, jc.ErrorIsNil)
	})()

	anAction, err = anAction.Begin()
	c.Assert(err, jc.ErrorIsNil)
	operation, err := s.model.Operation(operationID)
	c.Assert(err, jc.ErrorIsNil)

	c.Assert(operation.Status(), gc.Equals, state.ActionRunning)
	c.Assert(operation.Started(), gc.Equals, anAction2.Started())
	c.Assert(operation.Started(), gc.Not(gc.Equals), anAction.Started())
}

func (s *ActionSuite) TestLastActionFinishCompletesOperation(c *gc.C) {
	clock := testclock.NewClock(coretesting.NonZeroTime().Round(time.Second))
	err := s.State.SetClockForTesting(clock)
	c.Assert(err, jc.ErrorIsNil)

	operationID, err := s.Model.EnqueueOperation("a test")
	c.Assert(err, jc.ErrorIsNil)
	anAction, err := s.Model.AddAction(s.unit, operationID, "snapshot", nil, nil, nil)
	c.Assert(err, jc.ErrorIsNil)
	anAction2, err := s.Model.AddAction(s.unit, operationID, "snapshot", nil, nil, nil)
	c.Assert(err, jc.ErrorIsNil)

	anAction, err = anAction.Begin()
	c.Assert(err, jc.ErrorIsNil)
	clock.Advance(5 * time.Second)
	anAction2, err = anAction2.Begin()
	c.Assert(err, jc.ErrorIsNil)

	// Finishing only one action does not complete the operation.
	anAction, err = anAction.Finish(state.ActionResults{
		Status: state.ActionFailed,
	})
	c.Assert(err, jc.ErrorIsNil)
	operation, err := s.model.Operation(operationID)
	c.Assert(err, jc.ErrorIsNil)
	c.Assert(operation.Status(), gc.Equals, state.ActionRunning)
	c.Assert(operation.Completed(), gc.Equals, time.Time{})

	clock.Advance(5 * time.Second)
	anAction2, err = anAction2.Finish(state.ActionResults{
		Status: state.ActionCompleted,
	})
	c.Assert(err, jc.ErrorIsNil)
	err = operation.Refresh()
	c.Assert(err, jc.ErrorIsNil)
	// Failed task precedence over completed.
	c.Assert(operation.Status(), gc.Equals, state.ActionFailed)
	c.Assert(operation.Completed(), gc.Equals, anAction2.Completed())
}

func (s *ActionSuite) TestLastActionFinishCompletesOperationMany(c *gc.C) {
	operationID, err := s.Model.EnqueueOperation("a test")
	c.Assert(err, jc.ErrorIsNil)

	numActions := 500

	wg := sync.WaitGroup{}
	var actions []state.Action
	for i := 0; i < numActions; i++ {
		anAction, err := s.Model.AddAction(s.unit, operationID, "snapshot", nil, nil, nil)
		c.Assert(err, jc.ErrorIsNil)

		anAction, err = anAction.Begin()
		c.Assert(err, jc.ErrorIsNil)
		actions = append(actions, anAction)
		wg.Add(1)
	}

	completeCount := int32(0)
	for i := 0; i < numActions; i++ {
		go func(a int) {
			defer func() {
				atomic.AddInt32(&completeCount, 1)
				wg.Done()
			}()
			time.Sleep(time.Millisecond * time.Duration(rand.Intn(5)))
			if atomic.LoadInt32(&completeCount) < int32(numActions) {
				operation, err := s.model.Operation(operationID)
				c.Assert(err, jc.ErrorIsNil)
				c.Assert(operation.Status(), gc.Not(gc.Equals), state.ActionCompleted)
			}

			_, err := actions[a].Finish(state.ActionResults{
				Status: state.ActionCompleted,
			})
			c.Assert(err, jc.ErrorIsNil)
		}(i)
	}
	wg.Wait()

	operation, err := s.model.Operation(operationID)
	c.Assert(err, jc.ErrorIsNil)
	c.Assert(operation.Status(), gc.Equals, state.ActionCompleted)
}

func (s *ActionSuite) TestLastActionFinishCompletesOperationRace(c *gc.C) {
	clock := testclock.NewClock(coretesting.NonZeroTime().Round(time.Second))
	err := s.State.SetClockForTesting(clock)
	c.Assert(err, jc.ErrorIsNil)

	operationID, err := s.Model.EnqueueOperation("a test")
	c.Assert(err, jc.ErrorIsNil)
	anAction, err := s.Model.AddAction(s.unit, operationID, "snapshot", nil, nil, nil)
	c.Assert(err, jc.ErrorIsNil)
	anAction2, err := s.Model.AddAction(s.unit, operationID, "snapshot", nil, nil, nil)
	c.Assert(err, jc.ErrorIsNil)

	anAction, err = anAction.Begin()
	c.Assert(err, jc.ErrorIsNil)
	clock.Advance(5 * time.Second)
	anAction2, err = anAction2.Begin()
	c.Assert(err, jc.ErrorIsNil)

	operation, err := s.model.Operation(operationID)
	defer state.SetBeforeHooks(c, s.State, func() {
		clock.Advance(5 * time.Second)
		anAction2, err = anAction2.Finish(state.ActionResults{
			Status: state.ActionCancelled,
		})
		c.Assert(err, jc.ErrorIsNil)
		err = operation.Refresh()
		c.Assert(err, jc.ErrorIsNil)
		c.Assert(operation.Status(), gc.Equals, state.ActionRunning)
		c.Assert(operation.Completed(), gc.Equals, time.Time{})
	})()

	// Finishing does complete the operation due to the other action
	// finishing during the update of this one.
	anAction, err = anAction.Finish(state.ActionResults{
		Status: state.ActionCompleted,
	})
	c.Assert(err, jc.ErrorIsNil)
	err = operation.Refresh()
	c.Assert(err, jc.ErrorIsNil)
	c.Assert(operation.Status(), gc.Equals, state.ActionCancelled)
	c.Assert(operation.Completed(), gc.Equals, anAction.Completed())
}

func (s *ActionSuite) TestActionMessages(c *gc.C) {
	clock := testclock.NewClock(coretesting.NonZeroTime().Round(time.Second))
	err := s.State.SetClockForTesting(clock)
	c.Assert(err, jc.ErrorIsNil)

	operationID, err := s.Model.EnqueueOperation("a test")
	c.Assert(err, jc.ErrorIsNil)
	anAction, err := s.Model.AddAction(s.unit, operationID, "snapshot", nil, nil, nil)
	c.Assert(err, jc.ErrorIsNil)
	c.Assert(anAction.Messages(), gc.HasLen, 0)

	// Cannot log messages until action is running.
	err = anAction.Log("hello")
	c.Assert(err, gc.ErrorMatches, `cannot log message to task "2" with status pending`)

	anAction, err = anAction.Begin()
	c.Assert(err, jc.ErrorIsNil)
	messages := []string{"one", "two", "three"}
	for i, msg := range messages {
		err = anAction.Log(msg)
		c.Assert(err, jc.ErrorIsNil)

		a, err := s.Model.Action(anAction.Id())
		c.Assert(err, jc.ErrorIsNil)
		obtained := a.Messages()
		c.Assert(obtained, gc.HasLen, i+1)
		for j, am := range obtained {
			c.Assert(am.Timestamp(), gc.Equals, clock.Now().UTC())
			c.Assert(am.Message(), gc.Equals, messages[j])
		}
	}

	// Cannot log messages after action finishes.
	_, err = anAction.Finish(state.ActionResults{Status: state.ActionCompleted})
	c.Assert(err, jc.ErrorIsNil)
	err = anAction.Log("hello")
	c.Assert(err, gc.ErrorMatches, `cannot log message to task "2" with status completed`)
}

func (s *ActionSuite) TestActionLogMessageRace(c *gc.C) {
	clock := testclock.NewClock(coretesting.NonZeroTime().Round(time.Second))
	err := s.State.SetClockForTesting(clock)
	c.Assert(err, jc.ErrorIsNil)

	operationID, err := s.Model.EnqueueOperation("a test")
	c.Assert(err, jc.ErrorIsNil)
	anAction, err := s.Model.AddAction(s.unit, operationID, "snapshot", nil, nil, nil)
	c.Assert(err, jc.ErrorIsNil)
	c.Assert(anAction.Messages(), gc.HasLen, 0)

	anAction, err = anAction.Begin()
	c.Assert(err, jc.ErrorIsNil)

	defer state.SetBeforeHooks(c, s.State, func() {
		_, err = anAction.Finish(state.ActionResults{Status: state.ActionCompleted})
		c.Assert(err, jc.ErrorIsNil)
	})()

	err = anAction.Log("hello")
	c.Assert(err, gc.ErrorMatches, `cannot log message to task "2" with status completed`)
}

// makeUnits prepares units with given Action schemas
func makeUnits(c *gc.C, s *ActionSuite, units map[string]*state.Unit, schemas map[string]string) {
	// A few dummy charms that haven't been used yet
	freeCharms := map[string]string{
		"simple":      "mysql",
		"complicated": "mysql-alternative",
		"none":        "wordpress",
	}

	for name, schema := range schemas {
		appName := name + "-defaults-application"

		// Add a testing application
		ch := s.AddActionsCharm(c, freeCharms[name], schema, 1)
		app := s.AddTestingApplication(c, appName, ch)

		// Get its charm URL
		sURL, _ := app.CharmURL()
		c.Assert(sURL, gc.NotNil)

		// Add a unit
		var err error
		u, err := app.AddUnit(state.AddUnitParams{})
		c.Assert(err, jc.ErrorIsNil)
		c.Assert(u.Series(), gc.Equals, "quantal")
		err = u.SetCharmURL(sURL)
		c.Assert(err, jc.ErrorIsNil)

		units[name] = u
	}
}

func (s *ActionSuite) TestEnqueueAction(c *gc.C) {
	// verify can not enqueue an Action without a name
	operationID, err := s.Model.EnqueueOperation("a test")
	c.Assert(err, jc.ErrorIsNil)
	params := map[string]interface{}{"foo": "bar"}
	a, err := s.model.EnqueueAction(operationID, s.unit.Tag(), "test", params, true, "group", nil)
	c.Assert(err, jc.ErrorIsNil)
	c.Assert(a.Name(), gc.Equals, "test")
	c.Assert(a.Parameters(), jc.DeepEquals, params)
	c.Assert(a.Receiver(), gc.Equals, s.unit.Name())
	c.Assert(a.Parallel(), jc.IsTrue)
	c.Assert(a.ExecutionGroup(), gc.Equals, "group")
}

func (s *ActionSuite) TestEnqueueActionRequiresName(c *gc.C) {
	name := ""

	// verify can not enqueue an Action without a name
	operationID, err := s.Model.EnqueueOperation("a test")
	c.Assert(err, jc.ErrorIsNil)
	_, err = s.model.EnqueueAction(operationID, s.unit.Tag(), name, nil, false, "", nil)
	c.Assert(err, gc.ErrorMatches, "action name required")
}

func (s *ActionSuite) TestEnqueueActionRequiresValidOperation(c *gc.C) {
	_, err := s.model.EnqueueAction("666", s.unit.Tag(), "test", nil, false, "", nil)
	c.Assert(err, gc.ErrorMatches, `operation "666" not found`)
}

func (s *ActionSuite) TestAddActionAcceptsDuplicateNames(c *gc.C) {
	name := "snapshot"
	params1 := map[string]interface{}{"outfile": "outfile.tar.bz2"}
	params2 := map[string]interface{}{"infile": "infile.zip"}

	// verify can add two actions with same name
	operationID, err := s.Model.EnqueueOperation("a test")
	c.Assert(err, jc.ErrorIsNil)
	a1, err := s.Model.AddAction(s.unit, operationID, name, params1, nil, nil)
	c.Assert(err, jc.ErrorIsNil)

	a2, err := s.Model.AddAction(s.unit, operationID, name, params2, nil, nil)
	c.Assert(err, jc.ErrorIsNil)

	c.Assert(a1.Id(), gc.Not(gc.Equals), a2.Id())

	// verify both actually got added
	actions, err := s.unit.PendingActions()
	c.Assert(err, jc.ErrorIsNil)
	c.Assert(len(actions), gc.Equals, 2)

	// verify we can Fail one, retrieve the other, and they're not mixed up
	model, err := s.State.Model()
	c.Assert(err, jc.ErrorIsNil)

	action1, err := model.Action(a1.Id())
	c.Assert(err, jc.ErrorIsNil)
	_, err = action1.Finish(state.ActionResults{Status: state.ActionFailed})
	c.Assert(err, jc.ErrorIsNil)

	action2, err := model.Action(a2.Id())
	c.Assert(err, jc.ErrorIsNil)
	c.Assert(action2.Parameters(), jc.DeepEquals, params2)

	// verify only one left, and it's the expected one
	actions, err = s.unit.PendingActions()
	c.Assert(err, jc.ErrorIsNil)
	c.Assert(len(actions), gc.Equals, 1)
	c.Assert(actions[0].Id(), gc.Equals, a2.Id())
}

func (s *ActionSuite) TestAddActionLifecycle(c *gc.C) {
	unit, err := s.State.Unit(s.unit.Name())
	c.Assert(err, jc.ErrorIsNil)
	preventUnitDestroyRemove(c, unit)

	// make unit state Dying
	err = unit.Destroy()
	c.Assert(err, jc.ErrorIsNil)

	// can add action to a dying unit
	operationID, err := s.Model.EnqueueOperation("a test")
	c.Assert(err, jc.ErrorIsNil)
	_, err = s.Model.AddAction(unit, operationID, "snapshot", map[string]interface{}{}, nil, nil)
	c.Assert(err, jc.ErrorIsNil)

	// make sure unit is dead
	err = unit.EnsureDead()
	c.Assert(err, jc.ErrorIsNil)

	// cannot add action to a dead unit
	_, err = s.Model.AddAction(unit, operationID, "snapshot", map[string]interface{}{}, nil, nil)
	c.Assert(err, gc.Equals, stateerrors.ErrDead)
}

func (s *ActionSuite) TestAddActionFailsOnDeadUnitInTransaction(c *gc.C) {
	unit, err := s.State.Unit(s.unit.Name())
	c.Assert(err, jc.ErrorIsNil)
	preventUnitDestroyRemove(c, unit)

	killUnit := txn.TestHook{
		Before: func() {
			c.Assert(unit.Destroy(), gc.IsNil)
			c.Assert(unit.EnsureDead(), gc.IsNil)
		},
	}
	defer state.SetTestHooks(c, s.State, killUnit).Check()

	operationID, err := s.Model.EnqueueOperation("a test")
	c.Assert(err, jc.ErrorIsNil)
	_, err = s.Model.AddAction(unit, operationID, "snapshot", map[string]interface{}{}, nil, nil)
	c.Assert(err, gc.Equals, stateerrors.ErrDead)
}

func (s *ActionSuite) TestFail(c *gc.C) {
	// get unit, add an action, retrieve that action
	unit, err := s.State.Unit(s.unit.Name())
	c.Assert(err, jc.ErrorIsNil)
	preventUnitDestroyRemove(c, unit)

	operationID, err := s.Model.EnqueueOperation("a test")
	c.Assert(err, jc.ErrorIsNil)
	a, err := s.Model.AddAction(unit, operationID, "snapshot", nil, nil, nil)
	c.Assert(err, jc.ErrorIsNil)

	model, err := s.State.Model()
	c.Assert(err, jc.ErrorIsNil)

	action, err := model.Action(a.Id())
	c.Assert(err, jc.ErrorIsNil)

	// ensure no action results for this action
	results, err := unit.CompletedActions()
	c.Assert(err, jc.ErrorIsNil)
	c.Assert(len(results), gc.Equals, 0)

	// fail the action, and verify that it succeeds
	reason := "test fail reason"
	result, err := action.Finish(state.ActionResults{Status: state.ActionFailed, Message: reason})
	c.Assert(err, jc.ErrorIsNil)

	// ensure we now have a result for this action
	results, err = unit.CompletedActions()
	c.Assert(err, jc.ErrorIsNil)
	c.Assert(len(results), gc.Equals, 1)
	c.Assert(results[0], gc.DeepEquals, result)

	c.Assert(results[0].Name(), gc.Equals, action.Name())
	c.Assert(results[0].Status(), gc.Equals, state.ActionFailed)

	// Verify the Action Completed time was within a reasonable
	// time of the Enqueued time.
	diff := results[0].Completed().Sub(action.Enqueued())
	c.Assert(diff >= 0, jc.IsTrue)
	c.Assert(diff < coretesting.LongWait, jc.IsTrue)

	res, errstr := results[0].Results()
	c.Assert(errstr, gc.Equals, reason)
	c.Assert(res, gc.DeepEquals, map[string]interface{}{})

	// validate that a pending action is no longer returned by UnitActions.
	actions, err := unit.PendingActions()
	c.Assert(err, jc.ErrorIsNil)
	c.Assert(len(actions), gc.Equals, 0)
}

func (s *ActionSuite) TestComplete(c *gc.C) {
	// get unit, add an action, retrieve that action
	unit, err := s.State.Unit(s.unit.Name())
	c.Assert(err, jc.ErrorIsNil)
	preventUnitDestroyRemove(c, unit)

	operationID, err := s.Model.EnqueueOperation("a test")
	c.Assert(err, jc.ErrorIsNil)
	a, err := s.Model.AddAction(unit, operationID, "snapshot", nil, nil, nil)
	c.Assert(err, jc.ErrorIsNil)

	model, err := s.State.Model()
	c.Assert(err, jc.ErrorIsNil)

	action, err := model.Action(a.Id())
	c.Assert(err, jc.ErrorIsNil)

	// ensure no action results for this action
	results, err := unit.CompletedActions()
	c.Assert(err, jc.ErrorIsNil)
	c.Assert(len(results), gc.Equals, 0)

	// complete the action, and verify that it succeeds
	output := map[string]interface{}{"output": "action ran successfully"}
	result, err := action.Finish(state.ActionResults{Status: state.ActionCompleted, Results: output})
	c.Assert(err, jc.ErrorIsNil)

	// ensure we now have a result for this action
	results, err = unit.CompletedActions()
	c.Assert(err, jc.ErrorIsNil)
	c.Assert(len(results), gc.Equals, 1)
	c.Assert(results[0], gc.DeepEquals, result)

	c.Assert(results[0].Name(), gc.Equals, action.Name())
	c.Assert(results[0].Status(), gc.Equals, state.ActionCompleted)
	res, errstr := results[0].Results()
	c.Assert(errstr, gc.Equals, "")
	c.Assert(res, gc.DeepEquals, output)

	// validate that a pending action is no longer returned by UnitActions.
	actions, err := unit.PendingActions()
	c.Assert(err, jc.ErrorIsNil)
	c.Assert(len(actions), gc.Equals, 0)
}

func (s *ActionSuite) TestFindActionsByName(c *gc.C) {
	actions := []struct {
		Name       string
		Parameters map[string]interface{}
	}{
		{Name: "action-1", Parameters: map[string]interface{}{}},
		{Name: "fake", Parameters: map[string]interface{}{"yeah": true, "take": nil}},
		{Name: "action-1", Parameters: map[string]interface{}{"yeah": true, "take": nil}},
		{Name: "action-9", Parameters: map[string]interface{}{"district": 9}},
		{Name: "blarney", Parameters: map[string]interface{}{"conversation": []string{"what", "now"}}},
	}

	operationID, err := s.Model.EnqueueOperation("a test")
	c.Assert(err, jc.ErrorIsNil)
	for _, action := range actions {
		_, err := s.model.EnqueueAction(operationID, s.unit.Tag(), action.Name, action.Parameters, false, "", nil)
		c.Assert(err, gc.Equals, nil)
	}

	results, err := s.model.FindActionsByName("action-1")
	c.Assert(err, jc.ErrorIsNil)

	c.Assert(len(results), gc.Equals, 2)
	for _, result := range results {
		c.Check(result.Name(), gc.Equals, "action-1")
	}
}

func (s *ActionSuite) TestActionsWatcherEmitsInitialChanges(c *gc.C) {
	// LP-1391914 :: idPrefixWatcher fails watcher contract to send
	// initial Change event
	//
	// state/idPrefixWatcher does not send an initial event in response
	// to the first time Changes() is called if all of the pending
	// events are removed before the first consumption of Changes().
	// The watcher contract specifies that the first call to Changes()
	// should always return at a minimum an empty change set to notify
	// clients of it's initial state

	// preamble
	app := s.AddTestingApplication(c, "dummy3", s.charm)
	unit, err := app.AddUnit(state.AddUnitParams{})
	c.Assert(err, jc.ErrorIsNil)
	u, err := s.State.Unit(unit.Name())
	c.Assert(err, jc.ErrorIsNil)
	preventUnitDestroyRemove(c, u)

	operationID, err := s.Model.EnqueueOperation("a test")
	c.Assert(err, jc.ErrorIsNil)
	// queue up actions
	a1, err := s.Model.AddAction(u, operationID, "snapshot", nil, nil, nil)
	c.Assert(err, jc.ErrorIsNil)
	a2, err := s.Model.AddAction(u, operationID, "snapshot", nil, nil, nil)
	c.Assert(err, jc.ErrorIsNil)

	// start watcher but don't consume Changes() yet
	w := u.WatchPendingActionNotifications()
	defer statetesting.AssertStop(c, w)
	wc := statetesting.NewStringsWatcherC(c, s.State, w)

	// remove actions
	reason := "removed"
	_, err = a1.Finish(state.ActionResults{Status: state.ActionFailed, Message: reason})
	c.Assert(err, jc.ErrorIsNil)
	_, err = a2.Finish(state.ActionResults{Status: state.ActionFailed, Message: reason})
	c.Assert(err, jc.ErrorIsNil)

	// per contract, there should be at minimum an initial empty Change() result
	wc.AssertChangeMaybeIncluding(expectActionIds(a1, a2)...)
	wc.AssertNoChange()
}

func (s *ActionSuite) TestUnitWatchActionNotifications(c *gc.C) {
	// get units
	unit1, err := s.State.Unit(s.unit.Name())
	c.Assert(err, jc.ErrorIsNil)
	preventUnitDestroyRemove(c, unit1)

	unit2, err := s.State.Unit(s.unit2.Name())
	c.Assert(err, jc.ErrorIsNil)
	preventUnitDestroyRemove(c, unit2)

	// queue some actions before starting the watcher
	operationID, err := s.Model.EnqueueOperation("a test")
	c.Assert(err, jc.ErrorIsNil)
	fa1, err := s.Model.AddAction(unit1, operationID, "snapshot", nil, nil, nil)
	c.Assert(err, jc.ErrorIsNil)
	fa2, err := s.Model.AddAction(unit1, operationID, "snapshot", nil, nil, nil)
	c.Assert(err, jc.ErrorIsNil)
	s.WaitForModelWatchersIdle(c, s.State.ModelUUID())

	// set up watcher on first unit
	w := unit1.WatchPendingActionNotifications()
	defer statetesting.AssertStop(c, w)
	wc := statetesting.NewStringsWatcherC(c, s.State, w)
	// make sure the previously pending actions are sent on the watcher
	expect := expectActionIds(fa1, fa2)
	wc.AssertChange(expect...)
	wc.AssertNoChange()

	// add watcher on unit2
	w2 := unit2.WatchPendingActionNotifications()
	defer statetesting.AssertStop(c, w2)
	wc2 := statetesting.NewStringsWatcherC(c, s.State, w2)
	wc2.AssertChange()
	wc2.AssertNoChange()

	// add action on unit2 and makes sure unit1 watcher doesn't trigger
	// and unit2 watcher does
	fa3, err := s.Model.AddAction(unit2, operationID, "snapshot", nil, nil, nil)
	c.Assert(err, jc.ErrorIsNil)
	wc.AssertNoChange()
	expect2 := expectActionIds(fa3)
	wc2.AssertChange(expect2...)
	wc2.AssertNoChange()

	// add a couple actions on unit1 and make sure watcher sees events
	fa4, err := s.Model.AddAction(unit1, operationID, "snapshot", nil, nil, nil)
	c.Assert(err, jc.ErrorIsNil)
	fa5, err := s.Model.AddAction(unit1, operationID, "snapshot", nil, nil, nil)
	c.Assert(err, jc.ErrorIsNil)

	expect = expectActionIds(fa4, fa5)
	wc.AssertChange(expect...)
	wc.AssertNoChange()
}

func (s *ActionSuite) TestMergeIds(c *gc.C) {
	var tests = []struct {
		changes  string
		adds     string
		removes  string
		expected string
	}{
		{changes: "", adds: "a0,a1", removes: "", expected: "a0,a1"},
		{changes: "a0,a1", adds: "", removes: "a0", expected: "a1"},
		{changes: "a0,a1", adds: "a2", removes: "a0", expected: "a1,a2"},

		{changes: "", adds: "a0,a1,a2", removes: "a0,a2", expected: "a1"},
		{changes: "", adds: "a0,a1,a2", removes: "a0,a1,a2", expected: ""},

		{changes: "a0", adds: "a0,a1,a2", removes: "a0,a2", expected: "a1"},
		{changes: "a1", adds: "a0,a1,a2", removes: "a0,a2", expected: "a1"},
		{changes: "a2", adds: "a0,a1,a2", removes: "a0,a2", expected: "a1"},

		{changes: "a3,a4", adds: "a1,a4,a5", removes: "a1,a3", expected: "a4,a5"},
		{changes: "a0,a1,a2", adds: "a1,a4,a5", removes: "a1,a3", expected: "a0,a2,a4,a5"},
	}

	prefix := state.DocID(s.State, "")

	for ix, test := range tests {
		updates := mapify(prefix, test.adds, test.removes)
		changes := sliceify("", test.changes)
		expected := sliceify("", test.expected)

		c.Log(fmt.Sprintf("test number %d %#v", ix, test))
		err := state.WatcherMergeIds(s.State, &changes, updates, state.MakeActionIdConverter(s.State))
		c.Assert(err, jc.ErrorIsNil)
		c.Assert(changes, jc.SameContents, expected)
	}
}

func (s *ActionSuite) TestMergeIdsErrors(c *gc.C) {

	var tests = []struct {
		name string
		key  interface{}
	}{
		{name: "bool", key: true},
		{name: "int", key: 0},
		{name: "chan string", key: make(chan string)},
	}

	for _, test := range tests {
		changes, updates := []string{}, map[interface{}]bool{}
		updates[test.key] = true
		err := state.WatcherMergeIds(s.State, &changes, updates, state.MakeActionIdConverter(s.State))
		c.Assert(err, gc.ErrorMatches, "id is not of type string, got "+test.name)
	}
}

func (s *ActionSuite) TestEnsureSuffix(c *gc.C) {
	marker := "-marker-"
	fn := state.WatcherEnsureSuffixFn(marker)
	c.Assert(fn, gc.Not(gc.IsNil))

	var tests = []struct {
		given  string
		expect string
	}{
		{given: marker, expect: marker},
		{given: "", expect: "" + marker},
		{given: "asdf", expect: "asdf" + marker},
		{given: "asdf" + marker, expect: "asdf" + marker},
		{given: "asdf" + marker + "qwerty", expect: "asdf" + marker + "qwerty" + marker},
	}

	for _, test := range tests {
		c.Assert(fn(test.given), gc.Equals, test.expect)
	}
}

func (s *ActionSuite) TestMakeIdFilter(c *gc.C) {
	marker := "-marker-"
	badmarker := "-bad-"
	fn := state.WatcherMakeIdFilter(s.State, marker)
	c.Assert(fn, gc.IsNil)

	ar1 := mockAR{id: "mock/1"}
	ar2 := mockAR{id: "mock/2"}
	fn = state.WatcherMakeIdFilter(s.State, marker, ar1, ar2)
	c.Assert(fn, gc.Not(gc.IsNil))

	var tests = []struct {
		id    string
		match bool
	}{
		{id: "mock/1" + marker + "", match: true},
		{id: "mock/1" + marker + "asdf", match: true},
		{id: "mock/2" + marker + "", match: true},
		{id: "mock/2" + marker + "asdf", match: true},

		{id: "mock/1" + badmarker + "", match: false},
		{id: "mock/1" + badmarker + "asdf", match: false},
		{id: "mock/2" + badmarker + "", match: false},
		{id: "mock/2" + badmarker + "asdf", match: false},

		{id: "mock/1" + marker + "0", match: true},
		{id: "mock/10" + marker + "0", match: false},
		{id: "mock/2" + marker + "0", match: true},
		{id: "mock/20" + marker + "0", match: false},
		{id: "mock" + marker + "0", match: false},

		{id: "" + marker + "0", match: false},
		{id: "mock/1-0", match: false},
		{id: "mock/1-0", match: false},
	}

	for _, test := range tests {
		c.Assert(fn(state.DocID(s.State, test.id)), gc.Equals, test.match)
	}
}

func (s *ActionSuite) TestWatchActionNotifications(c *gc.C) {
	app := s.AddTestingApplication(c, "dummy2", s.charm)
	u, err := app.AddUnit(state.AddUnitParams{})
	c.Assert(err, jc.ErrorIsNil)

	w := u.WatchPendingActionNotifications()
	defer statetesting.AssertStop(c, w)
	wc := statetesting.NewStringsWatcherC(c, s.State, w)
	wc.AssertChange()
	wc.AssertNoChange()

	// add 3 actions
	operationID, err := s.Model.EnqueueOperation("a test")
	c.Assert(err, jc.ErrorIsNil)
	fa1, err := s.Model.AddAction(u, operationID, "snapshot", nil, nil, nil)
	c.Assert(err, jc.ErrorIsNil)
	fa2, err := s.Model.AddAction(u, operationID, "snapshot", nil, nil, nil)
	c.Assert(err, jc.ErrorIsNil)
	fa3, err := s.Model.AddAction(u, operationID, "snapshot", nil, nil, nil)
	c.Assert(err, jc.ErrorIsNil)

	model, err := s.State.Model()
	c.Assert(err, jc.ErrorIsNil)

	// fail the middle one
	action, err := model.Action(fa2.Id())
	c.Assert(err, jc.ErrorIsNil)
	_, err = action.Finish(state.ActionResults{Status: state.ActionFailed, Message: "die scum"})
	c.Assert(err, jc.ErrorIsNil)

	// expect the first and last one in the watcher
	expect := expectActionIds(fa1, fa3)
	wc.AssertChange(expect...)
	wc.AssertNoChange()
}

<<<<<<< HEAD
func (s *ActionSuite) TestActionStatusWatcher(c *gc.C) {
	testCase := []struct {
		receiver state.ActionReceiver
		name     string
		status   state.ActionStatus
		err      string
	}{
		{s.unit, "snapshot", state.ActionCancelled, ""},
		{s.unit2, "snapshot", state.ActionCancelled, ""},
		{s.unit, "snapshot", state.ActionPending, `.* already has status "pending"`},
		{s.unit2, "snapshot", state.ActionPending, `.* already has status "pending"`},
		{s.unit, "snapshot", state.ActionFailed, ""},
		{s.unit2, "snapshot", state.ActionFailed, ""},
		{s.unit, "snapshot", state.ActionCompleted, ""},
		{s.unit2, "snapshot", state.ActionCompleted, ""},
	}

	w1 := state.NewActionStatusWatcher(s.State, []state.ActionReceiver{s.unit})
	defer statetesting.AssertStop(c, w1)

	w2 := state.NewActionStatusWatcher(s.State, []state.ActionReceiver{s.unit}, state.ActionFailed)
	defer statetesting.AssertStop(c, w2)

	w3 := state.NewActionStatusWatcher(s.State, []state.ActionReceiver{s.unit}, state.ActionCancelled, state.ActionCompleted)
	defer statetesting.AssertStop(c, w3)

	watchAny := statetesting.NewStringsWatcherC(c, s.State, w1)
	watchAny.AssertChange()
	watchAny.AssertNoChange()

	watchFailed := statetesting.NewStringsWatcherC(c, s.State, w2)
	watchFailed.AssertChange()
	watchFailed.AssertNoChange()

	watchCancelledOrCompleted := statetesting.NewStringsWatcherC(c, s.State, w3)
	watchCancelledOrCompleted.AssertChange()
	watchCancelledOrCompleted.AssertNoChange()

	expect := map[state.ActionStatus][]state.Action{}
	all := []state.Action{}
	for _, tcase := range testCase {
		operationID, err := s.Model.EnqueueOperation("a test")
		c.Assert(err, jc.ErrorIsNil)
		a, err := s.Model.AddAction(tcase.receiver, operationID, tcase.name, nil, nil, nil)
		c.Assert(err, jc.ErrorIsNil)

		model, err := s.State.Model()
		c.Assert(err, jc.ErrorIsNil)

		action, err := model.Action(a.Id())
		c.Assert(err, jc.ErrorIsNil)

		_, err = action.Finish(state.ActionResults{Status: tcase.status})
		if tcase.err == "" {
			c.Assert(err, jc.ErrorIsNil)
		} else {
			c.Assert(err, gc.ErrorMatches, tcase.err)
		}

		if tcase.receiver == s.unit {
			expect[tcase.status] = append(expect[tcase.status], action)
			all = append(all, action)
		}
	}

	watchAny.AssertChange(expectActionIds(all...)...)
	watchAny.AssertNoChange()

	watchFailed.AssertChange(expectActionIds(expect[state.ActionFailed]...)...)
	watchFailed.AssertNoChange()

	cancelledAndCompleted := expectActionIds(append(expect[state.ActionCancelled], expect[state.ActionCompleted]...)...)
	watchCancelledOrCompleted.AssertChange(cancelledAndCompleted...)
	watchCancelledOrCompleted.AssertNoChange()
}

=======
>>>>>>> bf68465b
func expectActionIds(actions ...state.Action) []string {
	ids := make([]string, len(actions))
	for i, action := range actions {
		ids[i] = action.Id()
	}
	return ids
}

func (s *ActionSuite) TestWatchActionLogs(c *gc.C) {
	unit1, err := s.State.Unit(s.unit.Name())
	c.Assert(err, jc.ErrorIsNil)

	operationID, err := s.Model.EnqueueOperation("a test")
	c.Assert(err, jc.ErrorIsNil)
	// queue some actions before starting the watcher
	fa1, err := s.Model.AddAction(unit1, operationID, "snapshot", nil, nil, nil)
	c.Assert(err, jc.ErrorIsNil)
	fa1, err = fa1.Begin()
	c.Assert(err, jc.ErrorIsNil)
	err = fa1.Log("first")
	c.Assert(err, jc.ErrorIsNil)

	// Ensure no cross contamination - add another action.
	fa2, err := s.Model.AddAction(unit1, operationID, "snapshot", nil, nil, nil)
	c.Assert(err, jc.ErrorIsNil)
	fa2, err = fa2.Begin()
	c.Assert(err, jc.ErrorIsNil)
	err = fa2.Log("another")
	c.Assert(err, jc.ErrorIsNil)

	s.WaitForModelWatchersIdle(c, s.State.ModelUUID())

	startNow := time.Now().UTC()
	makeTimestamp := func(offset time.Duration) time.Time {
		return time.Unix(0, startNow.UnixNano()).Add(offset).UTC()
	}

	checkExpected := func(wc statetesting.StringsWatcherC, expected []actions.ActionMessage) {
		var ch []string
		s.State.StartSync()
		select {
		case ch = <-wc.Watcher.Changes():
		case <-time.After(coretesting.LongWait):
			c.Fatalf("watcher did not send change")
		}
		var msg []actions.ActionMessage
		for i, chStr := range ch {
			var gotMessage actions.ActionMessage
			err := json.Unmarshal([]byte(chStr), &gotMessage)
			c.Assert(err, jc.ErrorIsNil)
			// We can't control the actual time so check for
			// not nil and then assigned to a known value.
			c.Assert(gotMessage.Timestamp, gc.NotNil)
			gotMessage.Timestamp = makeTimestamp(time.Duration(i) * time.Second)
			msg = append(msg, gotMessage)
		}
		c.Assert(msg, jc.DeepEquals, expected)
		wc.AssertNoChange()
	}

	w := s.State.WatchActionLogs(fa1.Id())
	defer statetesting.AssertStop(c, w)
	wc := statetesting.NewStringsWatcherC(c, s.State, w)
	// make sure the previously pending actions are sent on the watcher
	expected := []actions.ActionMessage{{
		Timestamp: startNow,
		Message:   "first",
	}}
	checkExpected(wc, expected)

	// Add 3 more messages; we should only see those on this watcher.
	err = fa1.Log("another")
	c.Assert(err, jc.ErrorIsNil)

	err = fa1.Log("yet another")
	c.Assert(err, jc.ErrorIsNil)

	expected = []actions.ActionMessage{{
		Timestamp: startNow,
		Message:   "another",
	}, {
		Timestamp: makeTimestamp(1 * time.Second),
		Message:   "yet another",
	}}
	checkExpected(wc, expected)

	// Add the 3rd message separately to ensure the
	// tracking of already reported messages works.
	err = fa1.Log("and yet another")
	c.Assert(err, jc.ErrorIsNil)
	expected = []actions.ActionMessage{{
		Timestamp: makeTimestamp(0 * time.Second),
		Message:   "and yet another",
	}}
	checkExpected(wc, expected)

	// But on a new watcher we see all 3 events.
	w2 := s.State.WatchActionLogs(fa1.Id())
	defer statetesting.AssertStop(c, w)
	wc2 := statetesting.NewStringsWatcherC(c, s.State, w2)
	// Make sure the previously pending actions are sent on the watcher.
	expected = []actions.ActionMessage{{
		Timestamp: startNow,
		Message:   "first",
	}, {
		Timestamp: makeTimestamp(1 * time.Second),
		Message:   "another",
	}, {
		Timestamp: makeTimestamp(2 * time.Second),
		Message:   "yet another",
	}, {
		Timestamp: makeTimestamp(3 * time.Second),
		Message:   "and yet another",
	}}
	checkExpected(wc2, expected)
}

// mapify is a convenience method, also to make reading the tests
// easier. It combines two comma delimited strings representing
// additions and removals and turns it into the map[interface{}]bool
// format needed
func mapify(prefix, adds, removes string) map[interface{}]bool {
	m := map[interface{}]bool{}
	for _, v := range sliceify(prefix, adds) {
		m[v] = true
	}
	for _, v := range sliceify(prefix, removes) {
		m[v] = false
	}
	return m
}

// sliceify turns a comma separated list of strings into a slice
// trimming white space and excluding empty strings.
func sliceify(prefix, csvlist string) []string {
	slice := []string{}
	if csvlist == "" {
		return slice
	}
	for _, entry := range strings.Split(csvlist, ",") {
		clean := strings.TrimSpace(entry)
		if clean != "" {
			slice = append(slice, prefix+clean)
		}
	}
	return slice
}

// mockAR is an implementation of ActionReceiver that can be used for
// testing that requires the ActionReceiver.Tag() call to return a
// names.Tag
type mockAR struct {
	id string
}

var _ state.ActionReceiver = (*mockAR)(nil)

func (r mockAR) PrepareActionPayload(_ string, _ map[string]interface{}, _ *bool, _ *string) (map[string]interface{}, bool, string, error) {
	return nil, false, "", nil
}
func (r mockAR) CancelAction(_ state.Action) (state.Action, error)     { return nil, nil }
func (r mockAR) WatchActionNotifications() state.StringsWatcher        { return nil }
func (r mockAR) WatchPendingActionNotifications() state.StringsWatcher { return nil }
func (r mockAR) Actions() ([]state.Action, error)                      { return nil, nil }
func (r mockAR) CompletedActions() ([]state.Action, error)             { return nil, nil }
func (r mockAR) PendingActions() ([]state.Action, error)               { return nil, nil }
func (r mockAR) RunningActions() ([]state.Action, error)               { return nil, nil }
func (r mockAR) Tag() names.Tag                                        { return names.NewUnitTag(r.id) }

type ActionPruningSuite struct {
	statetesting.StateWithWallClockSuite
}

var _ = gc.Suite(&ActionPruningSuite{})

func (s *ActionPruningSuite) TestPruneOperationsBySize(c *gc.C) {
	clock := testclock.NewClock(coretesting.NonZeroTime())
	err := s.State.SetClockForTesting(clock)
	c.Assert(err, jc.ErrorIsNil)
	application := s.Factory.MakeApplication(c, nil)
	unit := s.Factory.MakeUnit(c, &factory.UnitParams{Application: application})

	// PrimeOperations generates the operations and tasks to be pruned.
	const numOperationEntries = 15 // At slightly > 500kB per entry
	const tasksPerOperation = 2
	const maxLogSize = 5 //MB
	state.PrimeOperations(c, clock.Now(), unit, numOperationEntries, tasksPerOperation)

	actions, err := unit.Actions()
	c.Assert(err, jc.ErrorIsNil)
	c.Assert(actions, gc.HasLen, tasksPerOperation*numOperationEntries)
	ops, err := s.Model.AllOperations()
	c.Assert(err, jc.ErrorIsNil)
	c.Assert(ops, gc.HasLen, numOperationEntries)

	var stop <-chan struct{}
	err = state.PruneOperations(stop, s.State, 0, maxLogSize)
	c.Assert(err, jc.ErrorIsNil)

	actions, err = unit.Actions()
	c.Assert(err, jc.ErrorIsNil)
	ops, err = s.Model.AllOperations()
	c.Assert(err, jc.ErrorIsNil)

	// The test here is to see if the remaining count is relatively close to
	// the max log size x 2. I would expect the number of remaining entries to
	// be no greater than 2 x 1.5 x the max log size in MB since each entry is
	// about 500kB (in memory) in size. 1.5x is probably good enough to ensure
	// this test doesn't flake.
	c.Assert(float64(len(actions)), jc.LessThan, 2.0*maxLogSize*1.5)
	c.Assert(float64(len(ops)), gc.Equals, float64(len(actions))/2.0)
}

func (s *ActionPruningSuite) TestPruneOperationsBySizeOldestFirst(c *gc.C) {
	clock := testclock.NewClock(coretesting.NonZeroTime())
	err := s.State.SetClockForTesting(clock)
	c.Assert(err, jc.ErrorIsNil)
	application := s.Factory.MakeApplication(c, nil)
	unit := s.Factory.MakeUnit(c, &factory.UnitParams{Application: application})

	const numOperationEntriesOlder = 5
	const numOperationEntriesYounger = 5
	const tasksPerOperation = 3
	const numOperationEntries = numOperationEntriesOlder + numOperationEntriesYounger
	const maxLogSize = 5 //MB

	olderTime := clock.Now().Add(-1 * time.Hour)
	youngerTime := clock.Now()

	state.PrimeOperations(c, olderTime, unit, numOperationEntriesOlder, tasksPerOperation)
	state.PrimeOperations(c, youngerTime, unit, numOperationEntriesYounger, tasksPerOperation)

	actions, err := unit.Actions()
	c.Assert(err, jc.ErrorIsNil)
	c.Assert(actions, gc.HasLen, tasksPerOperation*numOperationEntries)
	ops, err := s.Model.AllOperations()
	c.Assert(err, jc.ErrorIsNil)
	c.Assert(ops, gc.HasLen, numOperationEntries)

	var stop <-chan struct{}
	err = state.PruneOperations(stop, s.State, 0, maxLogSize)
	c.Assert(err, jc.ErrorIsNil)

	actions, err = unit.Actions()
	c.Assert(err, jc.ErrorIsNil)

	var olderEntries []time.Time
	var youngerEntries []time.Time
	for _, entry := range actions {
		if entry.Completed().Before(youngerTime.Round(time.Second)) {
			olderEntries = append(olderEntries, entry.Completed())
		} else {
			youngerEntries = append(youngerEntries, entry.Completed())
		}
	}
	c.Assert(len(youngerEntries), jc.GreaterThan, len(olderEntries))

	_, err = s.Model.AllOperations()
	c.Assert(err, jc.ErrorIsNil)
	olderEntries = nil
	youngerEntries = nil
	for _, entry := range actions {
		if entry.Completed().Before(youngerTime.Round(time.Second)) {
			olderEntries = append(olderEntries, entry.Completed())
		} else {
			youngerEntries = append(youngerEntries, entry.Completed())
		}
	}
	c.Assert(len(youngerEntries), jc.GreaterThan, len(olderEntries))
}

func (s *ActionPruningSuite) TestPruneOperationsBySizeKeepsIncomplete(c *gc.C) {
	clock := testclock.NewClock(coretesting.NonZeroTime())
	err := s.State.SetClockForTesting(clock)
	c.Assert(err, jc.ErrorIsNil)
	application := s.Factory.MakeApplication(c, nil)
	unit := s.Factory.MakeUnit(c, &factory.UnitParams{Application: application})

	const numOperationEntriesOlder = 5
	const numOperationEntriesYounger = 5
	const numOperationEntriesIncomplete = 5
	const tasksPerOperation = 3
	const numOperationEntries = numOperationEntriesOlder + numOperationEntriesYounger + numOperationEntriesIncomplete
	const maxLogSize = 5 //MB

	olderTime := clock.Now().Add(-1 * time.Hour)
	youngerTime := clock.Now()

	state.PrimeOperations(c, time.Time{}, unit, numOperationEntriesIncomplete, tasksPerOperation)
	state.PrimeOperations(c, olderTime, unit, numOperationEntriesOlder, tasksPerOperation)
	state.PrimeOperations(c, youngerTime, unit, numOperationEntriesYounger, tasksPerOperation)

	actions, err := unit.Actions()
	c.Assert(err, jc.ErrorIsNil)
	c.Assert(actions, gc.HasLen, tasksPerOperation*numOperationEntries)
	ops, err := s.Model.AllOperations()
	c.Assert(err, jc.ErrorIsNil)
	c.Assert(ops, gc.HasLen, numOperationEntries)

	var stop <-chan struct{}
	err = state.PruneOperations(stop, s.State, 0, maxLogSize)
	c.Assert(err, jc.ErrorIsNil)

	actions, err = unit.Actions()
	c.Assert(err, jc.ErrorIsNil)

	var olderEntries []time.Time
	var youngerEntries []time.Time
	var incompleteEntries []time.Time
	zero := time.Time{}
	for _, entry := range actions {
		if entry.Completed() == zero {
			incompleteEntries = append(incompleteEntries, entry.Completed())
		} else if entry.Completed().Before(youngerTime.Round(time.Second)) {
			olderEntries = append(olderEntries, entry.Completed())
		} else {
			youngerEntries = append(youngerEntries, entry.Completed())
		}
	}
	c.Assert(youngerEntries, gc.HasLen, 0)
	c.Assert(olderEntries, gc.HasLen, 0)
	c.Assert(len(incompleteEntries), gc.Not(gc.Equals), 0)

	ops, err = s.Model.AllOperations()
	c.Assert(err, jc.ErrorIsNil)

	// The test here is to see if the remaining count is relatively close to
	// the max log size x 2. I would expect the number of remaining entries to
	// be no greater than 2 x 1.5 x the max log size in MB since each entry is
	// about 500kB (in memory) in size. 1.5x is probably good enough to ensure
	// this test doesn't flake.
	c.Assert(float64(len(actions)), jc.LessThan, 2.0*maxLogSize*1.5)
	c.Assert(float64(len(ops)), gc.Equals, float64(len(actions))/3.0)
}

func (s *ActionPruningSuite) TestPruneOperationsByAge(c *gc.C) {
	clock := testclock.NewClock(time.Now())
	err := s.State.SetClockForTesting(clock)
	c.Assert(err, jc.ErrorIsNil)
	application := s.Factory.MakeApplication(c, nil)
	unit := s.Factory.MakeUnit(c, &factory.UnitParams{Application: application})

	const numCurrentOperationEntries = 5
	const numExpiredOperationEntries = 5
	const tasksPerOperation = 3
	const ageOfExpired = 10 * time.Hour

	state.PrimeOperations(c, clock.Now(), unit, numCurrentOperationEntries, tasksPerOperation)
	state.PrimeOperations(c, clock.Now().Add(-1*ageOfExpired), unit, numExpiredOperationEntries, tasksPerOperation)

	actions, err := unit.Actions()
	c.Assert(err, jc.ErrorIsNil)
	c.Assert(actions, gc.HasLen, tasksPerOperation*(numCurrentOperationEntries+numExpiredOperationEntries))
	ops, err := s.Model.AllOperations()
	c.Assert(err, jc.ErrorIsNil)
	c.Assert(ops, gc.HasLen, numCurrentOperationEntries+numExpiredOperationEntries)

	var stop <-chan struct{}
	err = state.PruneOperations(stop, s.State, 1*time.Hour, 0)
	c.Assert(err, jc.ErrorIsNil)

	actions, err = unit.Actions()
	c.Assert(err, jc.ErrorIsNil)
	ops, err = s.Model.AllOperations()
	c.Assert(err, jc.ErrorIsNil)

	c.Log(actions)
	c.Assert(actions, gc.HasLen, tasksPerOperation*numCurrentOperationEntries)
	c.Assert(ops, gc.HasLen, numCurrentOperationEntries)
}

// Pruner should not prune operations with age of epoch time since the epoch is a
// special value denoting an incomplete operation.
func (s *ActionPruningSuite) TestDoNotPruneIncompleteOperations(c *gc.C) {
	clock := testclock.NewClock(time.Now())
	err := s.State.SetClockForTesting(clock)
	c.Assert(err, jc.ErrorIsNil)
	application := s.Factory.MakeApplication(c, nil)
	unit := s.Factory.MakeUnit(c, &factory.UnitParams{Application: application})

	// Completed times with the zero value are designated not complete
	const numZeroValueEntries = 5
	const tasksPerOperation = 3
	state.PrimeOperations(c, time.Time{}, unit, numZeroValueEntries, tasksPerOperation)

	_, err = unit.Actions()
	c.Assert(err, jc.ErrorIsNil)
	_, err = s.Model.AllOperations()
	c.Assert(err, jc.ErrorIsNil)

	var stop <-chan struct{}
	err = state.PruneOperations(stop, s.State, 1*time.Hour, 0)
	c.Assert(err, jc.ErrorIsNil)

	actions, err := unit.Actions()
	c.Assert(err, jc.ErrorIsNil)
	ops, err := s.Model.AllOperations()
	c.Assert(err, jc.ErrorIsNil)

	c.Assert(len(actions), gc.Equals, tasksPerOperation*numZeroValueEntries)
	c.Assert(len(ops), gc.Equals, numZeroValueEntries)
}

func (s *ActionPruningSuite) TestPruneLegacyActions(c *gc.C) {
	clock := testclock.NewClock(time.Now())
	err := s.State.SetClockForTesting(clock)
	c.Assert(err, jc.ErrorIsNil)
	application := s.Factory.MakeApplication(c, nil)
	unit := s.Factory.MakeUnit(c, &factory.UnitParams{Application: application})

	const numCurrentOperationEntries = 5
	const numExpiredOperationEntries = 5
	const tasksPerOperation = 3
	const ageOfExpired = 10 * time.Hour

	state.PrimeOperations(c, clock.Now(), unit, numCurrentOperationEntries, tasksPerOperation)
	state.PrimeOperations(c, clock.Now().Add(-1*ageOfExpired), unit, numExpiredOperationEntries, tasksPerOperation)
	state.PrimeLegacyActions(c, clock.Now().Add(-1*ageOfExpired), unit, numExpiredOperationEntries)

	actions, err := unit.Actions()
	c.Assert(err, jc.ErrorIsNil)
	c.Assert(actions, gc.HasLen, tasksPerOperation*(numCurrentOperationEntries+numExpiredOperationEntries)+numExpiredOperationEntries)
	ops, err := s.Model.AllOperations()
	c.Assert(err, jc.ErrorIsNil)
	c.Assert(ops, gc.HasLen, numCurrentOperationEntries+numExpiredOperationEntries)

	var stop <-chan struct{}
	err = state.PruneOperations(stop, s.State, 1*time.Hour, 0)
	c.Assert(err, jc.ErrorIsNil)

	actions, err = unit.Actions()
	c.Assert(err, jc.ErrorIsNil)
	ops, err = s.Model.AllOperations()
	c.Assert(err, jc.ErrorIsNil)

	c.Log(actions)
	c.Assert(actions, gc.HasLen, tasksPerOperation*numCurrentOperationEntries)
	c.Assert(ops, gc.HasLen, numCurrentOperationEntries)
}<|MERGE_RESOLUTION|>--- conflicted
+++ resolved
@@ -1060,85 +1060,6 @@
 	wc.AssertNoChange()
 }
 
-<<<<<<< HEAD
-func (s *ActionSuite) TestActionStatusWatcher(c *gc.C) {
-	testCase := []struct {
-		receiver state.ActionReceiver
-		name     string
-		status   state.ActionStatus
-		err      string
-	}{
-		{s.unit, "snapshot", state.ActionCancelled, ""},
-		{s.unit2, "snapshot", state.ActionCancelled, ""},
-		{s.unit, "snapshot", state.ActionPending, `.* already has status "pending"`},
-		{s.unit2, "snapshot", state.ActionPending, `.* already has status "pending"`},
-		{s.unit, "snapshot", state.ActionFailed, ""},
-		{s.unit2, "snapshot", state.ActionFailed, ""},
-		{s.unit, "snapshot", state.ActionCompleted, ""},
-		{s.unit2, "snapshot", state.ActionCompleted, ""},
-	}
-
-	w1 := state.NewActionStatusWatcher(s.State, []state.ActionReceiver{s.unit})
-	defer statetesting.AssertStop(c, w1)
-
-	w2 := state.NewActionStatusWatcher(s.State, []state.ActionReceiver{s.unit}, state.ActionFailed)
-	defer statetesting.AssertStop(c, w2)
-
-	w3 := state.NewActionStatusWatcher(s.State, []state.ActionReceiver{s.unit}, state.ActionCancelled, state.ActionCompleted)
-	defer statetesting.AssertStop(c, w3)
-
-	watchAny := statetesting.NewStringsWatcherC(c, s.State, w1)
-	watchAny.AssertChange()
-	watchAny.AssertNoChange()
-
-	watchFailed := statetesting.NewStringsWatcherC(c, s.State, w2)
-	watchFailed.AssertChange()
-	watchFailed.AssertNoChange()
-
-	watchCancelledOrCompleted := statetesting.NewStringsWatcherC(c, s.State, w3)
-	watchCancelledOrCompleted.AssertChange()
-	watchCancelledOrCompleted.AssertNoChange()
-
-	expect := map[state.ActionStatus][]state.Action{}
-	all := []state.Action{}
-	for _, tcase := range testCase {
-		operationID, err := s.Model.EnqueueOperation("a test")
-		c.Assert(err, jc.ErrorIsNil)
-		a, err := s.Model.AddAction(tcase.receiver, operationID, tcase.name, nil, nil, nil)
-		c.Assert(err, jc.ErrorIsNil)
-
-		model, err := s.State.Model()
-		c.Assert(err, jc.ErrorIsNil)
-
-		action, err := model.Action(a.Id())
-		c.Assert(err, jc.ErrorIsNil)
-
-		_, err = action.Finish(state.ActionResults{Status: tcase.status})
-		if tcase.err == "" {
-			c.Assert(err, jc.ErrorIsNil)
-		} else {
-			c.Assert(err, gc.ErrorMatches, tcase.err)
-		}
-
-		if tcase.receiver == s.unit {
-			expect[tcase.status] = append(expect[tcase.status], action)
-			all = append(all, action)
-		}
-	}
-
-	watchAny.AssertChange(expectActionIds(all...)...)
-	watchAny.AssertNoChange()
-
-	watchFailed.AssertChange(expectActionIds(expect[state.ActionFailed]...)...)
-	watchFailed.AssertNoChange()
-
-	cancelledAndCompleted := expectActionIds(append(expect[state.ActionCancelled], expect[state.ActionCompleted]...)...)
-	watchCancelledOrCompleted.AssertChange(cancelledAndCompleted...)
-	watchCancelledOrCompleted.AssertNoChange()
-}
-
-=======
->>>>>>> bf68465b
 func expectActionIds(actions ...state.Action) []string {
 	ids := make([]string, len(actions))
 	for i, action := range actions {
