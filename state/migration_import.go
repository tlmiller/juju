// Copyright 2016 Canonical Ltd.
// Licensed under the AGPLv3, see LICENCE file for details.

package state

import (
	"encoding/hex"
	"fmt"
	"reflect"
	"strconv"
	"time"

	"github.com/juju/charm/v10"
	"github.com/juju/collections/set"
	"github.com/juju/collections/transform"
	"github.com/juju/description/v4"
	"github.com/juju/errors"
	"github.com/juju/loggo"
	"github.com/juju/mgo/v3/bson"
	"github.com/juju/mgo/v3/txn"
	"github.com/juju/names/v4"
	"github.com/juju/version/v2"

	"github.com/juju/juju/cloud"
	"github.com/juju/juju/controller"
	corecharm "github.com/juju/juju/core/charm"
	"github.com/juju/juju/core/constraints"
	"github.com/juju/juju/core/container"
	"github.com/juju/juju/core/instance"
	"github.com/juju/juju/core/network"
	"github.com/juju/juju/core/payloads"
	"github.com/juju/juju/core/permission"
	"github.com/juju/juju/core/series"
	"github.com/juju/juju/core/status"
	"github.com/juju/juju/environs/config"
	"github.com/juju/juju/state/cloudimagemetadata"
	"github.com/juju/juju/storage"
	"github.com/juju/juju/storage/poolmanager"
	"github.com/juju/juju/storage/provider"
	"github.com/juju/juju/tools"
)

// Import the database agnostic model representation into the database.
func (ctrl *Controller) Import(model description.Model) (_ *Model, _ *State, err error) {
	st, err := ctrl.pool.SystemState()
	if err != nil {
		return nil, nil, errors.Trace(err)
	}
	modelUUID := model.Tag().Id()
	logger := loggo.GetLogger("juju.state.import-model")
	logger.Debugf("import starting for model %s", modelUUID)

	// At this stage, attempting to import a model with the same
	// UUID as an existing model will error.
	if modelExists, err := st.ModelExists(modelUUID); err != nil {
		return nil, nil, errors.Trace(err)
	} else if modelExists {
		// We have an existing matching model.
		return nil, nil, errors.AlreadyExistsf("model %s", modelUUID)
	}

	// Unfortunately a version was released that exports v4 models
	// with the Type field blank. Treat this as IAAS.
	modelType := ModelTypeIAAS
	if model.Type() != "" {
		modelType, err = ParseModelType(model.Type())
		if err != nil {
			return nil, nil, errors.Trace(err)
		}
	}

	// Create the model.
	cfg, err := modelConfig(model.Config())
	if err != nil {
		return nil, nil, errors.Trace(err)
	}
	args := ModelArgs{
		Type:                    modelType,
		CloudName:               model.Cloud(),
		CloudRegion:             model.CloudRegion(),
		Config:                  cfg,
		Owner:                   model.Owner(),
		MigrationMode:           MigrationModeImporting,
		EnvironVersion:          model.EnvironVersion(),
		PasswordHash:            model.PasswordHash(),
		StorageProviderRegistry: storage.StaticProviderRegistry{},
	}
	if creds := model.CloudCredential(); creds != nil {
		// Need to add credential or make sure an existing credential
		// matches.
		// TODO: there really should be a way to create a cloud credential
		// tag in the names package from the cloud, owner and name.
		credID := fmt.Sprintf("%s/%s/%s", creds.Cloud(), creds.Owner(), creds.Name())
		if !names.IsValidCloudCredential(credID) {
			return nil, nil, errors.NotValidf("cloud credential ID %q", credID)
		}
		credTag := names.NewCloudCredentialTag(credID)

		existingCreds, err := st.CloudCredential(credTag)

		if errors.IsNotFound(err) {
			credential := cloud.NewCredential(
				cloud.AuthType(creds.AuthType()),
				creds.Attributes())
			if err := st.UpdateCloudCredential(credTag, credential); err != nil {
				return nil, nil, errors.Trace(err)
			}
		} else if err != nil {
			return nil, nil, errors.Trace(err)
		} else {
			// ensure existing creds match
			if existingCreds.AuthType != creds.AuthType() {
				return nil, nil, errors.Errorf("credential auth type mismatch: %q != %q", existingCreds.AuthType, creds.AuthType())
			}
			if !reflect.DeepEqual(existingCreds.Attributes, creds.Attributes()) {
				return nil, nil, errors.Errorf("credential attribute mismatch: %v != %v", existingCreds.Attributes, creds.Attributes())
			}
			if existingCreds.Revoked {
				return nil, nil, errors.Errorf("credential %q is revoked", credID)
			}
		}

		args.CloudCredential = credTag
	}
	dbModel, newSt, err := ctrl.NewModel(args)
	if err != nil {
		return nil, nil, errors.Trace(err)
	}
	logger.Debugf("model created %s/%s", dbModel.Owner().Id(), dbModel.Name())
	defer func() {
		if err != nil {
			newSt.Close()
		}
	}()

	// We don't actually care what the old model status was, because we are
	// going to set it to busy, with a message of migrating.
	if err := dbModel.SetStatus(status.StatusInfo{
		Status:  status.Busy,
		Message: "importing",
	}); err != nil {
		return nil, nil, errors.Trace(err)
	}

	// I would have loved to use import, but that is a reserved word.
	restore := importer{
		st:      newSt,
		dbModel: dbModel,
		model:   model,
		logger:  logger,
	}
	if err := restore.sequences(); err != nil {
		return nil, nil, errors.Annotate(err, "sequences")
	}
	// We need to import the sequences first as we may add blocks
	// in the modelExtras which will touch the block sequence.
	if err := restore.modelExtras(); err != nil {
		return nil, nil, errors.Annotate(err, "base model aspects")
	}
	if err := newSt.SetModelConstraints(restore.constraints(model.Constraints())); err != nil {
		return nil, nil, errors.Annotate(err, "model constraints")
	}
	if err := restore.sshHostKeys(); err != nil {
		return nil, nil, errors.Annotate(err, "sshHostKeys")
	}
	if err := restore.cloudimagemetadata(); err != nil {
		return nil, nil, errors.Annotate(err, "cloudimagemetadata")
	}
	if err := restore.actions(); err != nil {
		return nil, nil, errors.Annotate(err, "actions")
	}
	if err := restore.operations(); err != nil {
		return nil, nil, errors.Annotate(err, "operations")
	}

	if err := restore.modelUsers(); err != nil {
		return nil, nil, errors.Annotate(err, "modelUsers")
	}
	// Spaces are needed to migrate Subnets
	if err := restore.spaces(); err != nil {
		return nil, nil, errors.Annotate(err, "spaces")
	}
	// Subnets are needed to migrate machine portsDocs
	if err := restore.subnets(); err != nil {
		return nil, nil, errors.Annotate(err, "subnets")
	}
	if err := restore.machines(); err != nil {
		return nil, nil, errors.Annotate(err, "machines")
	}
	if err := restore.applications(); err != nil {
		return nil, nil, errors.Annotate(err, "applications")
	}
	if err := restore.remoteApplications(); err != nil {
		return nil, nil, errors.Annotate(err, "remoteapplications")
	}
	if err := restore.firewallRules(); err != nil {
		return nil, nil, errors.Annotate(err, "firewallrules")
	}
	if err := restore.relations(); err != nil {
		return nil, nil, errors.Annotate(err, "relations")
	}
	if err := restore.remoteEntities(); err != nil {
		return nil, nil, errors.Annotate(err, "remoteentitites")
	}
	if err := restore.externalControllers(); err != nil {
		return nil, nil, errors.Annotate(err, "externalcontrollers")
	}
	if err := restore.relationNetworks(); err != nil {
		return nil, nil, errors.Annotate(err, "relationnetworks")
	}
	if err := restore.linklayerdevices(); err != nil {
		return nil, nil, errors.Annotate(err, "linklayerdevices")
	}
	if err := restore.ipAddresses(); err != nil {
		return nil, nil, errors.Annotate(err, "ipAddresses")
	}
	if err := restore.storage(); err != nil {
		return nil, nil, errors.Annotate(err, "storage")
	}
	if err := restore.secrets(); err != nil {
		return nil, nil, errors.Annotate(err, "secrets")
	}
	if err := restore.remoteSecrets(); err != nil {
		return nil, nil, errors.Annotate(err, "remote secrets")
	}

	// NOTE: at the end of the import make sure that the mode of the model
	// is set to "imported" not "active" (or whatever we call it). This way
	// we don't start model workers for it before the migration process
	// is complete.

	// Update the sequences to match that the source.

	if err := dbModel.SetSLA(
		model.SLA().Level(),
		model.SLA().Owner(),
		[]byte(model.SLA().Credentials()),
	); err != nil {
		return nil, nil, errors.Trace(err)
	}

	if MeterStatusFromString(model.MeterStatus().Code()).String() != MeterNotAvailable.String() {
		if err := dbModel.SetMeterStatus(model.MeterStatus().Code(), model.MeterStatus().Info()); err != nil {
			return nil, nil, errors.Trace(err)
		}
	}

	logger.Debugf("import success")
	return dbModel, newSt, nil
}

// modelConfig creates a config for the model being imported.
func modelConfig(attrs map[string]interface{}) (*config.Config, error) {
	// If the tools version is before 2.9.35, the default-series
	// value is cleared. This matches an upgrade step for 2.9.35
	// as well. Ensuring that the default-series value is set by
	// the user rather than a hold over from an old juju set value.
	// Related to using the default-series value in the same way
	// as a series flag at deploy.
	v, ok := attrs[config.AgentVersionKey].(string)
	if !ok {
		return nil, errors.New("model config missing agent-version")
	}
	toolsVersion, err := version.Parse(v)
	if err != nil {
		return nil, errors.Trace(err)
	}
	// Using MustParse as the value parsed will never change.
	newer := version.MustParse("2.9.35")
	if comp := toolsVersion.Compare(newer); comp < 0 {
		attrs[config.DefaultBaseKey] = ""
		delete(attrs, config.DefaultSeriesKey)
	}

	if v, ok := attrs[config.DefaultSeriesKey]; ok {
		if v == "" {
			attrs[config.DefaultBaseKey] = ""
		} else {
			s, err := series.GetBaseFromSeries(v.(string))
			if err != nil {
				return nil, errors.Trace(err)
			}
			attrs[config.DefaultBaseKey] = s.String()
		}
		delete(attrs, config.DefaultSeriesKey)
	}

	// Ensure the expected default secret-backend value is set.
	if v, ok := attrs[config.SecretBackendKey].(string); v == "" || !ok {
		attrs[config.SecretBackendKey] = config.DefaultSecretBackend
	}

	return config.New(config.NoDefaults, attrs)
}

// ImportStateMigration defines a migration for importing various entities from
// a source description model to the destination state.
// It accumulates a series of migrations to Run at a later time.
// Running the state migration visits all the migrations and exits upon seeing
// the first error from the migration.
type ImportStateMigration struct {
	src                 description.Model
	dst                 Database
	knownSecretBackends set.Strings
	migrations          []func() error
}

// Add adds a migration to execute at a later time
// Return error from the addition will cause the Run to terminate early.
func (m *ImportStateMigration) Add(f func() error) {
	m.migrations = append(m.migrations, f)
}

// Run executes all the migrations required to be run.
func (m *ImportStateMigration) Run() error {
	for _, f := range m.migrations {
		if err := f(); err != nil {
			return errors.Trace(err)
		}
	}
	return nil
}

type importer struct {
	st      *State
	dbModel *Model
	model   description.Model
	logger  loggo.Logger
	// applicationUnits is populated at the end of loading the applications, and is a
	// map of application name to the units of that application.
	applicationUnits map[string]map[string]*Unit
	charmOrigins     map[string]*CharmOrigin
}

func (i *importer) modelExtras() error {
	if latest := i.model.LatestToolsVersion(); latest.String() != version.Zero.String() {
		if err := i.dbModel.UpdateLatestToolsVersion(latest); err != nil {
			return errors.Trace(err)
		}
	}

	if annotations := i.model.Annotations(); len(annotations) > 0 {
		if err := i.dbModel.SetAnnotations(i.dbModel, annotations); err != nil {
			return errors.Trace(err)
		}
	}

	blockType := map[string]BlockType{
		"destroy-model": DestroyBlock,
		"remove-object": RemoveBlock,
		"all-changes":   ChangeBlock,
	}

	for blockName, message := range i.model.Blocks() {
		block, ok := blockType[blockName]
		if !ok {
			return errors.Errorf("unknown block type: %q", blockName)
		}
		// We should check that each switch block can be assigned.
		err := i.st.SwitchBlockOn(block, message)
		if err != nil {
			return errors.Trace(err)
		}
	}

	if err := i.importStatusHistory(modelGlobalKey, i.model.StatusHistory()); err != nil {
		return errors.Trace(err)
	}
	return nil
}

func (i *importer) sequences() error {
	sequenceValues := i.model.Sequences()
	docs := make([]interface{}, 0, len(sequenceValues))
	for key, value := range sequenceValues {
		// The sequences which track charm revisions aren't imported
		// here because they get set when charm binaries are imported
		// later. Importing them here means the wrong values get used.
		if !isCharmRevSeqName(key) {
			docs = append(docs, sequenceDoc{
				DocID:   key,
				Name:    key,
				Counter: value,
			})
		}
	}

	// In reality, we will almost always have sequences to migrate.
	// However, in tests, sometimes we don't.
	if len(docs) == 0 {
		return nil
	}

	sequences, closer := i.st.db().GetCollection(sequenceC)
	defer closer()

	if err := sequences.Writeable().Insert(docs...); err != nil {
		return errors.Trace(err)
	}
	return nil
}

func (i *importer) modelUsers() error {
	i.logger.Debugf("importing users")

	// The user that was auto-added when we created the model will have
	// the wrong DateCreated, so we remove it, and add in all the users we
	// know about. It is also possible that the owner of the model no
	// longer has access to the model due to changes over time.
	if err := i.st.RemoveUserAccess(i.dbModel.Owner(), i.dbModel.ModelTag()); err != nil {
		return errors.Trace(err)
	}

	users := i.model.Users()
	modelUUID := i.dbModel.UUID()
	var ops []txn.Op
	for _, user := range users {
		ops = append(ops, createModelUserOps(
			modelUUID,
			user.Name(),
			user.CreatedBy(),
			user.DisplayName(),
			user.DateCreated(),
			permission.Access(user.Access()))...,
		)
	}
	if err := i.st.db().RunTransaction(ops); err != nil {
		return errors.Trace(err)
	}
	// Now set their last connection times.
	for _, user := range users {
		i.logger.Debugf("user %s", user.Name())
		lastConnection := user.LastConnection()
		if lastConnection.IsZero() {
			continue
		}
		err := i.dbModel.updateLastModelConnection(user.Name(), lastConnection)
		if err != nil {
			return errors.Trace(err)
		}
	}
	return nil
}

func (i *importer) machines() error {
	i.logger.Debugf("importing machines")
	for _, m := range i.model.Machines() {
		if err := i.machine(m); err != nil {
			i.logger.Errorf("error importing machine: %s", err)
			return errors.Annotate(err, m.Id())
		}
	}

	i.logger.Debugf("importing machines succeeded")
	return nil
}

func (i *importer) machine(m description.Machine) error {
	// Import this machine, then import its containers.
	i.logger.Debugf("importing machine %s", m.Id())

	// 1. construct a machineDoc
	mdoc, err := i.makeMachineDoc(m)
	if err != nil {
		return errors.Annotatef(err, "machine %s", m.Id())
	}
	// 2. construct enough MachineTemplate to pass into 'insertNewMachineOps'
	//    - adds constraints doc
	//    - adds status doc
	//    - adds machine block devices doc

	mStatus := m.Status()
	if mStatus == nil {
		return errors.NotValidf("missing status")
	}
	machineStatusDoc := statusDoc{
		ModelUUID:  i.st.ModelUUID(),
		Status:     status.Status(mStatus.Value()),
		StatusInfo: mStatus.Message(),
		StatusData: mStatus.Data(),
		Updated:    mStatus.Updated().UnixNano(),
	}
	// A machine isn't valid if it doesn't have an instance.
	instance := m.Instance()
	instStatus := instance.Status()
	instanceStatusDoc := statusDoc{
		ModelUUID:  i.st.ModelUUID(),
		Status:     status.Status(instStatus.Value()),
		StatusInfo: instStatus.Message(),
		StatusData: instStatus.Data(),
		Updated:    instStatus.Updated().UnixNano(),
	}
	// importing without a modification-status shouldn't cause a panic, so we
	// should check if it's nil or not.
	var modificationStatusDoc statusDoc
	if modStatus := instance.ModificationStatus(); modStatus != nil {
		modificationStatusDoc = statusDoc{
			ModelUUID:  i.st.ModelUUID(),
			Status:     status.Status(modStatus.Value()),
			StatusInfo: modStatus.Message(),
			StatusData: modStatus.Data(),
			Updated:    modStatus.Updated().UnixNano(),
		}
	}
	cons := i.constraints(m.Constraints())
	prereqOps, machineOp := i.st.baseNewMachineOps(
		mdoc,
		machineStatusDoc,
		instanceStatusDoc,
		modificationStatusDoc,
		cons,
	)

	// 3. create op for adding in instance data
	prereqOps = append(prereqOps, i.machineInstanceOp(mdoc, instance))

	if parentId := container.ParentId(mdoc.Id); parentId != "" {
		prereqOps = append(prereqOps,
			// Update containers record for host machine.
			addChildToContainerRefOp(i.st, parentId, mdoc.Id),
		)
	}
	// insertNewContainerRefOp adds an empty doc into the containerRefsC
	// collection for the machine being added.
	prereqOps = append(prereqOps, insertNewContainerRefOp(i.st, mdoc.Id))

	// 4. gather prereqs and machine op, run ops.
	ops := append(prereqOps, machineOp)

	// 5. add any ops that we may need to add the opened ports information for the machine.
	ops = append(ops, i.machinePortsOp(m))

	if err := i.st.db().RunTransaction(ops); err != nil {
		return errors.Trace(err)
	}

	machine := newMachine(i.st, mdoc)
	if annotations := m.Annotations(); len(annotations) > 0 {
		if err := i.dbModel.SetAnnotations(machine, annotations); err != nil {
			return errors.Trace(err)
		}
	}
	if err := i.importStatusHistory(machine.globalKey(), m.StatusHistory()); err != nil {
		return errors.Trace(err)
	}
	if err := i.importStatusHistory(machine.globalInstanceKey(), instance.StatusHistory()); err != nil {
		return errors.Trace(err)
	}
	if err := i.importMachineBlockDevices(machine, m); err != nil {
		return errors.Trace(err)
	}

	// Now that this machine exists in the database, process each of the
	// containers in this machine.
	for _, container := range m.Containers() {
		if err := i.machine(container); err != nil {
			return errors.Annotate(err, container.Id())
		}
	}
	return nil
}

func (i *importer) importMachineBlockDevices(machine *Machine, m description.Machine) error {
	var devices []BlockDeviceInfo
	for _, device := range m.BlockDevices() {
		devices = append(devices, BlockDeviceInfo{
			DeviceName:     device.Name(),
			DeviceLinks:    device.Links(),
			Label:          device.Label(),
			UUID:           device.UUID(),
			HardwareId:     device.HardwareID(),
			WWN:            device.WWN(),
			BusAddress:     device.BusAddress(),
			Size:           device.Size(),
			FilesystemType: device.FilesystemType(),
			InUse:          device.InUse(),
			MountPoint:     device.MountPoint(),
		})
	}

	if err := machine.SetMachineBlockDevices(devices...); err != nil {
		return errors.Trace(err)
	}
	return nil
}

func (i *importer) machinePortsOp(m description.Machine) txn.Op {
	modelUUID := i.st.ModelUUID()
	machineID := m.Id()

	portRangeDoc := machinePortRangesDoc{
		DocID:      i.st.docID(machineID),
		MachineID:  machineID,
		ModelUUID:  modelUUID,
		UnitRanges: make(map[string]network.GroupedPortRanges),
	}

	for unitName, unitPorts := range m.OpenedPortRanges().ByUnit() {
		portRangeDoc.UnitRanges[unitName] = make(network.GroupedPortRanges)

		for endpointName, portRanges := range unitPorts.ByEndpoint() {
			portRangeList := make([]network.PortRange, len(portRanges))
			for i, pr := range portRanges {
				portRangeList[i] = network.PortRange{
					FromPort: pr.FromPort(),
					ToPort:   pr.ToPort(),
					Protocol: pr.Protocol(),
				}
			}

			portRangeDoc.UnitRanges[unitName][endpointName] = portRangeList
		}
	}

	return txn.Op{
		C:      openedPortsC,
		Id:     machineID,
		Assert: txn.DocMissing,
		Insert: portRangeDoc,
	}
}

func (i *importer) applicationPortsOp(a description.Application) txn.Op {
	modelUUID := i.st.ModelUUID()
	appName := a.Name()
	docID := i.st.docID(applicationGlobalKey(appName))

	portRangeDoc := newApplicationPortRangesDoc(docID, modelUUID, appName)
	for unitName, unitPorts := range a.OpenedPortRanges().ByUnit() {
		portRangeDoc.UnitRanges[unitName] = make(network.GroupedPortRanges)

		for endpointName, portRanges := range unitPorts.ByEndpoint() {
			portRangeList := transform.Slice(portRanges, func(pr description.UnitPortRange) network.PortRange {
				return network.PortRange{
					FromPort: pr.FromPort(),
					ToPort:   pr.ToPort(),
					Protocol: pr.Protocol(),
				}
			})
			portRangeDoc.UnitRanges[unitName][endpointName] = portRangeList
		}
	}

	return txn.Op{
		C:      openedPortsC,
		Id:     docID,
		Assert: txn.DocMissing,
		Insert: portRangeDoc,
	}
}

func (i *importer) machineInstanceOp(mdoc *machineDoc, inst description.CloudInstance) txn.Op {
	doc := &instanceData{
		DocID:       mdoc.DocID,
		MachineId:   mdoc.Id,
		InstanceId:  instance.Id(inst.InstanceId()),
		DisplayName: inst.DisplayName(),
		ModelUUID:   mdoc.ModelUUID,
	}

	if arch := inst.Architecture(); arch != "" {
		doc.Arch = &arch
	}
	if mem := inst.Memory(); mem != 0 {
		doc.Mem = &mem
	}
	if rootDisk := inst.RootDisk(); rootDisk != 0 {
		doc.RootDisk = &rootDisk
	}
	if rootDiskSource := inst.RootDiskSource(); rootDiskSource != "" {
		doc.RootDiskSource = &rootDiskSource
	}
	if cores := inst.CpuCores(); cores != 0 {
		doc.CpuCores = &cores
	}
	if power := inst.CpuPower(); power != 0 {
		doc.CpuPower = &power
	}
	if tags := inst.Tags(); len(tags) > 0 {
		doc.Tags = &tags
	}
	if az := inst.AvailabilityZone(); az != "" {
		doc.AvailZone = &az
	}
	if vt := inst.VirtType(); vt != "" {
		doc.VirtType = &vt
	}
	if profiles := inst.CharmProfiles(); len(profiles) > 0 {
		doc.CharmProfiles = profiles
	}

	return txn.Op{
		C:      instanceDataC,
		Id:     mdoc.DocID,
		Assert: txn.DocMissing,
		Insert: doc,
	}
}

func (i *importer) makeMachineDoc(m description.Machine) (*machineDoc, error) {
	id := m.Id()
	supported, supportedSet := m.SupportedContainers()
	supportedContainers := make([]instance.ContainerType, len(supported))
	for j, c := range supported {
		supportedContainers[j] = instance.ContainerType(c)
	}
	jobs, err := i.makeMachineJobs(m.Jobs())
	if err != nil {
		return nil, errors.Trace(err)
	}

	agentTools, err := i.makeTools(m.Tools())
	if err != nil {
		return nil, errors.Trace(err)
	}

	machineTag := m.Tag()
	base, err := series.ParseBaseFromString(m.Base())
	if err != nil {
		return nil, errors.Trace(err)
	}
	macBase := Base{OS: base.OS, Channel: base.Channel.String()}
	return &machineDoc{
		DocID:                    i.st.docID(id),
		Id:                       id,
		ModelUUID:                i.st.ModelUUID(),
		Nonce:                    m.Nonce(),
		Base:                     macBase.Normalise(),
		ContainerType:            m.ContainerType(),
		Principals:               nil, // Set during unit import.
		Life:                     Alive,
		Tools:                    agentTools,
		Jobs:                     jobs,
		PasswordHash:             m.PasswordHash(),
		Clean:                    !i.machineHasUnits(machineTag),
		Volumes:                  i.machineVolumes(machineTag),
		Filesystems:              i.machineFilesystems(machineTag),
		Addresses:                i.makeAddresses(m.ProviderAddresses()),
		MachineAddresses:         i.makeAddresses(m.MachineAddresses()),
		PreferredPrivateAddress:  i.makeAddress(m.PreferredPrivateAddress()),
		PreferredPublicAddress:   i.makeAddress(m.PreferredPublicAddress()),
		SupportedContainersKnown: supportedSet,
		SupportedContainers:      supportedContainers,
		Placement:                m.Placement(),
	}, nil
}

func (i *importer) machineHasUnits(tag names.MachineTag) bool {
	for _, app := range i.model.Applications() {
		for _, unit := range app.Units() {
			if unit.Machine() == tag {
				return true
			}
		}
	}
	return false
}

func (i *importer) machineVolumes(tag names.MachineTag) []string {
	var result []string
	for _, volume := range i.model.Volumes() {
		for _, attachment := range volume.Attachments() {
			if attachment.Host() == tag {
				result = append(result, volume.Tag().Id())
			}
		}
	}
	return result
}

func (i *importer) machineFilesystems(tag names.MachineTag) []string {
	var result []string
	for _, filesystem := range i.model.Filesystems() {
		for _, attachment := range filesystem.Attachments() {
			if attachment.Host() == tag {
				result = append(result, filesystem.Tag().Id())
			}
		}
	}
	return result
}

func (i *importer) makeMachineJobs(jobs []string) ([]MachineJob, error) {
	// At time of writing, there are three valid jobs. If any jobs gets
	// deprecated or changed in the future, older models that specify those
	// jobs need to be handled here.
	result := make([]MachineJob, 0, len(jobs))
	for _, job := range jobs {
		switch job {
		case "host-units":
			result = append(result, JobHostUnits)
		case "api-server":
			result = append(result, JobManageModel)
		default:
			return nil, errors.Errorf("unknown machine job: %q", job)
		}
	}
	return result, nil
}

func (i *importer) makeTools(t description.AgentTools) (*tools.Tools, error) {
	if t == nil {
		return nil, nil
	}
	result := &tools.Tools{
		Version: t.Version(),
		URL:     t.URL(),
		SHA256:  t.SHA256(),
		Size:    t.Size(),
	}
	return result, nil
}

func (i *importer) makeAddress(addr description.Address) address {
	if addr == nil {
		return address{}
	}

	newAddr := address{
		Value:       addr.Value(),
		AddressType: addr.Type(),
		Scope:       addr.Scope(),
		Origin:      addr.Origin(),
		SpaceID:     addr.SpaceID(),
	}

	// Addresses are placed in the default space if no space ID is set.
	if newAddr.SpaceID == "" {
		newAddr.SpaceID = "0"
	}

	return newAddr
}

func (i *importer) makeAddresses(addrs []description.Address) []address {
	result := make([]address, len(addrs))
	for j, addr := range addrs {
		result[j] = i.makeAddress(addr)
	}
	return result
}

func (i *importer) applications() error {
	i.logger.Debugf("importing applications")

	ctrlCfg, err := i.st.ControllerConfig()
	if err != nil {
		return errors.Trace(err)
	}

	// Ensure we import principal applications first, so that
	// subordinate units can refer to the principal ones.
	var principals, subordinates []description.Application
	for _, app := range i.model.Applications() {
		if app.Subordinate() {
			subordinates = append(subordinates, app)
		} else {
			principals = append(principals, app)
		}
	}

	i.charmOrigins = make(map[string]*CharmOrigin, len(principals)+len(subordinates))

	for _, s := range append(principals, subordinates...) {
		if err := i.application(s, ctrlCfg); err != nil {
			i.logger.Errorf("error importing application %s: %s", s.Name(), err)
			return errors.Annotate(err, s.Name())
		}
	}

	if err := i.loadUnits(); err != nil {
		return errors.Annotate(err, "loading new units from db")
	}
	i.logger.Debugf("importing applications succeeded")
	return nil
}

func (i *importer) loadUnits() error {
	unitsCollection, closer := i.st.db().GetCollection(unitsC)
	defer closer()

	docs := []unitDoc{}
	err := unitsCollection.Find(nil).All(&docs)
	if err != nil {
		return errors.Annotate(err, "cannot get all units")
	}

	result := make(map[string]map[string]*Unit)
	for _, doc := range docs {
		units, found := result[doc.Application]
		if !found {
			units = make(map[string]*Unit)
			result[doc.Application] = units
		}
		units[doc.Name] = newUnit(i.st, i.dbModel.Type(), &doc)
	}
	i.applicationUnits = result
	return nil

}

// makeStatusDoc assumes status is non-nil.
func (i *importer) makeStatusDoc(statusVal description.Status) statusDoc {
	doc := statusDoc{
		Status:     status.Status(statusVal.Value()),
		StatusInfo: statusVal.Message(),
		StatusData: statusVal.Data(),
		Updated:    statusVal.Updated().UnixNano(),
	}
	// Older versions of Juju would pass through NeverSet() on the status
	// description for application statuses that hadn't been explicitly
	// set by the lead unit. If that is the case, we make the status what
	// the new code expects.
	if statusVal.NeverSet() {
		doc.Status = status.Unset
		doc.StatusInfo = ""
		doc.StatusData = nil
	}
	return doc
}

func (i *importer) application(a description.Application, ctrlCfg controller.Config) error {
	// Import this application, then its units.
	i.logger.Debugf("importing application %s", a.Name())

	// 1. construct an applicationDoc
	appDoc, err := i.makeApplicationDoc(a)
	if err != nil {
		return errors.Trace(err)
	}
	app := newApplication(i.st, appDoc)

	// 2. construct a statusDoc
	status := a.Status()
	if status == nil {
		return errors.NotValidf("missing status")
	}
	appStatusDoc := i.makeStatusDoc(status)

	// When creating the settings, we ignore nils.  In other circumstances, nil
	// means to delete the value (reset to default), so creating with nil should
	// mean to use the default, i.e. don't set the value.
	// There may have existed some applications with settings that contained
	// nil values, see lp#1667199. When importing, we want these stripped.
	removeNils(a.CharmConfig())
	removeNils(a.ApplicationConfig())

	var operatorStatusDoc *statusDoc
	if i.dbModel.Type() == ModelTypeCAAS {
		operatorStatus := i.makeStatusDoc(a.OperatorStatus())
		operatorStatusDoc = &operatorStatus
	}
	ops, err := addApplicationOps(i.st, app, addApplicationOpsArgs{
		applicationDoc:     appDoc,
		statusDoc:          appStatusDoc,
		constraints:        i.constraints(a.Constraints()),
		storage:            i.storageConstraints(a.StorageConstraints()),
		charmConfig:        a.CharmConfig(),
		applicationConfig:  a.ApplicationConfig(),
		leadershipSettings: a.LeadershipSettings(),
		operatorStatus:     operatorStatusDoc,
	})
	if err != nil {
		return errors.Trace(err)
	}

	bindings, err := i.parseBindings(a.EndpointBindings())
	if err != nil {
		return errors.Trace(err)
	}

	ops = append(ops, txn.Op{
		C:      endpointBindingsC,
		Id:     app.globalKey(),
		Assert: txn.DocMissing,
		Insert: endpointBindingsDoc{
			Bindings: bindings.Map(),
		},
	})

	ops = append(ops, i.appResourceOps(a)...)

	// add any ops that we may need to add the opened ports information for the application.
	ops = append(ops, i.applicationPortsOp(a))

	if err := i.st.db().RunTransaction(ops); err != nil {
		return errors.Trace(err)
	}

	if a.PodSpec() != "" {
		cm, err := i.dbModel.CAASModel()
		if err != nil {
			return errors.NewNotSupported(err, "adding pod spec to IAAS model")
		}
		// We pass a nil token as there is no need to perform
		// leadership checks while migrating.
		spec := a.PodSpec()
		if err := cm.SetPodSpec(nil, a.Tag(), &spec); err != nil {
			return errors.Trace(err)
		}
	}
	// TODO(caas): Add raw k8s spec to juju/description for model migration!

	if cs := a.CloudService(); cs != nil {
		app, err := i.st.Application(a.Name())
		if err != nil {
			return errors.Trace(err)
		}
		addr := i.makeAddresses(cs.Addresses())
		if err := app.UpdateCloudService(cs.ProviderId(), networkAddresses(addr)); err != nil {
			return errors.Trace(err)
		}
	}

	if annotations := a.Annotations(); len(annotations) > 0 {
		if err := i.dbModel.SetAnnotations(app, annotations); err != nil {
			return errors.Trace(err)
		}
	}
	if err := i.importStatusHistory(app.globalKey(), a.StatusHistory()); err != nil {
		return errors.Trace(err)
	}

	for _, unit := range a.Units() {
		if err := i.unit(a, unit, ctrlCfg); err != nil {
			return errors.Trace(err)
		}
	}

	if err := i.applicationOffers(a); err != nil {
		i.logger.Errorf("error importing application %s: %s", app.Name(), err)
		return errors.Annotate(err, app.Name())
	}

	return nil
}

func (i *importer) applicationOffers(app ApplicationDescription) error {
	i.logger.Debugf("importing application offer")
	migration := &ImportStateMigration{
		src: i.model,
		dst: i.st.db(),
	}
	migration.Add(func() error {
		m := ImportApplicationOffer{}
		// The following shims compose a model and series of methods that should
		// be public, but are private (for unit/mock testing) and we encapsulate
		// that as one thing.
		return m.Execute(applicationDescriptionShim{
			stateApplicationOfferDocumentFactoryShim{
				stateModelNamspaceShim{
					Model: migration.src,
					st:    i.st,
				},
				i,
			},
			app,
		}, migration.dst)
	})
	if err := migration.Run(); err != nil {
		return errors.Trace(err)
	}
	i.logger.Debugf("importing application offer succeeded")
	return nil
}

// parseBindings converts a bindings map from a 2.6.x or 2.7+ migration export
// into a Bindings object.
//
// When migrating from a 2.6.x controller, the bindings in the description
// output are encoded as {endpoint name => space name} with "" representing
// the "default" (now called alpha) space. The empty spaces must be remapped
// to the correct default space name for the new controller.
//
// On the other hand, migration exports from 2.7+ are using space IDs instead
// of space names as the map values and can safely be passed to the NewBindings
// c-tor.
func (i *importer) parseBindings(bindingsMap map[string]string) (*Bindings, error) {
	defaultMappingsAreIds := true
	for epName, spNameOrID := range bindingsMap {
		if spNameOrID == "" {
			defaultMappingsAreIds = false
			bindingsMap[epName] = network.AlphaSpaceName
		}
	}

	// 2.6 controllers only populate the default space key if set to the
	// non-default space whereas 2.7 controllers always set it.
	// The application implementation in the description package has
	// `omitempty` for bindings, so we need to create it if nil.
	// There's an added complication. Coming from a 2.6 controller, the
	// mapping is endpoint -> spaceName. If the 2.6 controller has been
	// upgraded to 2.7.x (x < 7), the mapping is endpoint -> spaceID.
	// We need to ensure that a consistent mapping value is used.
	if bindingsMap == nil {
		bindingsMap = make(map[string]string, 1)
	}
	if _, exists := bindingsMap[defaultEndpointName]; !exists {
		if defaultMappingsAreIds {
			bindingsMap[defaultEndpointName] = network.AlphaSpaceId
		} else {
			bindingsMap[defaultEndpointName] = network.AlphaSpaceName
		}
	}

	return NewBindings(i.st, bindingsMap)
}

func (i *importer) appResourceOps(app description.Application) []txn.Op {
	// Add a placeholder record for each resource that is a placeholder.
	// Resources define placeholders as resources where the timestamp is Zero.
	var result []txn.Op
	appName := app.Name()

	var makeResourceDoc = func(id, name string, rev description.ResourceRevision) resourceDoc {
		fingerprint, _ := hex.DecodeString(rev.FingerprintHex())
		return resourceDoc{
			ID:            id,
			ApplicationID: appName,
			Name:          name,
			Type:          rev.Type(),
			Path:          rev.Path(),
			Description:   rev.Description(),
			Origin:        rev.Origin(),
			Revision:      rev.Revision(),
			Fingerprint:   fingerprint,
			Size:          rev.Size(),
			Username:      rev.Username(),
		}
	}

	for _, r := range app.Resources() {
		// I cannot for the life of me find the function where the underlying
		// resource id is defined to be the appname/resname but that is what
		// ends up in the DB.
		resName := r.Name()
		resID := appName + "/" + resName
		// Check both the app and charmstore
		if appRev := r.ApplicationRevision(); appRev.Timestamp().IsZero() {
			result = append(result, txn.Op{
				C:      resourcesC,
				Id:     applicationResourceID(resID),
				Assert: txn.DocMissing,
				Insert: makeResourceDoc(resID, resName, appRev),
			})
		}
		if storeRev := r.CharmStoreRevision(); storeRev.Timestamp().IsZero() {
			doc := makeResourceDoc(resID, resName, storeRev)
			doc.LastPolled = i.st.nowToTheSecond()
			result = append(result, txn.Op{
				C:      resourcesC,
				Id:     charmStoreResourceID(resID),
				Assert: txn.DocMissing,
				Insert: doc,
			})
		}
	}
	return result
}

func (i *importer) storageConstraints(cons map[string]description.StorageConstraint) map[string]StorageConstraints {
	if len(cons) == 0 {
		return nil
	}
	result := make(map[string]StorageConstraints)
	for key, value := range cons {
		result[key] = StorageConstraints{
			Pool:  value.Pool(),
			Size:  value.Size(),
			Count: value.Count(),
		}
	}
	return result
}

func (i *importer) unit(s description.Application, u description.Unit, ctrlCfg controller.Config) error {
	i.logger.Debugf("importing unit %s", u.Name())

	// 1. construct a unitDoc
	udoc, err := i.makeUnitDoc(s, u)
	if err != nil {
		return errors.Trace(err)
	}

	// 2. construct a statusDoc for the workload status and agent status
	agentStatus := u.AgentStatus()
	if agentStatus == nil {
		return errors.NotValidf("missing agent status")
	}
	agentStatusDoc := i.makeStatusDoc(agentStatus)

	workloadStatus := u.WorkloadStatus()
	if workloadStatus == nil {
		return errors.NotValidf("missing workload status")
	}
	workloadStatusDoc := i.makeStatusDoc(workloadStatus)

	workloadVersion := u.WorkloadVersion()
	versionStatus := status.Active
	if workloadVersion == "" {
		versionStatus = status.Unknown
	}
	workloadVersionDoc := statusDoc{
		Status:     versionStatus,
		StatusInfo: workloadVersion,
	}

	var cloudContainer *cloudContainerDoc
	if cc := u.CloudContainer(); cc != nil {
		cloudContainer = &cloudContainerDoc{
			Id:         unitGlobalKey(u.Name()),
			ProviderId: cc.ProviderId(),
			Ports:      cc.Ports(),
		}
		if cc.Address() != nil {
			addr := i.makeAddress(cc.Address())
			cloudContainer.Address = &addr
		}
	}

	ops, err := addUnitOps(i.st, addUnitOpsArgs{
		unitDoc:            udoc,
		agentStatusDoc:     agentStatusDoc,
		workloadStatusDoc:  &workloadStatusDoc,
		workloadVersionDoc: &workloadVersionDoc,
		meterStatusDoc: &meterStatusDoc{
			Code: u.MeterStatusCode(),
			Info: u.MeterStatusInfo(),
		},
		containerDoc: cloudContainer,
	})
	if err != nil {
		return errors.Trace(err)
	}

	if i.dbModel.Type() == ModelTypeIAAS && u.Principal().Id() == "" {
		// If the unit is a principal, add it to its machine.
		ops = append(ops, txn.Op{
			C:      machinesC,
			Id:     u.Machine().Id(),
			Assert: txn.DocExists,
			Update: bson.M{"$addToSet": bson.M{"principals": u.Name()}},
		})
	}

	// We should only have constraints for principal agents.
	// We don't encode that business logic here, if there are constraints
	// in the imported model, we put them in the database.
	if cons := u.Constraints(); cons != nil {
		agentGlobalKey := unitAgentGlobalKey(u.Name())
		ops = append(ops, createConstraintsOp(agentGlobalKey, i.constraints(cons)))
	}

	if err := i.st.db().RunTransaction(ops); err != nil {
		i.logger.Debugf("failed ops: %#v", ops)
		return errors.Trace(err)
	}

	model, err := i.st.Model()
	if err != nil {
		return errors.Trace(err)
	}

	// The assertion logic in unit.SetState assumes that the DocID is
	// present.  Since the txn for creating the unit doc has completed
	// without an error, we can safely populate the doc's model UUID and
	// DocID.
	udoc.ModelUUID = model.UUID()
	udoc.DocID = ensureModelUUID(udoc.ModelUUID, udoc.Name)

	unit := newUnit(i.st, model.Type(), udoc)
	if annotations := u.Annotations(); len(annotations) > 0 {
		if err := i.dbModel.SetAnnotations(unit, annotations); err != nil {
			return errors.Trace(err)
		}
	}
	if err := i.importStatusHistory(unit.globalKey(), u.WorkloadStatusHistory()); err != nil {
		return errors.Trace(err)
	}
	if err := i.importStatusHistory(unit.globalAgentKey(), u.AgentStatusHistory()); err != nil {
		return errors.Trace(err)
	}
	if err := i.importStatusHistory(unit.globalWorkloadVersionKey(), u.WorkloadVersionHistory()); err != nil {
		return errors.Trace(err)
	}
	if err := i.importUnitState(unit, u, ctrlCfg); err != nil {
		return errors.Trace(err)
	}
	if i.dbModel.Type() == ModelTypeIAAS {
		if err := i.importUnitPayloads(unit, u.Payloads()); err != nil {
			return errors.Trace(err)
		}
	}
	return nil
}

func (i *importer) importUnitState(unit *Unit, u description.Unit, ctrlCfg controller.Config) error {
	us := NewUnitState()

	if charmState := u.CharmState(); len(charmState) != 0 {
		us.SetCharmState(charmState)
	}
	if relationState := u.RelationState(); len(relationState) != 0 {
		us.SetRelationState(relationState)
	}
	if uniterState := u.UniterState(); uniterState != "" {
		us.SetUniterState(uniterState)
	}
	if storageState := u.StorageState(); storageState != "" {
		us.SetStorageState(storageState)
	}
	if meterStatusState := u.MeterStatusState(); meterStatusState != "" {
		us.SetMeterStatusState(meterStatusState)
	}

	// No state to persist.
	if !us.Modified() {
		return nil
	}

	return unit.SetState(us, UnitStateSizeLimits{
		MaxCharmStateSize: ctrlCfg.MaxCharmStateSize(),
		MaxAgentStateSize: ctrlCfg.MaxAgentStateSize(),
	})
}

func (i *importer) importUnitPayloads(unit *Unit, payloadInfo []description.Payload) error {
	up, err := i.st.UnitPayloads(unit)
	if err != nil {
		return errors.Trace(err)
	}

	for _, p := range payloadInfo {
		if err := up.Track(payloads.Payload{
			PayloadClass: charm.PayloadClass{
				Name: p.Name(),
				Type: p.Type(),
			},
			ID:     p.RawID(),
			Status: p.State(),
			Labels: p.Labels(),
		}); err != nil {
			return errors.Trace(err)
		}
	}

	return nil
}

func (i *importer) makeApplicationDoc(a description.Application) (*applicationDoc, error) {
	units := a.Units()

	origin, err := i.makeCharmOrigin(a)
	if err != nil {
		return nil, errors.Trace(err)
	}

	var exposedEndpoints map[string]ExposedEndpoint
	if expEps := a.ExposedEndpoints(); len(expEps) > 0 {
		exposedEndpoints = make(map[string]ExposedEndpoint, len(expEps))
		for epName, details := range expEps {
			exposedEndpoints[epName] = ExposedEndpoint{
				ExposeToSpaceIDs: details.ExposeToSpaceIDs(),
				ExposeToCIDRs:    details.ExposeToCIDRs(),
			}
		}
	}

	agentTools, err := i.makeTools(a.Tools())
	if err != nil {
		return nil, errors.Trace(err)
	}
<<<<<<< HEAD
	cURL := a.CharmURL()
	return &applicationDoc{
=======
	cURLStr := a.CharmURL()

	platform, err := corecharm.ParsePlatform(a.CharmOrigin().Platform())
	if err != nil {
		return nil, errors.Trace(err)
	}

	var appSeries string
	cURL, err := charm.ParseURL(cURLStr)
	if err == nil {
		appSeries = cURL.Series
	}
	if appSeries != "kubernetes" {
		appSeries, err = series.GetSeriesFromChannel(platform.OS, platform.Channel)
		if err != nil {
			return nil, errors.Trace(err)
		}
	}

	appDoc := &applicationDoc{
>>>>>>> 243fd66d
		Name:                 a.Name(),
		Subordinate:          a.Subordinate(),
		CharmURL:             &cURL,
		CharmModifiedVersion: a.CharmModifiedVersion(),
		CharmOrigin:          *origin,
		ForceCharm:           a.ForceCharm(),
		PasswordHash:         a.PasswordHash(),
		Life:                 Alive,
		UnitCount:            len(units),
		RelationCount:        i.relationCount(a.Name()),
		Exposed:              a.Exposed(),
		ExposedEndpoints:     exposedEndpoints,
		MinUnits:             a.MinUnits(),
		Tools:                agentTools,
		MetricCredentials:    a.MetricsCredentials(),
		DesiredScale:         a.DesiredScale(),
		Placement:            a.Placement(),
		HasResources:         a.HasResources(),
	}

	if ps := a.ProvisioningState(); ps != nil {
		appDoc.ProvisioningState = &ApplicationProvisioningState{
			Scaling:     ps.Scaling(),
			ScaleTarget: ps.ScaleTarget(),
		}
	}

	return appDoc, nil
}

func (i *importer) makeCharmOrigin(a description.Application) (*CharmOrigin, error) {
	curlStr := a.CharmURL()

	// Fix bad datasets from LP 1999060 during migration.
	// ID and Hash missing from N-1 of N applications'
	// charm origins when deployed using the same charm.
	if foundOrigin, ok := i.charmOrigins[curlStr]; ok {
		return foundOrigin, nil
	}

	co := a.CharmOrigin()
	rev := co.Revision()

	var channel *Channel
	// Only charmhub charms will have a channel. Local charms
	// should not have a channel, so drop even if provided.
	serialized := co.Channel()
	if serialized != "" && corecharm.CharmHub.Matches(co.Source()) {
		c, err := charm.ParseChannelNormalize(serialized)
		if err != nil {
			return nil, errors.Trace(err)
		}
		track := c.Track
		if track == "" {
			track = "latest"
		}
		channel = &Channel{
			Track:  track,
			Risk:   string(c.Risk),
			Branch: c.Branch,
		}
	} else if serialized != "" && corecharm.Local.Matches(co.Source()) {
		i.logger.Warningf("Dropping channel: %q for application %q, should not exist", serialized, a.Name())
	}

	p, err := corecharm.ParsePlatformNormalize(co.Platform())
	if err != nil {
		return nil, errors.Trace(err)
	}
	platform := &Platform{
		Architecture: p.Architecture,
		OS:           p.OS,
		Channel:      p.Channel,
	}

	// We can hardcode type to charm as we never store bundles in state.
	origin := &CharmOrigin{
		Source:   co.Source(),
		Type:     "charm",
		ID:       co.ID(),
		Hash:     co.Hash(),
		Revision: &rev,
		Channel:  channel,
		Platform: platform,
	}
	i.charmOrigins[curlStr] = origin
	return origin, nil
}

func (i *importer) relationCount(application string) int {
	count := 0

	for _, rel := range i.model.Relations() {
		for _, ep := range rel.Endpoints() {
			if ep.ApplicationName() == application {
				count++
			}
		}
	}

	return count
}

func (i *importer) getPrincipalMachineID(principal names.UnitTag) string {
	// We know this is a valid unit name, so we don't care about the error.
	appName, _ := names.UnitApplication(principal.Id())
	for _, app := range i.model.Applications() {
		if app.Name() == appName {
			for _, unit := range app.Units() {
				if unit.Tag() == principal {
					return unit.Machine().Id()
				}
			}
		}
	}
	// We should never get here, but if we do, just return an empty
	// machine ID.
	i.logger.Warningf("unable to find principal %q", principal.Id())
	return ""
}

func (i *importer) makeUnitDoc(s description.Application, u description.Unit) (*unitDoc, error) {
	// NOTE: if we want to support units having different charms deployed
	// than the application recommends and migrate that, then we should serialize
	// the charm url for each unit rather than grabbing the applications charm url.
	// Currently the units charm url matching the application is a precondiation
	// to migration.
	charmURL := s.CharmURL()

	var subordinates []string
	if subs := u.Subordinates(); len(subs) > 0 {
		for _, s := range subs {
			subordinates = append(subordinates, s.Id())
		}
	}

	machineID := u.Machine().Id()
	if s.Subordinate() && machineID == "" && i.dbModel.Type() != ModelTypeCAAS {
		// If we don't have a machine ID and we should, go get the
		// machine ID from the principal.
		machineID = i.getPrincipalMachineID(u.Principal())
	}

	agentTools, err := i.makeTools(u.Tools())
	if err != nil {
		return nil, errors.Trace(err)
	}

	p, err := corecharm.ParsePlatformNormalize(s.CharmOrigin().Platform())
	if err != nil {
		return nil, errors.Trace(err)
	}
	base := Base{OS: p.OS, Channel: p.Channel}.Normalise()
	return &unitDoc{
		Name:                   u.Name(),
		Application:            s.Name(),
		Base:                   base,
		CharmURL:               &charmURL,
		Principal:              u.Principal().Id(),
		Subordinates:           subordinates,
		StorageAttachmentCount: i.unitStorageAttachmentCount(u.Tag()),
		MachineId:              machineID,
		Tools:                  agentTools,
		Life:                   Alive,
		PasswordHash:           u.PasswordHash(),
	}, nil
}

func (i *importer) unitStorageAttachmentCount(unit names.UnitTag) int {
	count := 0
	for _, storage := range i.model.Storages() {
		for _, tag := range storage.Attachments() {
			if tag == unit {
				count++
			}
		}
	}
	return count
}

func (i *importer) remoteApplications() error {
	i.logger.Debugf("importing remote applications")
	migration := &ImportStateMigration{
		src: i.model,
		dst: i.st.db(),
	}
	migration.Add(func() error {
		m := ImportRemoteApplications{}
		return m.Execute(stateDocumentFactoryShim{
			stateModelNamspaceShim{
				Model: migration.src,
				st:    i.st,
			},
			i,
		}, migration.dst)
	})
	if err := migration.Run(); err != nil {
		return errors.Trace(err)
	}
	i.logger.Debugf("importing remote applications succeeded")
	return nil
}

func (i *importer) firewallRules() error {
	i.logger.Debugf("importing firewall rules")
	migration := &ImportStateMigration{
		src: i.model,
		dst: i.st.db(),
	}
	migration.Add(func() error {
		m := ImportFirewallRules{}
		return m.Execute(stateModelNamspaceShim{
			Model: migration.src,
			st:    i.st,
		}, migration.dst)
	})
	if err := migration.Run(); err != nil {
		return errors.Trace(err)
	}
	i.logger.Debugf("importing firewall rules succeeded")
	return nil
}

func (i *importer) makeRemoteApplicationDoc(app description.RemoteApplication) *remoteApplicationDoc {
	doc := &remoteApplicationDoc{
		Name:            app.Name(),
		URL:             app.URL(),
		SourceModelUUID: app.SourceModelTag().Id(),
		IsConsumerProxy: app.IsConsumerProxy(),
		Bindings:        app.Bindings(),
		Macaroon:        app.Macaroon(),
		Version:         app.ConsumeVersion(),
	}
	if !doc.IsConsumerProxy {
		doc.OfferUUID = app.OfferUUID()
	}
	descEndpoints := app.Endpoints()
	eps := make([]remoteEndpointDoc, len(descEndpoints))
	for i, ep := range descEndpoints {
		eps[i] = remoteEndpointDoc{
			Name:      ep.Name(),
			Role:      charm.RelationRole(ep.Role()),
			Interface: ep.Interface(),
			// TODO: Role, Scope
		}
	}
	doc.Endpoints = eps
	descSpaces := app.Spaces()
	spaces := make([]remoteSpaceDoc, len(descSpaces))
	for i, space := range descSpaces {
		spaces[i] = remoteSpaceDoc{
			CloudType:          space.CloudType(),
			Name:               space.Name(),
			ProviderId:         space.ProviderId(),
			ProviderAttributes: space.ProviderAttributes(),
		}
		descSubnets := space.Subnets()
		subnets := make([]remoteSubnetDoc, len(descSubnets))
		for i, subnet := range descSubnets {
			subnets[i] = remoteSubnetDoc{
				CIDR:              subnet.CIDR(),
				ProviderId:        subnet.ProviderId(),
				VLANTag:           subnet.VLANTag(),
				AvailabilityZones: subnet.AvailabilityZones(),
				ProviderSpaceId:   subnet.ProviderSpaceId(),
				ProviderNetworkId: subnet.ProviderNetworkId(),
			}
		}
		spaces[i].Subnets = subnets
	}
	doc.Spaces = spaces
	return doc
}

func (i *importer) relations() error {
	i.logger.Debugf("importing relations")
	for _, r := range i.model.Relations() {
		if err := i.relation(r); err != nil {
			i.logger.Errorf("error importing relation %s: %s", r.Key(), err)
			return errors.Annotate(err, r.Key())
		}
	}

	i.logger.Debugf("importing relations succeeded")
	return nil
}

func (i *importer) relation(rel description.Relation) error {
	relationDoc := i.makeRelationDoc(rel)
	ops := []txn.Op{
		{
			C:      relationsC,
			Id:     relationDoc.Key,
			Assert: txn.DocMissing,
			Insert: relationDoc,
		},
	}

	var relStatusDoc statusDoc
	relStatus := rel.Status()
	if relStatus != nil {
		relStatusDoc = i.makeStatusDoc(relStatus)
	} else {
		// Relations are marked as either
		// joining or joined, depending on
		// whether there are any units in scope.
		relStatusDoc = statusDoc{
			Status:  status.Joining,
			Updated: time.Now().UnixNano(),
		}
		if relationDoc.UnitCount > 0 {
			relStatusDoc.Status = status.Joined
		}
	}
	ops = append(ops, createStatusOp(i.st, relationGlobalScope(rel.Id()), relStatusDoc))

	dbRelation := newRelation(i.st, relationDoc)
	// Add an op that adds the relation scope document for each
	// unit of the application, and an op that adds the relation settings
	// for each unit.
	for _, endpoint := range rel.Endpoints() {
		appKey := relationApplicationSettingsKey(dbRelation.Id(), endpoint.ApplicationName())
		appSettings := endpoint.ApplicationSettings()
		ops = append(ops, createSettingsOp(settingsC, appKey, appSettings))

		units := i.applicationUnits[endpoint.ApplicationName()]
		for unitName, settings := range endpoint.AllSettings() {
			var ru *RelationUnit
			var err error

			if unit, ok := units[unitName]; ok {
				ru, err = dbRelation.Unit(unit)
				if err != nil {
					return errors.Trace(err)
				}
			} else {
				ru, err = dbRelation.RemoteUnit(unitName)
				if err != nil {
					if errors.Is(err, errors.NotFound) {
						// This mirrors the logic from export.
						// If there are no local or remote units in scope,
						// then we are done for this endpoint.
						continue
					}
					return errors.Trace(err)
				}
			}

			ruKey := ru.key()
			ops = append(ops, txn.Op{
				C:      relationScopesC,
				Id:     ruKey,
				Assert: txn.DocMissing,
				Insert: relationScopeDoc{
					Key: ruKey,
				},
			},
				createSettingsOp(settingsC, ruKey, settings),
			)
		}
	}

	if err := i.st.db().RunTransaction(ops); err != nil {
		return errors.Trace(err)
	}

	return nil
}

func (i *importer) makeRelationDoc(rel description.Relation) *relationDoc {
	endpoints := rel.Endpoints()
	doc := &relationDoc{
		Key:       rel.Key(),
		Id:        rel.Id(),
		Endpoints: make([]Endpoint, len(endpoints)),
		Life:      Alive,
	}
	for i, ep := range endpoints {
		doc.Endpoints[i] = Endpoint{
			ApplicationName: ep.ApplicationName(),
			Relation: charm.Relation{
				Name:      ep.Name(),
				Role:      charm.RelationRole(ep.Role()),
				Interface: ep.Interface(),
				Optional:  ep.Optional(),
				Limit:     ep.Limit(),
				Scope:     charm.RelationScope(ep.Scope()),
			},
		}
		doc.UnitCount += ep.UnitCount()
	}
	return doc
}

func (i *importer) remoteEntities() error {
	i.logger.Debugf("importing remote entities")
	migration := &ImportStateMigration{
		src: i.model,
		dst: i.st.db(),
	}
	migration.Add(func() error {
		m := ImportRemoteEntities{}
		return m.Execute(stateModelNamspaceShim{
			Model: migration.src,
			st:    i.st,
		}, migration.dst)
	})
	if err := migration.Run(); err != nil {
		return errors.Trace(err)
	}
	i.logger.Debugf("importing remote entities succeeded")
	return nil
}

func (i *importer) relationNetworks() error {
	i.logger.Debugf("importing relation networks")
	migration := &ImportStateMigration{
		src: i.model,
		dst: i.st.db(),
	}
	migration.Add(func() error {
		m := ImportRelationNetworks{}
		return m.Execute(stateModelNamspaceShim{
			Model: migration.src,
			st:    i.st,
		}, migration.dst)
	})
	if err := migration.Run(); err != nil {
		return errors.Trace(err)
	}
	i.logger.Debugf("importing relation networks succeeded")
	return nil
}

func (i *importer) externalControllers() error {
	i.logger.Debugf("importing external controllers")
	migration := &ImportStateMigration{
		src: i.model,
		dst: i.st.db(),
	}
	migration.Add(func() error {
		m := ImportExternalControllers{}
		return m.Execute(stateExternalControllerDocumentFactoryShim{
			stateModelNamspaceShim{
				Model: migration.src,
				st:    i.st,
			},
			i,
		}, migration.dst)
	})
	if err := migration.Run(); err != nil {
		return errors.Trace(err)
	}
	i.logger.Debugf("importing external controllers succeeded")
	return nil
}

// spaces imports spaces without subnets, which are added later.
func (i *importer) spaces() error {
	i.logger.Debugf("importing spaces")
	for _, s := range i.model.Spaces() {
		// The default space should not have been exported, but be defensive.
		// Any subnets added to the space will be imported subsequently.
		if s.Name() == network.AlphaSpaceName {
			continue
		}

		if s.Id() == "" {
			if _, err := i.st.AddSpace(s.Name(), network.Id(s.ProviderID()), nil, s.Public()); err != nil {
				i.logger.Errorf("error importing space %s: %s", s.Name(), err)
				return errors.Annotate(err, s.Name())
			}
			continue
		}

		ops := i.st.addSpaceTxnOps(s.Id(), s.Name(), network.Id(s.ProviderID()), s.Public())
		if err := i.st.db().RunTransaction(ops); err != nil {
			i.logger.Errorf("error importing space %s: %s", s.Name(), err)
			return errors.Annotate(err, s.Name())
		}
	}

	i.logger.Debugf("importing spaces succeeded")
	return nil
}

func (i *importer) linklayerdevices() error {
	i.logger.Debugf("importing linklayerdevices")
	for _, device := range i.model.LinkLayerDevices() {
		err := i.addLinkLayerDevice(device)
		if err != nil {
			i.logger.Errorf("error importing ip device %v: %s", device, err)
			return errors.Trace(err)
		}
	}
	i.logger.Debugf("importing linklayerdevices succeeded")
	return nil
}

func (i *importer) addLinkLayerDevice(device description.LinkLayerDevice) error {
	providerID := device.ProviderID()
	modelUUID := i.st.ModelUUID()
	localID := linkLayerDeviceGlobalKey(device.MachineID(), device.Name())
	linkLayerDeviceDocID := i.st.docID(localID)
	newDoc := &linkLayerDeviceDoc{
		ModelUUID:       modelUUID,
		DocID:           linkLayerDeviceDocID,
		MachineID:       device.MachineID(),
		ProviderID:      providerID,
		Name:            device.Name(),
		MTU:             device.MTU(),
		Type:            network.LinkLayerDeviceType(device.Type()),
		MACAddress:      device.MACAddress(),
		IsAutoStart:     device.IsAutoStart(),
		IsUp:            device.IsUp(),
		ParentName:      device.ParentName(),
		VirtualPortType: network.VirtualPortType(device.VirtualPortType()),
	}

	ops := []txn.Op{{
		C:      linkLayerDevicesC,
		Id:     newDoc.DocID,
		Insert: newDoc,
	}}
	if providerID != "" {
		id := network.Id(providerID)
		ops = append(ops, i.st.networkEntityGlobalKeyOp("linklayerdevice", id))
	}
	if err := i.st.db().RunTransaction(ops); err != nil {
		return errors.Trace(err)
	}
	return nil
}

func (i *importer) subnets() error {
	i.logger.Debugf("importing subnets")
	for _, subnet := range i.model.Subnets() {
		info := network.SubnetInfo{
			CIDR:              subnet.CIDR(),
			ProviderId:        network.Id(subnet.ProviderId()),
			ProviderNetworkId: network.Id(subnet.ProviderNetworkId()),
			VLANTag:           subnet.VLANTag(),
			AvailabilityZones: subnet.AvailabilityZones(),
			IsPublic:          subnet.IsPublic(),
			SpaceID:           subnet.SpaceID(),

			// SpaceName will only be present when migrating from pre-2.7
			// models. We use it to look up a space ID.
			SpaceName: subnet.SpaceName(),
		}
		info.SetFan(subnet.FanLocalUnderlay(), subnet.FanOverlay())

		if info.SpaceID == "" && info.SpaceName != "" {
			space, err := i.st.SpaceByName(subnet.SpaceName())
			if err != nil {
				return errors.Trace(err)
			}
			info.SpaceID = space.Id()
		}

		snID := subnet.ID()
		if snID == "" {
			seq, err := sequence(i.st, "subnet")
			if err != nil {
				return errors.Trace(err)
			}
			snID = strconv.Itoa(seq)
		}
		err := i.addSubnet(snID, info)
		if err != nil {
			return errors.Trace(err)
		}
	}
	i.logger.Debugf("importing subnets succeeded")
	return nil
}

func (i *importer) addSubnet(id string, args network.SubnetInfo) error {
	buildTxn := func(attempt int) ([]txn.Op, error) {
		subnetDoc, ops, err := i.st.addSubnetOps(id, args)
		if err != nil {
			return nil, errors.Trace(err)
		}
		subnet := &Subnet{st: i.st, doc: subnetDoc}
		if attempt != 0 {
			if _, err = i.st.Subnet(id); err == nil {
				return nil, errors.AlreadyExistsf("subnet %q", args.CIDR)
			}
			if err := subnet.Refresh(); err != nil {
				if errors.IsNotFound(err) {
					return nil, errors.Errorf("ProviderId %q not unique", args.ProviderId)
				}
				return nil, errors.Trace(err)
			}
		}
		return ops, nil
	}
	err := i.st.db().Run(buildTxn)
	if err != nil {
		return errors.Trace(err)
	}
	return nil
}

func (i *importer) ipAddresses() error {
	i.logger.Debugf("importing IP addresses")
	for _, addr := range i.model.IPAddresses() {
		err := i.addIPAddress(addr)
		if err != nil {
			i.logger.Errorf("error importing IP address %v: %s", addr, err)
			return errors.Trace(err)
		}
	}
	i.logger.Debugf("importing IP addresses succeeded")
	return nil
}

func (i *importer) addIPAddress(addr description.IPAddress) error {
	addressValue := addr.Value()
	subnetCIDR := addr.SubnetCIDR()

	globalKey := ipAddressGlobalKey(addr.MachineID(), addr.DeviceName(), addressValue)
	ipAddressDocID := i.st.docID(globalKey)
	providerID := addr.ProviderID()

	modelUUID := i.st.ModelUUID()

	// Compatibility shim for deployments prior to 2.9.1.
	configType := addr.ConfigMethod()
	if configType == "dynamic" {
		configType = string(network.ConfigDHCP)
	}

	newDoc := &ipAddressDoc{
		DocID:             ipAddressDocID,
		ModelUUID:         modelUUID,
		ProviderID:        providerID,
		DeviceName:        addr.DeviceName(),
		MachineID:         addr.MachineID(),
		SubnetCIDR:        subnetCIDR,
		ConfigMethod:      network.AddressConfigType(configType),
		Value:             addressValue,
		DNSServers:        addr.DNSServers(),
		DNSSearchDomains:  addr.DNSSearchDomains(),
		GatewayAddress:    addr.GatewayAddress(),
		IsDefaultGateway:  addr.IsDefaultGateway(),
		ProviderNetworkID: addr.ProviderNetworkID(),
		ProviderSubnetID:  addr.ProviderSubnetID(),
		Origin:            network.Origin(addr.Origin()),
		IsShadow:          addr.IsShadow(),
		IsSecondary:       addr.IsSecondary(),
	}

	ops := []txn.Op{{
		C:      ipAddressesC,
		Id:     newDoc.DocID,
		Insert: newDoc,
	}}

	if providerID != "" {
		id := network.Id(providerID)
		ops = append(ops, i.st.networkEntityGlobalKeyOp("address", id))
	}
	if err := i.st.db().RunTransaction(ops); err != nil {
		return errors.Trace(err)
	}
	return nil
}

func (i *importer) sshHostKeys() error {
	i.logger.Debugf("importing ssh host keys")
	for _, key := range i.model.SSHHostKeys() {
		name := names.NewMachineTag(key.MachineID())
		err := i.st.SetSSHHostKeys(name, key.Keys())
		if err != nil {
			i.logger.Errorf("error importing ssh host keys %v: %s", key, err)
			return errors.Trace(err)
		}
	}
	i.logger.Debugf("importing ssh host keys succeeded")
	return nil
}

func (i *importer) cloudimagemetadata() error {
	i.logger.Debugf("importing cloudimagemetadata")
	images := i.model.CloudImageMetadata()
	var metadatas []cloudimagemetadata.Metadata
	for _, image := range images {
		// We only want to import custom (user defined metadata).
		// Everything else *now* expires after a set time anyway and
		// coming from Juju < 2.3.4 would result in non-expiring metadata.
		if image.Source() != "custom" {
			continue
		}
		var rootStoragePtr *uint64
		if rootStorageSize, ok := image.RootStorageSize(); ok {
			rootStoragePtr = &rootStorageSize
		}
		metadatas = append(metadatas, cloudimagemetadata.Metadata{
			MetadataAttributes: cloudimagemetadata.MetadataAttributes{
				Source:          image.Source(),
				Stream:          image.Stream(),
				Region:          image.Region(),
				Version:         image.Version(),
				Arch:            image.Arch(),
				RootStorageType: image.RootStorageType(),
				RootStorageSize: rootStoragePtr,
				VirtType:        image.VirtType(),
			},
			Priority:    image.Priority(),
			ImageId:     image.ImageId(),
			DateCreated: image.DateCreated(),
		})
	}
	err := i.st.CloudImageMetadataStorage.SaveMetadata(metadatas)
	if err != nil {
		i.logger.Errorf("error importing cloudimagemetadata %v: %s", images, err)
		return errors.Trace(err)
	}
	i.logger.Debugf("importing cloudimagemetadata succeeded")
	return nil
}

func (i *importer) actions() error {
	i.logger.Debugf("importing actions")
	for _, action := range i.model.Actions() {
		err := i.addAction(action)
		if err != nil {
			i.logger.Errorf("error importing action %v: %s", action, err)
			return errors.Trace(err)
		}
	}
	i.logger.Debugf("importing actions succeeded")
	return nil
}

func (i *importer) addAction(action description.Action) error {
	modelUUID := i.st.ModelUUID()
	newDoc := &actionDoc{
		DocId:          i.st.docID(action.Id()),
		ModelUUID:      modelUUID,
		Receiver:       action.Receiver(),
		Name:           action.Name(),
		Operation:      action.Operation(),
		Parameters:     action.Parameters(),
		Enqueued:       action.Enqueued(),
		Results:        action.Results(),
		Message:        action.Message(),
		Started:        action.Started(),
		Completed:      action.Completed(),
		Status:         ActionStatus(action.Status()),
		Parallel:       action.Parallel(),
		ExecutionGroup: action.ExecutionGroup(),
	}

	ops := []txn.Op{{
		C:      actionsC,
		Id:     newDoc.DocId,
		Insert: newDoc,
	}}

	if activeStatus.Contains(string(newDoc.Status)) {
		prefix := ensureActionMarker(action.Receiver())
		notificationDoc := &actionNotificationDoc{
			DocId:     i.st.docID(prefix + action.Id()),
			ModelUUID: modelUUID,
			Receiver:  action.Receiver(),
			ActionID:  action.Id(),
		}
		ops = append(ops, txn.Op{
			C:      actionNotificationsC,
			Id:     notificationDoc.DocId,
			Insert: notificationDoc,
		})
	}

	if err := i.st.db().RunTransaction(ops); err != nil {
		return errors.Trace(err)
	}
	return nil
}

// operations takes the imported operations data and writes it to
// the new model.
func (i *importer) operations() error {
	i.logger.Debugf("importing operations")
	for _, op := range i.model.Operations() {
		err := i.addOperation(op)
		if err != nil {
			i.logger.Errorf("error importing operation %v: %s", op, err)
			return errors.Trace(err)
		}
	}
	i.logger.Debugf("importing operations succeeded")
	return nil
}

func (i *importer) addOperation(op description.Operation) error {
	modelUUID := i.st.ModelUUID()
	newDoc := &operationDoc{
		DocId:             i.st.docID(op.Id()),
		ModelUUID:         modelUUID,
		Summary:           op.Summary(),
		Fail:              op.Fail(),
		Enqueued:          op.Enqueued(),
		Started:           op.Started(),
		Completed:         op.Completed(),
		Status:            ActionStatus(op.Status()),
		CompleteTaskCount: op.CompleteTaskCount(),
		SpawnedTaskCount:  i.countActionTasksForOperation(op),
	}
	ops := []txn.Op{{
		C:      operationsC,
		Id:     newDoc.DocId,
		Insert: newDoc,
	}}

	if err := i.st.db().RunTransaction(ops); err != nil {
		return errors.Trace(err)
	}
	return nil
}

func (i *importer) countActionTasksForOperation(op description.Operation) int {
	if op.SpawnedTaskCount() > 0 {
		return op.SpawnedTaskCount()
	}
	opID := op.Id()
	var count int
	for _, action := range i.model.Actions() {
		if action.Operation() == opID {
			count += 1
		}
	}
	return count
}

func (i *importer) importStatusHistory(globalKey string, history []description.Status) error {
	docs := make([]interface{}, len(history))
	for i, statusVal := range history {
		docs[i] = historicalStatusDoc{
			GlobalKey:  globalKey,
			Status:     status.Status(statusVal.Value()),
			StatusInfo: statusVal.Message(),
			StatusData: statusVal.Data(),
			Updated:    statusVal.Updated().UnixNano(),
		}
	}
	if len(docs) == 0 {
		return nil
	}

	statusHistory, closer := i.st.db().GetCollection(statusesHistoryC)
	defer closer()

	if err := statusHistory.Writeable().Insert(docs...); err != nil {
		return errors.Trace(err)
	}
	return nil
}

func (i *importer) constraints(cons description.Constraints) constraints.Value {
	var result constraints.Value
	if cons == nil {
		return result
	}

	if allocate := cons.AllocatePublicIP(); allocate {
		result.AllocatePublicIP = &allocate
	}
	if arch := cons.Architecture(); arch != "" {
		result.Arch = &arch
	}
	if container := instance.ContainerType(cons.Container()); container != "" {
		result.Container = &container
	}
	if cores := cons.CpuCores(); cores != 0 {
		result.CpuCores = &cores
	}
	if power := cons.CpuPower(); power != 0 {
		result.CpuPower = &power
	}
	if inst := cons.InstanceType(); inst != "" {
		result.InstanceType = &inst
	}
	if mem := cons.Memory(); mem != 0 {
		result.Mem = &mem
	}
	if disk := cons.RootDisk(); disk != 0 {
		result.RootDisk = &disk
	}
	if source := cons.RootDiskSource(); source != "" {
		result.RootDiskSource = &source
	}
	if spaces := cons.Spaces(); len(spaces) > 0 {
		result.Spaces = &spaces
	}
	if tags := cons.Tags(); len(tags) > 0 {
		result.Tags = &tags
	}
	if virt := cons.VirtType(); virt != "" {
		result.VirtType = &virt
	}
	if zones := cons.Zones(); len(zones) > 0 {
		result.Zones = &zones
	}
	return result
}

func (i *importer) storage() error {
	if err := i.storagePools(); err != nil {
		return errors.Annotate(err, "storage pools")
	}
	if err := i.storageInstances(); err != nil {
		return errors.Annotate(err, "storage instances")
	}
	if err := i.volumes(); err != nil {
		return errors.Annotate(err, "volumes")
	}
	if err := i.filesystems(); err != nil {
		return errors.Annotate(err, "filesystems")
	}
	return nil
}

func (i *importer) storageInstances() error {
	i.logger.Debugf("importing storage instances")
	for _, storage := range i.model.Storages() {
		err := i.addStorageInstance(storage)
		if err != nil {
			i.logger.Errorf("error importing storage %s: %s", storage.Tag(), err)
			return errors.Trace(err)
		}
	}
	i.logger.Debugf("importing storage instances succeeded")
	return nil
}

func (i *importer) addStorageInstance(storage description.Storage) error {
	kind := parseStorageKind(storage.Kind())
	if kind == StorageKindUnknown {
		return errors.Errorf("storage kind %q is unknown", storage.Kind())
	}
	owner, err := storage.Owner()
	if err != nil {
		return errors.Annotate(err, "storage owner")
	}
	var storageOwner string
	if owner != nil {
		storageOwner = owner.String()
	}
	attachments := storage.Attachments()
	tag := storage.Tag()
	var ops []txn.Op
	for _, unit := range attachments {
		ops = append(ops, createStorageAttachmentOp(tag, unit))
	}
	doc := &storageInstanceDoc{
		Id:              storage.Tag().Id(),
		Kind:            kind,
		Owner:           storageOwner,
		StorageName:     storage.Name(),
		AttachmentCount: len(attachments),
		Constraints:     i.storageInstanceConstraints(storage),
	}
	ops = append(ops, txn.Op{
		C:      storageInstancesC,
		Id:     tag.Id(),
		Assert: txn.DocMissing,
		Insert: doc,
	})

	if owner != nil {
		refcounts, closer := i.st.db().GetCollection(refcountsC)
		defer closer()
		storageRefcountKey := entityStorageRefcountKey(owner, storage.Name())
		incRefOp, err := nsRefcounts.CreateOrIncRefOp(refcounts, storageRefcountKey, 1)
		if err != nil {
			return errors.Trace(err)
		}
		ops = append(ops, incRefOp)
	}

	if err := i.st.db().RunTransaction(ops); err != nil {
		return errors.Trace(err)
	}
	return nil
}

func (i *importer) storageInstanceConstraints(storage description.Storage) storageInstanceConstraints {
	if cons, ok := storage.Constraints(); ok {
		return storageInstanceConstraints(cons)
	}
	// Older versions of Juju did not record storage constraints on the
	// storage instance, so we must do what we do during upgrade steps:
	// reconstitute the constraints from the corresponding volume or
	// filesystem, or else look in the owner's application storage
	// constraints, and if all else fails, apply the defaults.
	var cons storageInstanceConstraints
	var defaultPool string
	switch parseStorageKind(storage.Kind()) {
	case StorageKindBlock:
		defaultPool = string(provider.LoopProviderType)
		for _, volume := range i.model.Volumes() {
			if volume.Storage() == storage.Tag() {
				cons.Pool = volume.Pool()
				cons.Size = volume.Size()
				break
			}
		}
	case StorageKindFilesystem:
		defaultPool = string(provider.RootfsProviderType)
		for _, filesystem := range i.model.Filesystems() {
			if filesystem.Storage() == storage.Tag() {
				cons.Pool = filesystem.Pool()
				cons.Size = filesystem.Size()
				break
			}
		}
	}
	if cons.Pool == "" {
		cons.Pool = defaultPool
		cons.Size = 1024
		if owner, _ := storage.Owner(); owner != nil {
			var appName string
			switch owner := owner.(type) {
			case names.ApplicationTag:
				appName = owner.Id()
			case names.UnitTag:
				appName, _ = names.UnitApplication(owner.Id())
			}
			for _, app := range i.model.Applications() {
				if app.Name() != appName {
					continue
				}
				storageName, _ := names.StorageName(storage.Tag().Id())
				appStorageCons, ok := app.StorageConstraints()[storageName]
				if ok {
					cons.Pool = appStorageCons.Pool()
					cons.Size = appStorageCons.Size()
				}
				break
			}
		}
		logger.Warningf(
			"no volume or filesystem found, using application storage constraints for %s",
			names.ReadableString(storage.Tag()),
		)
	}
	return cons
}

func (i *importer) volumes() error {
	i.logger.Debugf("importing volumes")
	sb, err := NewStorageBackend(i.st)
	if err != nil {
		return errors.Trace(err)
	}
	for _, volume := range i.model.Volumes() {
		err := i.addVolume(volume, sb)
		if err != nil {
			i.logger.Errorf("error importing volume %s: %s", volume.Tag(), err)
			return errors.Trace(err)
		}
	}
	i.logger.Debugf("importing volumes succeeded")
	return nil
}

func (i *importer) addVolume(volume description.Volume, sb *storageBackend) error {
	attachments := volume.Attachments()
	attachmentPlans := volume.AttachmentPlans()

	tag := volume.Tag()
	var params *VolumeParams
	var info *VolumeInfo
	if volume.Provisioned() {
		info = &VolumeInfo{
			HardwareId: volume.HardwareID(),
			WWN:        volume.WWN(),
			Size:       volume.Size(),
			Pool:       volume.Pool(),
			VolumeId:   volume.VolumeID(),
			Persistent: volume.Persistent(),
		}
	} else {
		params = &VolumeParams{
			Size: volume.Size(),
			Pool: volume.Pool(),
		}
	}
	doc := volumeDoc{
		Name:      tag.Id(),
		StorageId: volume.Storage().Id(),
		// Life: ..., // TODO: import life, default is Alive
		Params:          params,
		Info:            info,
		AttachmentCount: len(attachments),
	}
	if detachable, err := isDetachableVolumePool(sb, volume.Pool()); err != nil {
		return errors.Trace(err)
	} else if !detachable && len(attachments) == 1 {
		doc.HostId = attachments[0].Host().Id()
	}
	status := i.makeStatusDoc(volume.Status())
	ops := sb.newVolumeOps(doc, status)

	for _, attachment := range attachments {
		ops = append(ops, i.addVolumeAttachmentOp(tag.Id(), attachment, attachment.VolumePlanInfo()))
	}

	if attachmentPlans != nil && len(attachmentPlans) > 0 {
		for _, val := range attachmentPlans {
			ops = append(ops, i.addVolumeAttachmentPlanOp(tag.Id(), val))
		}
	}

	if err := i.st.db().RunTransaction(ops); err != nil {
		return errors.Trace(err)
	}

	if err := i.importStatusHistory(volumeGlobalKey(tag.Id()), volume.StatusHistory()); err != nil {
		return errors.Annotate(err, "status history")
	}
	return nil
}

func (i *importer) addVolumeAttachmentPlanOp(volID string, volumePlan description.VolumeAttachmentPlan) txn.Op {
	descriptionPlanInfo := volumePlan.VolumePlanInfo()
	planInfo := &VolumeAttachmentPlanInfo{
		DeviceType:       storage.DeviceType(descriptionPlanInfo.DeviceType()),
		DeviceAttributes: descriptionPlanInfo.DeviceAttributes(),
	}

	descriptionBlockInfo := volumePlan.BlockDevice()
	blockInfo := &BlockDeviceInfo{
		DeviceName:     descriptionBlockInfo.Name(),
		DeviceLinks:    descriptionBlockInfo.Links(),
		Label:          descriptionBlockInfo.Label(),
		UUID:           descriptionBlockInfo.UUID(),
		HardwareId:     descriptionBlockInfo.HardwareID(),
		WWN:            descriptionBlockInfo.WWN(),
		BusAddress:     descriptionBlockInfo.BusAddress(),
		Size:           descriptionBlockInfo.Size(),
		FilesystemType: descriptionBlockInfo.FilesystemType(),
		InUse:          descriptionBlockInfo.InUse(),
		MountPoint:     descriptionBlockInfo.MountPoint(),
	}

	machineId := volumePlan.Machine().Id()
	return txn.Op{
		C:      volumeAttachmentPlanC,
		Id:     volumeAttachmentId(machineId, volID),
		Assert: txn.DocMissing,
		Insert: &volumeAttachmentPlanDoc{
			Volume:      volID,
			Machine:     machineId,
			PlanInfo:    planInfo,
			BlockDevice: blockInfo,
		},
	}
}

func (i *importer) addVolumeAttachmentOp(volID string, attachment description.VolumeAttachment, planInfo description.VolumePlanInfo) txn.Op {
	var info *VolumeAttachmentInfo
	var params *VolumeAttachmentParams

	planInf := &VolumeAttachmentPlanInfo{}

	deviceType := planInfo.DeviceType()
	deviceAttrs := planInfo.DeviceAttributes()
	if deviceType != "" || deviceAttrs != nil {
		if deviceType != "" {
			planInf.DeviceType = storage.DeviceType(deviceType)
		}
		if deviceAttrs != nil {
			planInf.DeviceAttributes = deviceAttrs
		}
	} else {
		planInf = nil
	}

	if attachment.Provisioned() {
		info = &VolumeAttachmentInfo{
			DeviceName: attachment.DeviceName(),
			DeviceLink: attachment.DeviceLink(),
			BusAddress: attachment.BusAddress(),
			ReadOnly:   attachment.ReadOnly(),
			PlanInfo:   planInf,
		}
	} else {
		params = &VolumeAttachmentParams{
			ReadOnly: attachment.ReadOnly(),
		}
	}

	hostId := attachment.Host().Id()
	return txn.Op{
		C:      volumeAttachmentsC,
		Id:     volumeAttachmentId(hostId, volID),
		Assert: txn.DocMissing,
		Insert: &volumeAttachmentDoc{
			Volume: volID,
			Host:   hostId,
			Params: params,
			Info:   info,
		},
	}
}

func (i *importer) filesystems() error {
	i.logger.Debugf("importing filesystems")
	sb, err := NewStorageBackend(i.st)
	if err != nil {
		return errors.Trace(err)
	}
	for _, fs := range i.model.Filesystems() {
		err := i.addFilesystem(fs, sb)
		if err != nil {
			i.logger.Errorf("error importing filesystem %s: %s", fs.Tag(), err)
			return errors.Trace(err)
		}
	}
	i.logger.Debugf("importing filesystems succeeded")
	return nil
}

func (i *importer) addFilesystem(filesystem description.Filesystem, sb *storageBackend) error {

	attachments := filesystem.Attachments()
	tag := filesystem.Tag()
	var params *FilesystemParams
	var info *FilesystemInfo
	if filesystem.Provisioned() {
		info = &FilesystemInfo{
			Size:         filesystem.Size(),
			Pool:         filesystem.Pool(),
			FilesystemId: filesystem.FilesystemID(),
		}
	} else {
		params = &FilesystemParams{
			Size: filesystem.Size(),
			Pool: filesystem.Pool(),
		}
	}
	doc := filesystemDoc{
		FilesystemId: tag.Id(),
		StorageId:    filesystem.Storage().Id(),
		VolumeId:     filesystem.Volume().Id(),
		// Life: ..., // TODO: import life, default is Alive
		Params:          params,
		Info:            info,
		AttachmentCount: len(attachments),
	}
	if detachable, err := isDetachableFilesystemPool(sb, filesystem.Pool()); err != nil {
		return errors.Trace(err)
	} else if !detachable && len(attachments) == 1 {
		doc.HostId = attachments[0].Host().Id()
	}
	status := i.makeStatusDoc(filesystem.Status())
	ops := sb.newFilesystemOps(doc, status)

	for _, attachment := range attachments {
		ops = append(ops, i.addFilesystemAttachmentOp(tag.Id(), attachment))
	}

	if err := i.st.db().RunTransaction(ops); err != nil {
		return errors.Trace(err)
	}

	if err := i.importStatusHistory(filesystemGlobalKey(tag.Id()), filesystem.StatusHistory()); err != nil {
		return errors.Annotate(err, "status history")
	}
	return nil
}

func (i *importer) addFilesystemAttachmentOp(fsID string, attachment description.FilesystemAttachment) txn.Op {
	var info *FilesystemAttachmentInfo
	var params *FilesystemAttachmentParams
	if attachment.Provisioned() {
		info = &FilesystemAttachmentInfo{
			MountPoint: attachment.MountPoint(),
			ReadOnly:   attachment.ReadOnly(),
		}
	} else {
		params = &FilesystemAttachmentParams{
			Location: attachment.MountPoint(),
			ReadOnly: attachment.ReadOnly(),
		}
	}

	hostId := attachment.Host().Id()
	return txn.Op{
		C:      filesystemAttachmentsC,
		Id:     filesystemAttachmentId(hostId, fsID),
		Assert: txn.DocMissing,
		Insert: &filesystemAttachmentDoc{
			Filesystem: fsID,
			Host:       hostId,
			// Life: ..., // TODO: import life, default is Alive
			Params: params,
			Info:   info,
		},
	}
}

func (i *importer) storagePools() error {
	registry, err := i.st.storageProviderRegistry()
	if err != nil {
		return errors.Annotate(err, "getting provider registry")
	}
	pm := poolmanager.New(NewStateSettings(i.st), registry)

	for _, pool := range i.model.StoragePools() {
		_, err := pm.Create(pool.Name(), storage.ProviderType(pool.Provider()), pool.Attributes())
		if err != nil {
			return errors.Annotatef(err, "creating pool %q", pool.Name())
		}
	}
	return nil
}

func (i *importer) secrets() error {
	i.logger.Debugf("importing secrets")
	backends := NewSecretBackends(i.st)
	allBackends, err := backends.ListSecretBackends()
	if err != nil {
		return errors.Annotate(err, "loading secret backends")
	}
	knownBackends := set.NewStrings()
	for _, b := range allBackends {
		knownBackends.Add(b.ID)
	}

	migration := &ImportStateMigration{
		src:                 i.model,
		dst:                 i.st.db(),
		knownSecretBackends: knownBackends,
	}
	migration.Add(func() error {
		m := ImportSecrets{}
		return m.Execute(&secretConsumersStateShim{
			stateModelNamspaceShim: stateModelNamspaceShim{
				Model: migration.src,
				st:    i.st,
			},
		}, migration.dst, migration.knownSecretBackends)
	})
	if err := migration.Run(); err != nil {
		return errors.Trace(err)
	}
	i.logger.Debugf("importing secrets succeeded")
	return nil
}

func (i *importer) remoteSecrets() error {
	i.logger.Debugf("importing remote secret references")
	migration := &ImportStateMigration{
		src: i.model,
		dst: i.st.db(),
	}
	migration.Add(func() error {
		m := ImportRemoteSecrets{}
		return m.Execute(&secretConsumersStateShim{
			stateModelNamspaceShim: stateModelNamspaceShim{
				Model: migration.src,
				st:    i.st,
			},
		}, migration.dst)
	})
	if err := migration.Run(); err != nil {
		return errors.Trace(err)
	}
	i.logger.Debugf("importing remote secret references succeeded")
	return nil
}<|MERGE_RESOLUTION|>--- conflicted
+++ resolved
@@ -1370,10 +1370,6 @@
 	if err != nil {
 		return nil, errors.Trace(err)
 	}
-<<<<<<< HEAD
-	cURL := a.CharmURL()
-	return &applicationDoc{
-=======
 	cURLStr := a.CharmURL()
 
 	platform, err := corecharm.ParsePlatform(a.CharmOrigin().Platform())
@@ -1394,10 +1390,9 @@
 	}
 
 	appDoc := &applicationDoc{
->>>>>>> 243fd66d
 		Name:                 a.Name(),
 		Subordinate:          a.Subordinate(),
-		CharmURL:             &cURL,
+		CharmURL:             &cURLStr,
 		CharmModifiedVersion: a.CharmModifiedVersion(),
 		CharmOrigin:          *origin,
 		ForceCharm:           a.ForceCharm(),
