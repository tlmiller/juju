package apiserver_test

import (
	"errors"
	"fmt"
	"io"
	. "launchpad.net/gocheck"
	"launchpad.net/juju-core/juju/testing"
	"launchpad.net/juju-core/rpc"
	"launchpad.net/juju-core/state"
	"launchpad.net/juju-core/state/api"
	"launchpad.net/juju-core/state/api/params"
	"launchpad.net/juju-core/state/apiserver"
	coretesting "launchpad.net/juju-core/testing"
	"net"
	stdtesting "testing"
	"time"
)

func TestAll(t *stdtesting.T) {
	coretesting.MgoTestPackage(t)
}

type suite struct {
	testing.JujuConnSuite
	listener net.Listener
}

var _ = Suite(&suite{})

func init() {
	apiserver.AuthenticationEnabled = true
}

var operationPermTests = []struct {
	about string
	// op performs the operation to be tested using the given state
	// connection.  It returns a function that should be used to
	// undo any changes made by the operation.
	op    func(c *C, st *api.State) (reset func(), err error)
	allow []string
	deny  []string
}{{
	about: "Unit.Get",
	op:    opGetUnitWordpress0,
	deny:  []string{"user-admin", "user-other"},
}, {
	about: "Machine.Get",
	op:    opGetMachine1,
	deny:  []string{"user-admin", "user-other"},
}, {
	about: "Machine.SetPassword",
	op:    opMachine1SetPassword,
	allow: []string{"machine-0", "machine-1"},
}, {
	about: "Unit.SetPassword (on principal unit)",
	op:    opUnitSetPassword("wordpress/0"),
	allow: []string{"unit-wordpress-0", "machine-1"},
}, {
	about: "Unit.SetPassword (on subordinate unit)",
	op:    opUnitSetPassword("logging/0"),
	allow: []string{"unit-logging-0", "unit-wordpress-0"},
}, {
	about: "Client.Status",
	op:    opClientStatus,
	allow: []string{"user-admin", "user-other"},
}, {
	about: "Client.ServiceSet",
	op:    opClientServiceSet,
	allow: []string{"user-admin", "user-other"},
}, {
	about: "Client.ServiceSetYAML",
	op:    opClientServiceSetYAML,
	allow: []string{"user-admin", "user-other"},
}, {
	about: "Client.ServiceGet",
	op:    opClientServiceGet,
	allow: []string{"user-admin", "user-other"},
}, {
	about: "Client.ServiceExpose",
	op:    opClientServiceExpose,
	allow: []string{"user-admin", "user-other"},
}, {
	about: "Client.ServiceUnexpose",
	op:    opClientServiceUnexpose,
	allow: []string{"user-admin", "user-other"},
}, {
<<<<<<< HEAD
	about: "Client.GetAnnotations",
	op:    opClientGetAnnotations,
	allow: []string{"user-admin", "user-other"},
}, {
	about: "Client.SetAnnotation",
	op:    opClientSetAnnotation,
=======
	about: "Client.CharmInfo",
	op:    opClientCharmInfo,
>>>>>>> 07c05754
	allow: []string{"user-admin", "user-other"},
},
}

// allowed returns the set of allowed entities given an allow list and a
// deny list.  If an allow list is specified, only those entities are
// allowed; otherwise those in deny are disallowed.
func allowed(all, allow, deny []string) map[string]bool {
	p := make(map[string]bool)
	if allow != nil {
		for _, e := range allow {
			p[e] = true
		}
		return p
	}
loop:
	for _, e0 := range all {
		for _, e1 := range deny {
			if e1 == e0 {
				continue loop
			}
		}
		p[e0] = true
	}
	return p
}

func (s *suite) TestOperationPerm(c *C) {
	entities := s.setUpScenario(c)
	for i, t := range operationPermTests {
		allow := allowed(entities, t.allow, t.deny)
		for _, e := range entities {
			c.Logf("test %d; %s; entity %q", i, t.about, e)
			st := s.openAs(c, e)
			reset, err := t.op(c, st)
			if allow[e] {
				c.Check(err, IsNil)
			} else {
				c.Check(err, ErrorMatches, "permission denied")
				c.Check(api.ErrCode(err), Equals, api.CodeUnauthorized)
			}
			reset()
			st.Close()
		}
	}
}

func opGetUnitWordpress0(c *C, st *api.State) (func(), error) {
	u, err := st.Unit("wordpress/0")
	if err != nil {
		c.Check(u, IsNil)
	} else {
		name, ok := u.DeployerName()
		c.Check(ok, Equals, true)
		c.Check(name, Equals, "machine-1")
	}
	return func() {}, err
}

func opUnitSetPassword(unitName string) func(c *C, st *api.State) (func(), error) {
	return func(c *C, st *api.State) (func(), error) {
		u, err := st.Unit(unitName)
		if err != nil {
			c.Check(u, IsNil)
			return func() {}, err
		}
		err = u.SetPassword("another password")
		if err != nil {
			return func() {}, err
		}
		return func() {
			setDefaultPassword(c, u)
		}, nil
	}
}

func opGetMachine1(c *C, st *api.State) (func(), error) {
	m, err := st.Machine("1")
	if err != nil {
		c.Check(m, IsNil)
	} else {
		name, ok := m.InstanceId()
		c.Assert(ok, Equals, true)
		c.Assert(name, Equals, "i-machine-1")
	}
	return func() {}, err
}

func opMachine1SetPassword(c *C, st *api.State) (func(), error) {
	m, err := st.Machine("1")
	if err != nil {
		c.Check(m, IsNil)
		return func() {}, err
	}
	err = m.SetPassword("another password")
	if err != nil {
		return func() {}, err
	}
	return func() {
		setDefaultPassword(c, m)
	}, nil
}

func opClientCharmInfo(c *C, st *api.State) (func(), error) {
	info, err := st.Client().CharmInfo("local:series/wordpress-3")
	if err != nil {
		c.Check(info, IsNil)
		return func() {}, err
	}
	c.Assert(err, IsNil)
	c.Assert(info.URL, Equals, "local:series/wordpress-3")
	c.Assert(info.Meta.Name, Equals, "wordpress")
	c.Assert(info.Revision, Equals, 3)
	return func() {}, nil
}

func opClientStatus(c *C, st *api.State) (func(), error) {
	status, err := st.Client().Status()
	if err != nil {
		c.Check(status, IsNil)
		return func() {}, err
	}
	c.Assert(err, IsNil)
	c.Assert(status, DeepEquals, scenarioStatus)
	return func() {}, nil
}

func resetBlogTitle(c *C, st *api.State) func() {
	return func() {
		err := st.Client().ServiceSet("wordpress", map[string]string{
			"blog-title": "",
		})
		c.Assert(err, IsNil)
	}
}

func opClientServiceSet(c *C, st *api.State) (func(), error) {
	err := st.Client().ServiceSet("wordpress", map[string]string{
		"blog-title": "foo",
	})
	if err != nil {
		return func() {}, err
	}
	return resetBlogTitle(c, st), nil
}

func opClientServiceSetYAML(c *C, st *api.State) (func(), error) {
	err := st.Client().ServiceSetYAML("wordpress", `"blog-title": "foo"`)
	if err != nil {
		return func() {}, err
	}
	return resetBlogTitle(c, st), nil
}

func opClientServiceGet(c *C, st *api.State) (func(), error) {
	// This test only shows that the call is made without error, ensuring the
	// signatures match.
	_, err := st.Client().ServiceGet("wordpress")
	if err != nil {
		return func() {}, err
	}
	c.Assert(err, IsNil)
	return func() {}, nil
}

func opClientServiceExpose(c *C, st *api.State) (func(), error) {
	// This test only shows that the call is made without error, ensuring the
	// signatures match.
	err := st.Client().ServiceExpose("wordpress")
	if err != nil {
		return func() {}, err
	}
	c.Assert(err, IsNil)
	return func() {}, nil
}

func opClientServiceUnexpose(c *C, st *api.State) (func(), error) {
	// This test only checks that the call is made without error, ensuring the
	// signatures match.
	err := st.Client().ServiceUnexpose("wordpress")
	if err != nil {
		return func() {}, err
	}
	c.Assert(err, IsNil)
	return func() {}, nil
}

func opClientGetAnnotations(c *C, st *api.State) (func(), error) {
	ann, err := st.Client().GetAnnotations("service-wordpress")
	if err != nil {
		return func() {}, err
	}
	c.Assert(err, IsNil)
	c.Assert(ann.Annotations, DeepEquals, make(map[string]string))
	return func() {}, nil
}

func opClientSetAnnotation(c *C, st *api.State) (func(), error) {
	err := st.Client().SetAnnotation("service-wordpress", "key", "value")
	if err != nil {
		return func() {}, err
	}
	c.Assert(err, IsNil)
	return func() {}, nil
}

// scenarioStatus describes the expected state
// of the juju environment set up by setUpScenario.
var scenarioStatus = &api.Status{
	Machines: map[string]api.MachineInfo{
		"0": {
			InstanceId: "i-machine-0",
		},
		"1": {
			InstanceId: "i-machine-1",
		},
		"2": {
			InstanceId: "i-machine-2",
		},
	},
}

// setUpScenario makes an environment scenario suitable for
// testing most kinds of access scenario. It returns
// a list of all the entities in the scenario.
//
// When the scenario is initialized, we have:
// user-admin
// user-other
// machine-0
//  instance-id="i-machine-0"
//  jobs=manage-environ
// machine-1
//  instance-id="i-machine-1"
//  jobs=host-units
// machine-2
//  instance-id="i-machine-2"
//  jobs=host-units
// service-wordpress
// service-logging
// unit-wordpress-0
//     deployer-name=machine-1
// unit-logging-0
//  deployer-name=unit-wordpress-0
// unit-wordpress-1
//     deployer-name=machine-2
// unit-logging-1
//  deployer-name=unit-wordpress-1
//
// The passwords for all returned entities are
// set to the entity name with a " password" suffix.
//
// Note that there is nothing special about machine-0
// here - it's the environment manager in this scenario
// just because machine 0 has traditionally been the
// environment manager (bootstrap machine), so is
// hopefully easier to remember as such.
func (s *suite) setUpScenario(c *C) (entities []string) {
	add := func(e state.Entity) {
		entities = append(entities, e.EntityName())
	}
	u, err := s.State.User("admin")
	c.Assert(err, IsNil)
	setDefaultPassword(c, u)
	add(u)

	u, err = s.State.AddUser("other", "")
	c.Assert(err, IsNil)
	setDefaultPassword(c, u)
	add(u)

	m, err := s.State.AddMachine("series", state.JobManageEnviron)
	c.Assert(err, IsNil)
	c.Assert(m.EntityName(), Equals, "machine-0")
	err = m.SetInstanceId(state.InstanceId("i-" + m.EntityName()))
	c.Assert(err, IsNil)
	setDefaultPassword(c, m)
	add(m)

	wordpress, err := s.State.AddService("wordpress", s.AddTestingCharm(c, "wordpress"))
	c.Assert(err, IsNil)

	_, err = s.State.AddService("logging", s.AddTestingCharm(c, "logging"))
	c.Assert(err, IsNil)

	eps, err := s.State.InferEndpoints([]string{"logging", "wordpress"})
	c.Assert(err, IsNil)
	rel, err := s.State.AddRelation(eps...)
	c.Assert(err, IsNil)

	for i := 0; i < 2; i++ {
		wu, err := wordpress.AddUnit()
		c.Assert(err, IsNil)
		c.Assert(wu.EntityName(), Equals, fmt.Sprintf("unit-wordpress-%d", i))
		setDefaultPassword(c, wu)
		add(wu)

		m, err := s.State.AddMachine("series", state.JobHostUnits)
		c.Assert(err, IsNil)
		c.Assert(m.EntityName(), Equals, fmt.Sprintf("machine-%d", i+1))
		err = m.SetInstanceId(state.InstanceId("i-" + m.EntityName()))
		c.Assert(err, IsNil)
		setDefaultPassword(c, m)
		add(m)

		err = wu.AssignToMachine(m)
		c.Assert(err, IsNil)

		deployer, ok := wu.DeployerName()
		c.Assert(ok, Equals, true)
		c.Assert(deployer, Equals, fmt.Sprintf("machine-%d", i+1))

		wru, err := rel.Unit(wu)
		c.Assert(err, IsNil)

		// Create the subordinate unit as a side-effect of entering
		// scope in the principal's relation-unit.
		err = wru.EnterScope(nil)
		c.Assert(err, IsNil)

		lu, err := s.State.Unit(fmt.Sprintf("logging/%d", i))
		c.Assert(err, IsNil)
		c.Assert(lu.IsPrincipal(), Equals, false)
		deployer, ok = lu.DeployerName()
		c.Assert(ok, Equals, true)
		c.Assert(deployer, Equals, fmt.Sprintf("unit-wordpress-%d", i))
		setDefaultPassword(c, lu)
		add(lu)
	}
	return
}

// AuthEntity is the same as state.Entity but
// without PasswordValid and annotations handling
// which are implemented by state entities but not
// by api entities.
type AuthEntity interface {
	EntityName() string
	SetPassword(pass string) error
	Refresh() error
}

func setDefaultPassword(c *C, e AuthEntity) {
	err := e.SetPassword(e.EntityName() + " password")
	c.Assert(err, IsNil)
}

var badLoginTests = []struct {
	entityName string
	password   string
	err        string
	code       string
}{{
	entityName: "user-admin",
	password:   "wrong password",
	err:        "invalid entity name or password",
	code:       api.CodeUnauthorized,
}, {
	entityName: "user-foo",
	password:   "password",
	err:        "invalid entity name or password",
	code:       api.CodeUnauthorized,
}, {
	entityName: "bar",
	password:   "password",
	err:        `invalid entity name "bar"`,
}}

func (s *suite) TestBadLogin(c *C) {
	_, info, err := s.APIConn.Environ.StateInfo()
	c.Assert(err, IsNil)
	for i, t := range badLoginTests {
		c.Logf("test %d; entity %q; password %q", i, t.entityName, t.password)
		info.EntityName = ""
		info.Password = ""
		func() {
			st, err := api.Open(info)
			c.Assert(err, IsNil)
			defer st.Close()

			_, err = st.Machine("0")
			c.Assert(err, ErrorMatches, "not logged in")
			c.Assert(api.ErrCode(err), Equals, api.CodeUnauthorized, Commentf("error %#v", err))

			_, err = st.Unit("foo/0")
			c.Assert(err, ErrorMatches, "not logged in")
			c.Assert(api.ErrCode(err), Equals, api.CodeUnauthorized)

			err = st.Login(t.entityName, t.password)
			c.Assert(err, ErrorMatches, t.err)
			c.Assert(api.ErrCode(err), Equals, t.code)

			_, err = st.Machine("0")
			c.Assert(err, ErrorMatches, "not logged in")
			c.Assert(api.ErrCode(err), Equals, api.CodeUnauthorized)
		}()
	}
}

func (s *suite) TestClientStatus(c *C) {
	s.setUpScenario(c)
	status, err := s.APIState.Client().Status()
	c.Assert(err, IsNil)
	c.Assert(status, DeepEquals, scenarioStatus)
}

func (s *suite) TestClientServerSet(c *C) {
	dummy, err := s.State.AddService("dummy", s.AddTestingCharm(c, "dummy"))
	c.Assert(err, IsNil)
	err = s.APIState.Client().ServiceSet("dummy", map[string]string{
		"title":    "xxx",
		"username": "yyy",
	})
	c.Assert(err, IsNil)
	conf, err := dummy.Config()
	c.Assert(err, IsNil)
	c.Assert(conf.Map(), DeepEquals, map[string]interface{}{
		"title":    "xxx",
		"username": "yyy",
	})
}

func (s *suite) TestClientServiceSetYAML(c *C) {
	dummy, err := s.State.AddService("dummy", s.AddTestingCharm(c, "dummy"))
	c.Assert(err, IsNil)
	err = s.APIState.Client().ServiceSetYAML("dummy", "title: aaa\nusername: bbb")
	c.Assert(err, IsNil)
	conf, err := dummy.Config()
	c.Assert(err, IsNil)
	c.Assert(conf.Map(), DeepEquals, map[string]interface{}{
		"title":    "aaa",
		"username": "bbb",
	})
}

var clientCharmInfoTests = []struct {
	about string
	url   string
	err   string
}{
	{
		about: "retrieves charm info",
		url:   "local:series/wordpress-3",
	},
	{
		about: "invalid URL",
		url:   "not-valid",
		err:   `charm URL has invalid schema: "not-valid"`,
	},
	{
		about: "unknown charm",
		url:   "cs:missing/one-1",
		err:   `charm "cs:missing/one-1" not found`,
	},
}

func (s *suite) TestClientCharmInfo(c *C) {
	// Use wordpress for tests so that we can compare Provides and Requires.
	charm := s.AddTestingCharm(c, "wordpress")
	for i, t := range clientCharmInfoTests {
		c.Logf("test %d. %s", i, t.about)
		info, err := s.APIState.Client().CharmInfo(t.url)
		if t.err != "" {
			c.Assert(err, ErrorMatches, t.err)
			continue
		}
		c.Assert(err, IsNil)
		expected := &api.CharmInfo{
			Revision: charm.Revision(),
			URL:      charm.URL().String(),
			Config:   charm.Config(),
			Meta:     charm.Meta(),
		}
		c.Assert(info, DeepEquals, expected)
	}
}

func (s *suite) TestClientEnvironmentInfo(c *C) {
	conf, _ := s.State.EnvironConfig()
	info, err := s.APIState.Client().EnvironmentInfo()
	c.Assert(err, IsNil)
	c.Assert(info.DefaultSeries, Equals, conf.DefaultSeries())
	c.Assert(info.ProviderType, Equals, conf.Type())
}

var clientAnnotationsTests = []struct {
	about    string
	initial  map[string]string
	input    map[string]string
	expected map[string]string
	err      string
}{
	{
		about:    "test setting an annotation",
		input:    map[string]string{"mykey": "myvalue"},
		expected: map[string]string{"mykey": "myvalue"},
	},
	{
		about:    "test setting multiple annotations",
		input:    map[string]string{"key1": "value1", "key2": "value2"},
		expected: map[string]string{"key1": "value1", "key2": "value2"},
	},
	{
		about:    "test overriding annotations",
		initial:  map[string]string{"mykey": "myvalue"},
		input:    map[string]string{"mykey": "another-value"},
		expected: map[string]string{"mykey": "another-value"},
	},
	{
		about: "test setting an invalid annotation",
		input: map[string]string{"invalid.key": "myvalue"},
		err:   `invalid key "invalid.key"`,
	},
}

func (s *suite) TestClientAnnotations(c *C) {
	// Set up entities.
	service, err := s.State.AddService("dummy", s.AddTestingCharm(c, "dummy"))
	c.Assert(err, IsNil)
	unit, err := service.AddUnit()
	c.Assert(err, IsNil)
	machine, err := s.State.AddMachine("series", state.JobHostUnits)
	c.Assert(err, IsNil)
	entities := []state.Entity{service, unit, machine}
	for i, t := range clientAnnotationsTests {
	loop:
		for _, entity := range entities {
			id := entity.EntityName()
			c.Logf("test %d. %s. entity %s", i, t.about, id)
			// Set initial entity annotations.
			for key, value := range t.initial {
				err := entity.SetAnnotation(key, value)
				c.Assert(err, IsNil)
			}
			// Add annotations using the API call.
			for key, value := range t.input {
				err := s.APIState.Client().SetAnnotation(id, key, value)
				if t.err != "" {
					c.Assert(err, ErrorMatches, t.err)
					continue loop
				}
				c.Assert(err, IsNil)
			}
			// Annotations are correctly set.
			entity.Refresh()
			c.Assert(entity.Annotations(), DeepEquals, t.expected)
			// Retrieve annotations using the API call.
			ann, err := s.APIState.Client().GetAnnotations(id)
			c.Assert(err, IsNil)
			// Annotations are correctly returned.
			entity.Refresh()
			c.Assert(ann.Annotations, DeepEquals, entity.Annotations())
			// Clean up annotations on the current entity.
			for key := range entity.Annotations() {
				err = entity.SetAnnotation(key, "")
			}
		}
	}
}

func (s *suite) TestClientAnnotationsBadEntity(c *C) {
	bad := []string{"", "machine", "-foo", "foo-", "---", "machine-jim", "unit-123", "unit-foo", "service-", "service-foo/bar"}
	expected := `invalid entity name ".*"`
	for _, id := range bad {
		err := s.APIState.Client().SetAnnotation(id, "mykey", "myvalue")
		c.Assert(err, ErrorMatches, expected)
		_, err = s.APIState.Client().GetAnnotations(id)
		c.Assert(err, ErrorMatches, expected)
	}
}

func (s *suite) TestMachineLogin(c *C) {
	stm, err := s.State.AddMachine("series", state.JobHostUnits)
	c.Assert(err, IsNil)
	err = stm.SetPassword("machine-password")
	c.Assert(err, IsNil)
	err = stm.SetInstanceId("i-foo")
	c.Assert(err, IsNil)

	_, info, err := s.APIConn.Environ.StateInfo()
	c.Assert(err, IsNil)

	info.EntityName = stm.EntityName()
	info.Password = "machine-password"

	st, err := api.Open(info)
	c.Assert(err, IsNil)
	defer st.Close()

	m, err := st.Machine(stm.Id())
	c.Assert(err, IsNil)

	instId, ok := m.InstanceId()
	c.Assert(ok, Equals, true)
	c.Assert(instId, Equals, "i-foo")
}

func (s *suite) TestMachineInstanceId(c *C) {
	stm, err := s.State.AddMachine("series", state.JobHostUnits)
	c.Assert(err, IsNil)
	setDefaultPassword(c, stm)

	// Normal users can't access Machines...
	m, err := s.APIState.Machine(stm.Id())
	c.Assert(err, ErrorMatches, "permission denied")
	c.Assert(api.ErrCode(err), Equals, api.CodeUnauthorized)
	c.Assert(m, IsNil)

	// ... so login as the machine.
	st := s.openAs(c, stm.EntityName())
	defer st.Close()

	m, err = st.Machine(stm.Id())
	c.Assert(err, IsNil)

	instId, ok := m.InstanceId()
	c.Check(instId, Equals, "")
	c.Check(ok, Equals, false)

	err = stm.SetInstanceId("foo")
	c.Assert(err, IsNil)

	instId, ok = m.InstanceId()
	c.Check(instId, Equals, "")
	c.Check(ok, Equals, false)

	err = m.Refresh()
	c.Assert(err, IsNil)

	instId, ok = m.InstanceId()
	c.Check(ok, Equals, true)
	c.Assert(instId, Equals, "foo")
}

func (s *suite) TestMachineRefresh(c *C) {
	stm, err := s.State.AddMachine("series", state.JobHostUnits)
	c.Assert(err, IsNil)
	setDefaultPassword(c, stm)
	err = stm.SetInstanceId("foo")
	c.Assert(err, IsNil)

	st := s.openAs(c, stm.EntityName())
	defer st.Close()
	m, err := st.Machine(stm.Id())
	c.Assert(err, IsNil)

	instId, ok := m.InstanceId()
	c.Assert(ok, Equals, true)
	c.Assert(instId, Equals, "foo")

	err = stm.SetInstanceId("bar")
	c.Assert(err, IsNil)

	instId, ok = m.InstanceId()
	c.Assert(ok, Equals, true)
	c.Assert(instId, Equals, "foo")

	err = m.Refresh()
	c.Assert(err, IsNil)

	instId, ok = m.InstanceId()
	c.Assert(ok, Equals, true)
	c.Assert(instId, Equals, "bar")
}

func (s *suite) TestMachineSetPassword(c *C) {
	stm, err := s.State.AddMachine("series", state.JobHostUnits)
	c.Assert(err, IsNil)
	setDefaultPassword(c, stm)

	st := s.openAs(c, stm.EntityName())
	defer st.Close()
	m, err := st.Machine(stm.Id())
	c.Assert(err, IsNil)

	err = m.SetPassword("foo")
	c.Assert(err, IsNil)

	err = stm.Refresh()
	c.Assert(err, IsNil)
	c.Assert(stm.PasswordValid("foo"), Equals, true)
}

func (s *suite) TestMachineEntityName(c *C) {
	c.Assert(api.MachineEntityName("2"), Equals, "machine-2")

	stm, err := s.State.AddMachine("series", state.JobHostUnits)
	c.Assert(err, IsNil)
	setDefaultPassword(c, stm)
	st := s.openAs(c, "machine-0")
	defer st.Close()
	m, err := st.Machine("0")
	c.Assert(err, IsNil)
	c.Assert(m.EntityName(), Equals, "machine-0")
}

func (s *suite) TestMachineWatch(c *C) {
	stm, err := s.State.AddMachine("series", state.JobHostUnits)
	c.Assert(err, IsNil)
	setDefaultPassword(c, stm)

	st := s.openAs(c, stm.EntityName())
	defer st.Close()
	m, err := st.Machine(stm.Id())
	c.Assert(err, IsNil)
	w0 := m.Watch()
	w1 := m.Watch()

	// Initial event.
	ok := chanRead(c, w0.Changes(), "watcher 0")
	c.Assert(ok, Equals, true)

	ok = chanRead(c, w1.Changes(), "watcher 1")
	c.Assert(ok, Equals, true)

	// No subsequent event until something changes.
	select {
	case <-w0.Changes():
		c.Fatalf("unexpected value on watcher 0")
	case <-w1.Changes():
		c.Fatalf("unexpected value on watcher 1")
	case <-time.After(20 * time.Millisecond):
	}

	err = stm.SetInstanceId("foo")
	c.Assert(err, IsNil)
	s.State.StartSync()

	// Next event.
	ok = chanRead(c, w0.Changes(), "watcher 0")
	c.Assert(ok, Equals, true)
	ok = chanRead(c, w1.Changes(), "watcher 1")
	c.Assert(ok, Equals, true)

	err = w0.Stop()
	c.Check(err, IsNil)
	err = w1.Stop()
	c.Check(err, IsNil)

	ok = chanRead(c, w0.Changes(), "watcher 0")
	c.Assert(ok, Equals, false)
	ok = chanRead(c, w1.Changes(), "watcher 1")
	c.Assert(ok, Equals, false)
}

func (s *suite) TestServerStopsOutstandingWatchMethod(c *C) {
	// Start our own instance of the server so we have
	// a handle on it to stop it.
	srv, err := apiserver.NewServer(s.State, "localhost:0", []byte(coretesting.ServerCert), []byte(coretesting.ServerKey))
	c.Assert(err, IsNil)

	stm, err := s.State.AddMachine("series", state.JobHostUnits)
	c.Assert(err, IsNil)
	err = stm.SetPassword("password")
	c.Assert(err, IsNil)

	// Note we can't use openAs because we're
	// not connecting to s.APIConn.
	st, err := api.Open(&api.Info{
		EntityName: stm.EntityName(),
		Password:   "password",
		Addrs:      []string{srv.Addr()},
		CACert:     []byte(coretesting.CACert),
	})
	c.Assert(err, IsNil)
	defer st.Close()

	m, err := st.Machine(stm.Id())
	c.Assert(err, IsNil)
	c.Assert(m.Id(), Equals, stm.Id())

	w := m.Watch()

	// Initial event.
	ok := chanRead(c, w.Changes(), "watcher 0")
	c.Assert(ok, Equals, true)

	// Wait long enough for the Next request to be sent
	// so it's blocking on the server side.
	time.Sleep(50 * time.Millisecond)
	c.Logf("stopping server")
	err = srv.Stop()
	c.Assert(err, IsNil)

	c.Logf("server stopped")
	ok = chanRead(c, w.Changes(), "watcher 0")
	c.Assert(ok, Equals, false)

	c.Assert(api.ErrCode(w.Err()), Equals, api.CodeStopped)
}

func chanRead(c *C, ch <-chan struct{}, what string) (ok bool) {
	select {
	case _, ok := <-ch:
		return ok
	case <-time.After(10 * time.Second):
		c.Fatalf("timed out reading from %s", what)
	}
	panic("unreachable")
}

func (s *suite) TestUnitRefresh(c *C) {
	s.setUpScenario(c)
	st := s.openAs(c, "unit-wordpress-0")
	defer st.Close()

	u, err := st.Unit("wordpress/0")
	c.Assert(err, IsNil)

	deployer, ok := u.DeployerName()
	c.Assert(ok, Equals, true)
	c.Assert(deployer, Equals, "machine-1")

	stu, err := s.State.Unit("wordpress/0")
	c.Assert(err, IsNil)
	err = stu.UnassignFromMachine()
	c.Assert(err, IsNil)

	deployer, ok = u.DeployerName()
	c.Assert(ok, Equals, true)
	c.Assert(deployer, Equals, "machine-1")

	err = u.Refresh()
	c.Assert(err, IsNil)

	deployer, ok = u.DeployerName()
	c.Assert(ok, Equals, false)
	c.Assert(deployer, Equals, "")
}

func (s *suite) TestErrors(c *C) {
	stm, err := s.State.AddMachine("series", state.JobHostUnits)
	c.Assert(err, IsNil)
	setDefaultPassword(c, stm)
	st := s.openAs(c, stm.EntityName())
	defer st.Close()
	// By testing this single call, we test that the
	// error transformation function is correctly called
	// on error returns from the API apiserver. The transformation
	// function itself is tested below.
	_, err = st.Machine("99")
	c.Assert(api.ErrCode(err), Equals, api.CodeNotFound)
}

var errorTransformTests = []struct {
	err  error
	code string
}{{
	err:  state.NotFoundf("hello"),
	code: api.CodeNotFound,
}, {
	err:  state.Unauthorizedf("hello"),
	code: api.CodeUnauthorized,
}, {
	err:  state.ErrCannotEnterScopeYet,
	code: api.CodeCannotEnterScopeYet,
}, {
	err:  state.ErrCannotEnterScope,
	code: api.CodeCannotEnterScope,
}, {
	err:  state.ErrExcessiveContention,
	code: api.CodeExcessiveContention,
}, {
	err:  state.ErrUnitHasSubordinates,
	code: api.CodeUnitHasSubordinates,
}, {
	err:  apiserver.ErrBadId,
	code: api.CodeNotFound,
}, {
	err:  apiserver.ErrBadCreds,
	code: api.CodeUnauthorized,
}, {
	err:  apiserver.ErrPerm,
	code: api.CodeUnauthorized,
}, {
	err:  apiserver.ErrNotLoggedIn,
	code: api.CodeUnauthorized,
}, {
	err:  apiserver.ErrUnknownWatcher,
	code: api.CodeNotFound,
}, {
	err:  &state.NotAssignedError{&state.Unit{}}, // too sleazy?!
	code: api.CodeNotAssigned,
}, {
	err:  apiserver.ErrStoppedWatcher,
	code: api.CodeStopped,
}, {
	err:  errors.New("an error"),
	code: "",
}}

func (s *suite) TestErrorTransform(c *C) {
	for _, t := range errorTransformTests {
		err1 := apiserver.ServerError(t.err)
		c.Assert(err1.Error(), Equals, t.err.Error())
		if t.code != "" {
			c.Assert(api.ErrCode(err1), Equals, t.code)
		} else {
			c.Assert(err1, Equals, t.err)
		}
	}
}

func (s *suite) TestUnitEntityName(c *C) {
	c.Assert(api.UnitEntityName("wordpress/2"), Equals, "unit-wordpress-2")

	s.setUpScenario(c)
	st := s.openAs(c, "unit-wordpress-0")
	defer st.Close()
	u, err := st.Unit("wordpress/0")
	c.Assert(err, IsNil)
	c.Assert(u.EntityName(), Equals, "unit-wordpress-0")
}

func (s *suite) TestStop(c *C) {
	// Start our own instance of the server so we have
	// a handle on it to stop it.
	srv, err := apiserver.NewServer(s.State, "localhost:0", []byte(coretesting.ServerCert), []byte(coretesting.ServerKey))
	c.Assert(err, IsNil)

	stm, err := s.State.AddMachine("series", state.JobHostUnits)
	c.Assert(err, IsNil)
	err = stm.SetInstanceId("foo")
	c.Assert(err, IsNil)
	err = stm.SetPassword("password")
	c.Assert(err, IsNil)

	// Note we can't use openAs because we're
	// not connecting to s.APIConn.
	st, err := api.Open(&api.Info{
		EntityName: stm.EntityName(),
		Password:   "password",
		Addrs:      []string{srv.Addr()},
		CACert:     []byte(coretesting.CACert),
	})
	c.Assert(err, IsNil)
	defer st.Close()

	m, err := st.Machine(stm.Id())
	c.Assert(err, IsNil)
	c.Assert(m.Id(), Equals, stm.Id())

	err = srv.Stop()
	c.Assert(err, IsNil)

	_, err = st.Machine(stm.Id())
	// The client has not necessarily seen the server
	// shutdown yet, so there are two possible
	// errors.
	if err != rpc.ErrShutdown && err != io.ErrUnexpectedEOF {
		c.Fatalf("unexpected error from request: %v", err)
	}

	// Check it can be stopped twice.
	err = srv.Stop()
	c.Assert(err, IsNil)
}

func (s *suite) TestClientServiceGet(c *C) {
	s.setUpScenario(c)
	config, err := s.APIState.Client().ServiceGet("wordpress")
	c.Assert(err, IsNil)
	c.Assert(config, DeepEquals, &params.ServiceGetResults{
		Service: "wordpress",
		Charm:   "wordpress",
		Settings: map[string]interface{}{
			"blog-title": map[string]interface{}{
				"type":        "string",
				"value":       nil,
				"description": "A descriptive title used for the blog."},
		},
	})
}

func (s *suite) TestClientServiceExpose(c *C) {
	s.setUpScenario(c)
	serviceName := "wordpress"
	service, err := s.State.Service(serviceName)
	c.Assert(err, IsNil)
	c.Assert(service.IsExposed(), Equals, false)
	err = s.APIState.Client().ServiceExpose(serviceName)
	c.Assert(err, IsNil)
	err = service.Refresh()
	c.Assert(err, IsNil)
	c.Assert(service.IsExposed(), Equals, true)
}

func (s *suite) TestClientServiceUnexpose(c *C) {
	s.setUpScenario(c)
	serviceName := "wordpress"
	service, err := s.State.Service(serviceName)
	c.Assert(err, IsNil)
	service.SetExposed()
	c.Assert(service.IsExposed(), Equals, true)
	err = s.APIState.Client().ServiceUnexpose(serviceName)
	c.Assert(err, IsNil)
	service.Refresh()
	c.Assert(service.IsExposed(), Equals, false)
}

// openAs connects to the API state as the given entity
// with the default password for that entity.
func (s *suite) openAs(c *C, entityName string) *api.State {
	_, info, err := s.APIConn.Environ.StateInfo()
	c.Assert(err, IsNil)
	info.EntityName = entityName
	info.Password = fmt.Sprintf("%s password", entityName)
	c.Logf("opening state; entity %q; password %q", info.EntityName, info.Password)
	st, err := api.Open(info)
	c.Assert(err, IsNil)
	c.Assert(st, NotNil)
	return st
}<|MERGE_RESOLUTION|>--- conflicted
+++ resolved
@@ -85,17 +85,16 @@
 	op:    opClientServiceUnexpose,
 	allow: []string{"user-admin", "user-other"},
 }, {
-<<<<<<< HEAD
 	about: "Client.GetAnnotations",
 	op:    opClientGetAnnotations,
 	allow: []string{"user-admin", "user-other"},
 }, {
 	about: "Client.SetAnnotation",
 	op:    opClientSetAnnotation,
-=======
+	allow: []string{"user-admin", "user-other"},
+}, {
 	about: "Client.CharmInfo",
 	op:    opClientCharmInfo,
->>>>>>> 07c05754
 	allow: []string{"user-admin", "user-other"},
 },
 }
