// Copyright 2012, 2013 Canonical Ltd.
// Licensed under the AGPLv3, see LICENCE file for details.

package state

import (
	stderrors "errors"
	"fmt"
	"net"
	"sort"
	"strconv"
	"strings"

	"github.com/juju/charm/v11"
	"github.com/juju/collections/set"
	"github.com/juju/errors"
	"github.com/juju/mgo/v3"
	"github.com/juju/mgo/v3/bson"
	"github.com/juju/mgo/v3/txn"
	"github.com/juju/names/v4"
	"github.com/juju/schema"
	jujutxn "github.com/juju/txn/v3"
	"github.com/juju/utils/v3"
	"github.com/juju/version/v2"
	"gopkg.in/juju/environschema.v1"

	"github.com/juju/juju/core/arch"
	corebase "github.com/juju/juju/core/base"
	corecharm "github.com/juju/juju/core/charm"
	"github.com/juju/juju/core/config"
	"github.com/juju/juju/core/constraints"
	"github.com/juju/juju/core/leadership"
	"github.com/juju/juju/core/model"
	"github.com/juju/juju/core/network"
	"github.com/juju/juju/core/network/firewall"
	"github.com/juju/juju/core/os"
	"github.com/juju/juju/core/status"
	mgoutils "github.com/juju/juju/internal/mongo/utils"
	"github.com/juju/juju/internal/tools"
	stateerrors "github.com/juju/juju/state/errors"
)

// ExposedEndpoint encapsulates the expose-related details of a particular
// application endpoint with respect to the sources (CIDRs or space IDs) that
// should be able to access the ports opened by the application charm for an
// endpoint.
type ExposedEndpoint struct {
	// A list of spaces that should be able to reach the opened ports
	// for an exposed application's endpoint.
	ExposeToSpaceIDs []string `bson:"to-space-ids,omitempty"`

	// A list of CIDRs that should be able to reach the opened ports
	// for an exposed application's endpoint.
	ExposeToCIDRs []string `bson:"to-cidrs,omitempty"`
}

// AllowTrafficFromAnyNetwork returns true if the exposed endpoint parameters
// include the 0.0.0.0/0 CIDR.
func (exp ExposedEndpoint) AllowTrafficFromAnyNetwork() bool {
	for _, cidr := range exp.ExposeToCIDRs {
		if cidr == firewall.AllNetworksIPV4CIDR || cidr == firewall.AllNetworksIPV6CIDR {
			return true
		}
	}

	return false
}

// Application represents the state of an application.
type Application struct {
	st  *State
	doc applicationDoc
}

// applicationDoc represents the internal state of an application in MongoDB.
// Note the correspondence with ApplicationInfo in apiserver.
type applicationDoc struct {
	DocID       string `bson:"_id"`
	Name        string `bson:"name"`
	ModelUUID   string `bson:"model-uuid"`
	Subordinate bool   `bson:"subordinate"`
	// CharmURL should be moved to CharmOrigin. Attempting it should
	// be relatively straight forward, but very time consuming.
	// When moving to CharmHub from Juju it should be
	// tackled then.
	CharmURL    *string     `bson:"charmurl"`
	CharmOrigin CharmOrigin `bson:"charm-origin"`
	// CharmModifiedVersion changes will trigger the upgrade-charm hook
	// for units independent of charm url changes.
	CharmModifiedVersion int          `bson:"charmmodifiedversion"`
	ForceCharm           bool         `bson:"forcecharm"`
	Life                 Life         `bson:"life"`
	UnitCount            int          `bson:"unitcount"`
	RelationCount        int          `bson:"relationcount"`
	MinUnits             int          `bson:"minunits"`
	Tools                *tools.Tools `bson:",omitempty"`
	TxnRevno             int64        `bson:"txn-revno"`
	MetricCredentials    []byte       `bson:"metric-credentials"`

	// Exposed is set to true when the application is exposed.
	Exposed bool `bson:"exposed"`

	// A map for tracking the per-endpoint expose-related parameters for
	// an exposed app where keys are endpoint names or the "" value which
	// represents all application endpoints.
	ExposedEndpoints map[string]ExposedEndpoint `bson:"exposed-endpoints,omitempty"`

	// CAAS related attributes.
	DesiredScale      int                           `bson:"scale"`
	PasswordHash      string                        `bson:"passwordhash"`
	ProvisioningState *ApplicationProvisioningState `bson:"provisioning-state"`

	// Placement is the placement directive that should be used allocating units/pods.
	Placement string `bson:"placement,omitempty"`
	// HasResources is set to false after an application has been removed
	// and any k8s cluster resources have been fully cleaned up.
	// Until then, the application must not be removed from the Juju model.
	HasResources bool `bson:"has-resources,omitempty"`
}

// ApplicationProvisioningState is the CAAS application provisioning state for an
// application.
type ApplicationProvisioningState struct {
	Scaling     bool `bson:"scaling"`
	ScaleTarget int  `bson:"scale-target"`
}

func newApplication(st *State, doc *applicationDoc) *Application {
	app := &Application{
		st:  st,
		doc: *doc,
	}
	return app
}

// IsRemote returns false for a local application.
func (a *Application) IsRemote() bool {
	return false
}

// Name returns the application name.
func (a *Application) Name() string {
	return a.doc.Name
}

// Tag returns a name identifying the application.
// The returned name will be different from other Tag values returned by any
// other entities from the same state.
func (a *Application) Tag() names.Tag {
	return a.ApplicationTag()
}

// ApplicationTag returns the more specific ApplicationTag rather than the generic
// Tag.
func (a *Application) ApplicationTag() names.ApplicationTag {
	return names.NewApplicationTag(a.Name())
}

// applicationGlobalKey returns the global database key for the application
// with the given name.
func applicationGlobalKey(appName string) string {
	return "a#" + appName
}

// globalKey returns the global database key for the application.
func (a *Application) globalKey() string {
	return applicationGlobalKey(a.doc.Name)
}

func applicationGlobalOperatorKey(appName string) string {
	return applicationGlobalKey(appName) + "#operator"
}

func applicationCharmConfigKey(appName string, curl *string) string {
	return fmt.Sprintf("a#%s#%s", appName, *curl)
}

// charmConfigKey returns the charm-version-specific settings collection
// key for the application.
func (a *Application) charmConfigKey() string {
	return applicationCharmConfigKey(a.doc.Name, a.doc.CharmURL)
}

func applicationConfigKey(appName string) string {
	return fmt.Sprintf("a#%s#application", appName)
}

// applicationConfigKey returns the charm-version-specific settings collection
// key for the application.
func (a *Application) applicationConfigKey() string {
	return applicationConfigKey(a.doc.Name)
}

func applicationStorageConstraintsKey(appName string, curl *string) string {
	return fmt.Sprintf("asc#%s#%s", appName, *curl)
}

// storageConstraintsKey returns the charm-version-specific storage
// constraints collection key for the application.
func (a *Application) storageConstraintsKey() string {
	return applicationStorageConstraintsKey(a.doc.Name, a.doc.CharmURL)
}

func applicationDeviceConstraintsKey(appName string, curl *string) string {
	return fmt.Sprintf("adc#%s#%s", appName, *curl)
}

// deviceConstraintsKey returns the charm-version-specific device
// constraints collection key for the application.
func (a *Application) deviceConstraintsKey() string {
	return applicationDeviceConstraintsKey(a.doc.Name, a.doc.CharmURL)
}

// Base returns the specified base for this charm.
func (a *Application) Base() Base {
	return Base{OS: a.doc.CharmOrigin.Platform.OS, Channel: a.doc.CharmOrigin.Platform.Channel}
}

// Life returns whether the application is Alive, Dying or Dead.
func (a *Application) Life() Life {
	return a.doc.Life
}

// AgentTools returns the tools that the operator is currently running.
// It an error that satisfies errors.IsNotFound if the tools have not
// yet been set.
func (a *Application) AgentTools() (*tools.Tools, error) {
	if a.doc.Tools == nil {
		return nil, errors.NotFoundf("operator image metadata for application %q", a)
	}
	result := *a.doc.Tools
	return &result, nil
}

// SetAgentVersion sets the Tools value in applicationDoc.
func (a *Application) SetAgentVersion(v version.Binary) (err error) {
	defer errors.DeferredAnnotatef(&err, "cannot set agent version for application %q", a)
	if err = checkVersionValidity(v); err != nil {
		return errors.Trace(err)
	}
	versionedTool := &tools.Tools{Version: v}
	ops := []txn.Op{{
		C:      applicationsC,
		Id:     a.doc.DocID,
		Assert: notDeadDoc,
		Update: bson.D{{"$set", bson.D{{"tools", versionedTool}}}},
	}}
	if err := a.st.db().RunTransaction(ops); err != nil {
		return onAbort(err, stateerrors.ErrDead)
	}
	a.doc.Tools = versionedTool
	return nil
}

// SetProvisioningState sets the provisioning state for the application.
func (a *Application) SetProvisioningState(ps ApplicationProvisioningState) error {
	// TODO: Treat dying/dead scale to 0 as a separate call.
	life := a.Life()
	assertions := bson.D{
		{"life", life},
		{"provisioning-state", a.doc.ProvisioningState},
	}
	sets := bson.D{{"provisioning-state", ps}}
	if ps.Scaling {
		switch life {
		case Alive:
			alreadyScaling := false
			if a.doc.ProvisioningState != nil && a.doc.ProvisioningState.Scaling {
				alreadyScaling = true
			}
			if !alreadyScaling && ps.Scaling {
				// if starting a scale, ensure we are scaling to the same target.
				assertions = append(assertions, bson.DocElem{
					"scale", ps.ScaleTarget,
				})
			}
		case Dying, Dead:
			// force scale to the scale target when dying/dead.
			sets = append(sets, bson.DocElem{
				"scale", ps.ScaleTarget,
			})
		}
	}

	ops := []txn.Op{{
		C:      applicationsC,
		Id:     a.doc.DocID,
		Assert: assertions,
		Update: bson.D{{"$set", sets}},
	}}
	if err := a.st.db().RunTransaction(ops); errors.Is(err, txn.ErrAborted) {
		return stateerrors.ProvisioningStateInconsistent
	} else if err != nil {
		return errors.Annotatef(err, "failed to set provisioning-state for application %q", a)
	}
	a.doc.ProvisioningState = &ps
	return nil
}

// ProvisioningState returns the provisioning state for the application.
func (a *Application) ProvisioningState() *ApplicationProvisioningState {
	if a.doc.ProvisioningState == nil {
		return nil
	}
	ps := *a.doc.ProvisioningState
	return &ps
}

var errRefresh = stderrors.New("state seems inconsistent, refresh and try again")

// Destroy ensures that the application and all its relations will be removed at
// some point; if the application has no units, and no relation involving the
// application has any units in scope, they are all removed immediately.
func (a *Application) Destroy() (err error) {
	op := a.DestroyOperation()
	defer func() {
		logger.Tracef("Application(%s).Destroy() => %v", a.doc.Name, err)
		if err == nil {
			// After running the destroy ops, app life is either Dying,
			// or it may be set to Dead. If removed, life will also be marked as Dead.
			a.doc.Life = op.PostDestroyAppLife
		}
	}()
	err = a.st.ApplyOperation(op)
	if len(op.Errors) != 0 {
		logger.Warningf("operational errors destroying application %v: %v", a.Name(), op.Errors)
	}
	return err
}

// DestroyOperation returns a model operation that will destroy the application.
func (a *Application) DestroyOperation() *DestroyApplicationOperation {
	return &DestroyApplicationOperation{
		app: &Application{st: a.st, doc: a.doc},
	}
}

// DestroyApplicationOperation is a model operation for destroying an
// application.
type DestroyApplicationOperation struct {
	// app holds the application to destroy.
	app *Application

	// DestroyStorage controls whether or not storage attached
	// to units of the application are destroyed. If this is false,
	// then detachable storage will be detached and left in the model.
	DestroyStorage bool

	// RemoveOffers controls whether or not application offers
	// are removed. If this is false, then the operation will
	// fail if there are any offers remaining.
	RemoveOffers bool

	// CleanupIgnoringResources is true if this operation has been
	// scheduled by a forced cleanup task.
	CleanupIgnoringResources bool

	// Removed is true if the application is removed during destroy.
	Removed bool

	// PostDestroyAppLife is the life of the app if destroy completes without error.
	PostDestroyAppLife Life

	// ForcedOperation stores needed information to force this operation.
	ForcedOperation
}

// Build is part of the ModelOperation interface.
func (op *DestroyApplicationOperation) Build(attempt int) ([]txn.Op, error) {
	if attempt > 0 {
		if err := op.app.Refresh(); errors.Is(err, errors.NotFound) {
			return nil, jujutxn.ErrNoOperations
		} else if err != nil {
			return nil, err
		}
	}
	// This call returns needed operations to destroy an application.
	// All operational errors are added to 'op' struct
	// and may be of interest to the user. Without 'force', these errors are considered fatal.
	// If 'force' is specified, they are treated as non-fatal - they will not prevent further
	// processing: we'll still try to remove application.
	ops, err := op.destroyOps()
	switch errors.Cause(err) {
	case errRefresh:
		return nil, jujutxn.ErrTransientFailure
	case errAlreadyDying:
		return nil, jujutxn.ErrNoOperations
	case nil:
		if len(op.Errors) == 0 {
			return ops, nil
		}
		if op.Force {
			logger.Debugf("forcing application removal")
			return ops, nil
		}
		// Should be impossible to reach as--by convention--we return an error and
		// an empty ops slice when a force-able error occurs and we're running !op.Force
		err = errors.Errorf("errors encountered: %q", op.Errors)
	}
	return nil, err
}

// Done is part of the ModelOperation interface.
func (op *DestroyApplicationOperation) Done(err error) error {
	if err == nil {
		if err := op.eraseHistory(); err != nil {
			if !op.Force {
				logger.Errorf("cannot delete history for application %q: %v", op.app, err)
			}
			op.AddError(errors.Errorf("force erase application %q history proceeded despite encountering ERROR %v", op.app, err))
		}
		// Only delete secrets after application is removed.
		if !op.Removed {
			return nil
		}
		if err := op.deleteSecrets(); err != nil {
			logger.Errorf("cannot delete secrets for application %q: %v", op.app, err)
		}
		return nil
	}
	connected, err2 := applicationHasConnectedOffers(op.app.st, op.app.Name())
	if err2 != nil {
		err = errors.Trace(err2)
	} else if connected {
		rels, err2 := op.app.st.AllRelations()
		if err2 != nil {
			err = errors.Trace(err2)
		} else {
			n := 0
			for _, r := range rels {
				if _, isCrossModel, err := r.RemoteApplication(); err == nil && isCrossModel {
					n++
				}
			}
			err = errors.Errorf("application is used by %d consumer%s", n, plural(n))
		}
	} else {
		err = errors.NewNotSupported(err, "change to the application detected")
	}

	return errors.Annotatef(err, "cannot destroy application %q", op.app)
}

func (op *DestroyApplicationOperation) eraseHistory() error {
	var stop <-chan struct{} // stop not used here yet.
	if err := eraseStatusHistory(stop, op.app.st, op.app.globalKey()); err != nil {
		one := errors.Annotate(err, "application")
		if op.FatalError(one) {
			return one
		}
	}
	return nil
}

func (op *DestroyApplicationOperation) deleteSecrets() error {
	ownedURIs, err := op.app.st.referencedSecrets(op.app.Tag(), "owner-tag")
	if err != nil {
		return errors.Trace(err)
	}
	if _, err := op.app.st.deleteSecrets(ownedURIs); err != nil {
		return errors.Annotatef(err, "deleting owned secrets for %q", op.app.Name())
	}
	// TODO(juju4) - remove
	if err := op.app.st.RemoveSecretConsumer(op.app.Tag()); err != nil {
		return errors.Annotatef(err, "deleting secret consumer records for %q", op.app.Name())
	}
	return nil
}

// destroyOps returns the operations required to destroy the application. If it
// returns errRefresh, the application should be refreshed and the destruction
// operations recalculated.
//
// When this operation has 'force' set, all operational errors are considered non-fatal
// and are accumulated on the operation.
// This method will return all operations we can construct despite errors.
//
// When the 'force' is not set, any operational errors will be considered fatal. All operations
// constructed up until the error will be discarded and the error will be returned.
func (op *DestroyApplicationOperation) destroyOps() ([]txn.Op, error) {
	rels, err := op.app.Relations()
	if op.FatalError(err) {
		return nil, err
	}
	if len(rels) != op.app.doc.RelationCount {
		// This is just an early bail out. The relations obtained may still
		// be wrong, but that situation will be caught by a combination of
		// asserts on relationcount and on each known relation, below.
		logger.Tracef("DestroyApplicationOperation(%s).destroyOps mismatched relation count %d != %d",
			op.app.doc.Name, len(rels), op.app.doc.RelationCount)
		return nil, errRefresh
	}
	var ops []txn.Op
	minUnitsExists, err := doesMinUnitsExist(op.app.st, op.app.Name())
	if err != nil {
		return nil, errors.Trace(err)
	}
	if minUnitsExists {
		ops = []txn.Op{minUnitsRemoveOp(op.app.st, op.app.doc.Name)}
	}
	removeCount := 0
	failedRels := false
	for _, rel := range rels {
		// When forced, this call will return both operations to remove this
		// relation as well as all operational errors encountered.
		// If the 'force' is not set and the call came across some errors,
		// these errors will be fatal and no operations will be returned.
		relOps, isRemove, err := rel.destroyOps(op.app.doc.Name, &op.ForcedOperation)
		if errors.Cause(err) == errAlreadyDying {
			relOps = []txn.Op{{
				C:      relationsC,
				Id:     rel.doc.DocID,
				Assert: bson.D{{"life", Dying}},
			}}
		} else if err != nil {
			op.AddError(err)
			failedRels = true
			continue
		}
		if isRemove {
			removeCount++
		}
		ops = append(ops, relOps...)
	}
	op.PostDestroyAppLife = Dying
	if !op.Force && failedRels {
		return nil, op.LastError()
	}
	resOps, err := removeResourcesOps(op.app.st, op.app.doc.Name)
	if op.FatalError(err) {
		return nil, errors.Trace(err)
	}
	ops = append(ops, resOps...)

	removeUnitAssignmentOps, err := op.app.removeUnitAssignmentsOps()
	if err != nil {
		return nil, errors.Trace(err)
	}
	ops = append(ops, removeUnitAssignmentOps...)

	// We can't delete an application if it is being offered,
	// unless those offers have no relations.
	if !op.RemoveOffers {
		countOp, n, err := countApplicationOffersRefOp(op.app.st, op.app.Name())
		if err != nil {
			return nil, errors.Trace(err)
		}
		if n == 0 {
			ops = append(ops, countOp)
		} else {
			connected, err := applicationHasConnectedOffers(op.app.st, op.app.Name())
			if err != nil {
				return nil, errors.Trace(err)
			}
			if connected {
				return nil, errors.Errorf("application is used by %d offer%s", n, plural(n))
			}
			// None of our offers are connected,
			// it's safe to remove them.
			removeOfferOps, err := removeApplicationOffersOps(op.app.st, op.app.Name())
			if err != nil {
				return nil, errors.Trace(err)
			}
			ops = append(ops, removeOfferOps...)
			ops = append(ops, txn.Op{
				C:  applicationsC,
				Id: op.app.doc.DocID,
				Assert: bson.D{
					// We're using the txn-revno here because relationcount is too
					// coarse-grained for what we need. Using the revno will
					// create false positives during concurrent updates of the
					// model, but eliminates the possibility of it entering
					// an inconsistent state.
					{"txn-revno", op.app.doc.TxnRevno},
				},
			})
		}
	}

	branchOps, err := op.unassignBranchOps()
	if err != nil {
		if !op.Force {
			return nil, errors.Trace(err)
		}
		op.AddError(err)
	}
	ops = append(ops, branchOps...)

	// If the application has no units, and all its known relations will be
	// removed, the application can also be removed, so long as there are
	// no other cluster resources, as can be the case for k8s charms.
	if op.app.doc.UnitCount == 0 && op.app.doc.RelationCount == removeCount {
		logger.Tracef("DestroyApplicationOperation(%s).destroyOps removing application", op.app.doc.Name)
		// If we're forcing destruction the assertion shouldn't be that
		// life is alive, but that it's what we think it is now.
		assertion := bson.D{
			{"life", op.app.doc.Life},
			{"unitcount", 0},
			{"relationcount", removeCount},
		}

		// There are resources pending so don't remove app yet.
		if op.app.doc.HasResources && !op.CleanupIgnoringResources {
			if op.Force {
				// We need to wait longer than normal for any k8s resources to be fully removed
				// since it can take a while for the cluster to terminate running pods etc.
				logger.Debugf("scheduling forced application %q cleanup", op.app.doc.Name)
				deadline := op.app.st.stateClock.Now().Add(2 * op.MaxWait)
				cleanupOp := newCleanupAtOp(deadline, cleanupForceApplication, op.app.doc.Name, op.MaxWait)
				ops = append(ops, cleanupOp)
			}
			logger.Debugf("advancing application %q to dead, waiting for cluster resources", op.app.doc.Name)
			update := bson.D{{"$set", bson.D{{"life", Dead}}}}
			if removeCount != 0 {
				decref := bson.D{{"$inc", bson.D{{"relationcount", -removeCount}}}}
				update = append(update, decref...)
			}
			advanceLifecycleOp := txn.Op{
				C:      applicationsC,
				Id:     op.app.doc.DocID,
				Assert: assertion,
				Update: update,
			}
			op.PostDestroyAppLife = Dead
			return append(ops, advanceLifecycleOp), nil
		}

		// When forced, this call will return operations to remove this
		// application and accumulate all operational errors encountered in the operation.
		// If the 'force' is not set and the call came across some errors,
		// these errors will be fatal and no operations will be returned.
		removeOps, err := op.app.removeOps(assertion, &op.ForcedOperation)
		if err != nil {
			if !op.Force || errors.Cause(err) == errRefresh {
				return nil, errors.Trace(err)
			}
			op.AddError(err)
			return ops, nil
		}
		op.Removed = true
		return append(ops, removeOps...), nil
	}
	// In all other cases, application removal will be handled as a consequence
	// of the removal of the last unit or relation referencing it. If any
	// relations have been removed, they'll be caught by the operations
	// collected above; but if any has been added, we need to abort and add
	// a destroy op for that relation too. In combination, it's enough to
	// check for count equality: an add/remove will not touch the count, but
	// will be caught by virtue of being a remove.
	notLastRefs := bson.D{
		{"life", op.app.doc.Life},
		{"relationcount", op.app.doc.RelationCount},
	}
	// With respect to unit count, a changing value doesn't matter, so long
	// as the count's equality with zero does not change, because all we care
	// about is that *some* unit is, or is not, keeping the application from
	// being removed: the difference between 1 unit and 1000 is irrelevant.
	if op.app.doc.UnitCount > 0 {
		logger.Tracef("DestroyApplicationOperation(%s).destroyOps UnitCount == %d, queuing up unitCleanup",
			op.app.doc.Name, op.app.doc.UnitCount)
		cleanupOp := newCleanupOp(
			cleanupUnitsForDyingApplication,
			op.app.doc.Name,
			op.DestroyStorage,
			op.Force,
			op.MaxWait,
		)
		ops = append(ops, cleanupOp)
		notLastRefs = append(notLastRefs, bson.D{{"unitcount", bson.D{{"$gt", 0}}}}...)
	} else {
		notLastRefs = append(notLastRefs, bson.D{{"unitcount", 0}}...)
	}
	update := bson.D{{"$set", bson.D{{"life", Dying}}}}
	if removeCount != 0 {
		decref := bson.D{{"$inc", bson.D{{"relationcount", -removeCount}}}}
		update = append(update, decref...)
	}
	ops = append(ops, txn.Op{
		C:      applicationsC,
		Id:     op.app.doc.DocID,
		Assert: notLastRefs,
		Update: update,
	})
	return ops, nil
}

func (op *DestroyApplicationOperation) unassignBranchOps() ([]txn.Op, error) {
	m, err := op.app.st.Model()
	if err != nil {
		return nil, errors.Trace(err)
	}
	appName := op.app.doc.Name
	branches, err := m.applicationBranches(appName)
	if err != nil {
		return nil, errors.Trace(err)
	}
	if len(branches) == 0 {
		return nil, nil
	}
	ops := []txn.Op{}
	for _, b := range branches {
		// assumption: branches from applicationBranches will
		// ALWAYS have the appName in assigned-units, but not
		// always in config.
		ops = append(ops, b.unassignAppOps(appName)...)
	}
	return ops, nil
}

func removeResourcesOps(st *State, applicationID string) ([]txn.Op, error) {
	resources := st.resources()
	ops, err := resources.removeResourcesOps(applicationID)
	if err != nil {
		return nil, errors.Trace(err)
	}
	return ops, nil
}

func (a *Application) removeUnitAssignmentsOps() (ops []txn.Op, err error) {
	pattern := fmt.Sprintf("^%s:%s/[0-9]+$", a.st.ModelUUID(), a.Name())
	unitAssignments, err := a.st.unitAssignments(bson.D{
		{
			Name: "_id", Value: bson.D{
				{Name: "$regex", Value: pattern},
			},
		},
	})
	if err != nil {
		return nil, errors.Trace(err)
	}
	for _, unitAssignment := range unitAssignments {
		ops = append(ops, removeStagedAssignmentOp(a.st.docID(unitAssignment.Unit)))
	}
	return ops, nil
}

// removeOps returns the operations required to remove the application. Supplied
// asserts will be included in the operation on the application document.
// When force is set, the operation will proceed regardless of the errors,
// and if any errors are encountered, all possible accumulated operations
// as well as all encountered errors will be returned.
// When 'force' is set, this call will return operations to remove this
// application and will accumulate all operational errors encountered in the operation.
// If the 'force' is not set, any error will be fatal and no operations will be returned.
func (a *Application) removeOps(asserts bson.D, op *ForcedOperation) ([]txn.Op, error) {
	ops := []txn.Op{{
		C:      applicationsC,
		Id:     a.doc.DocID,
		Assert: asserts,
		Remove: true,
	}}

	// Remove application offers.
	removeOfferOps, err := removeApplicationOffersOps(a.st, a.doc.Name)
	if op.FatalError(err) {
		return nil, errors.Trace(err)
	}
	ops = append(ops, removeOfferOps...)
	// Remove secret permissions.
	secretScopedPermissionsOps, err := a.st.removeScopedSecretPermissionOps(a.Tag())
	if op.FatalError(err) {
		return nil, errors.Trace(err)
	}
	ops = append(ops, secretScopedPermissionsOps...)
	secretConsumerPermissionsOps, err := a.st.removeConsumerSecretPermissionOps(a.Tag())
	if op.FatalError(err) {
		return nil, errors.Trace(err)
	}
	ops = append(ops, secretConsumerPermissionsOps...)
	secretLabelOps, err := a.st.removeOwnerSecretLabelOps(a.ApplicationTag())
	if err != nil {
		return nil, errors.Trace(err)
	}
	ops = append(ops, secretLabelOps...)

	secretLabelOps, err = a.st.removeConsumerSecretLabelOps(a.ApplicationTag())
	if err != nil {
		return nil, errors.Trace(err)
	}
	ops = append(ops, secretLabelOps...)

	// Note that appCharmDecRefOps might not catch the final decref
	// when run in a transaction that decrefs more than once. So we
	// avoid attempting to do the final cleanup in the ref dec ops and
	// do it explicitly below.
	name := a.doc.Name
	curl := a.doc.CharmURL
	// When 'force' is set, this call will return operations to delete application references
	// to this charm as well as accumulate all operational errors encountered in the operation.
	// If the 'force' is not set, any error will be fatal and no operations will be returned.
	charmOps, err := appCharmDecRefOps(a.st, name, curl, false, op)
	if err != nil {
		if errors.Cause(err) == errRefcountAlreadyZero {
			// We have already removed the reference to the charm, this indicates
			// the application is already removed, reload yourself and try again
			return nil, errRefresh
		}
		if op.FatalError(err) {
			return nil, errors.Trace(err)
		}
	}
	ops = append(ops, charmOps...)

	// By the time we get to here, all units and charm refs have been removed,
	// so it's safe to do this additional cleanup.
	ops = append(ops, finalAppCharmRemoveOps(name, curl)...)

	ops = append(ops, a.removeCloudServiceOps()...)
	globalKey := a.globalKey()
	ops = append(ops,
		removeEndpointBindingsOp(globalKey),
		removeConstraintsOp(globalKey),
		annotationRemoveOp(a.st, globalKey),
		removeLeadershipSettingsOp(name),
		removeStatusOp(a.st, globalKey),
		removeStatusOp(a.st, applicationGlobalOperatorKey(name)),
		removeSettingsOp(settingsC, a.applicationConfigKey()),
		removeModelApplicationRefOp(a.st, name),
	)

	apr, err := getApplicationPortRanges(a.st, a.Name())
	if op.FatalError(err) {
		return nil, errors.Trace(err)
	}
	ops = append(ops, apr.removeOps()...)

	cancelCleanupOps, err := a.cancelScheduledCleanupOps()
	if err != nil {
		return nil, errors.Trace(err)
	}
	return append(ops, cancelCleanupOps...), nil
}

func (a *Application) cancelScheduledCleanupOps() ([]txn.Op, error) {
	appOrUnitPattern := bson.DocElem{
		Name: "prefix", Value: bson.D{
			{Name: "$regex", Value: fmt.Sprintf("^%s(/[0-9]+)*$", a.Name())},
		},
	}
	// No unit and app exists now, so cancel the below scheduled cleanup docs to avoid new resources of later deployment
	// getting removed accidentally because we re-use unit numbers for sidecar applications.
	cancelCleanupOpsArgs := []cancelCleanupOpsArg{
		{cleanupForceDestroyedUnit, appOrUnitPattern},
		{cleanupForceRemoveUnit, appOrUnitPattern},
		{cleanupForceApplication, appOrUnitPattern},
	}
	relations, err := a.Relations()
	if err != nil {
		return nil, errors.Trace(err)
	}
	for _, rel := range relations {
		cancelCleanupOpsArgs = append(cancelCleanupOpsArgs, cancelCleanupOpsArg{
			cleanupForceDestroyedRelation,
			bson.DocElem{
				Name: "prefix", Value: relationKey(rel.Endpoints())},
		})
	}

	cancelCleanupOps, err := a.st.cancelCleanupOps(cancelCleanupOpsArgs...)
	if err != nil {
		return nil, errors.Trace(err)
	}
	return cancelCleanupOps, nil
}

// IsExposed returns whether this application is exposed. The explicitly open
// ports (with open-port) for exposed applications may be accessed from machines
// outside of the local deployment network. See MergeExposeSettings and ClearExposed.
func (a *Application) IsExposed() bool {
	return a.doc.Exposed
}

// ExposedEndpoints returns a map where keys are endpoint names (or the ""
// value which represents all endpoints) and values are ExposedEndpoint
// instances that specify which sources (spaces or CIDRs) can access the
// opened ports for each endpoint once the application is exposed.
func (a *Application) ExposedEndpoints() map[string]ExposedEndpoint {
	if len(a.doc.ExposedEndpoints) == 0 {
		return nil
	}
	return a.doc.ExposedEndpoints
}

// UnsetExposeSettings removes the expose settings for the provided list of
// endpoint names. If the resulting exposed endpoints map for the application
// becomes empty after the settings are removed, the application will be
// automatically unexposed.
//
// An error will be returned if an unknown endpoint name is specified or there
// is no existing expose settings entry for any of the provided endpoint names.
//
// See ClearExposed and IsExposed.
func (a *Application) UnsetExposeSettings(exposedEndpoints []string) error {
	bindings, _, err := readEndpointBindings(a.st, a.globalKey())
	if err != nil {
		return errors.Trace(err)
	}

	mergedExposedEndpoints := make(map[string]ExposedEndpoint)
	for endpoint, exposeParams := range a.doc.ExposedEndpoints {
		mergedExposedEndpoints[endpoint] = exposeParams
	}

	for _, endpoint := range exposedEndpoints {
		// The empty endpoint ("") value represents all endpoints.
		if _, found := bindings[endpoint]; !found && endpoint != "" {
			return errors.NotFoundf("endpoint %q", endpoint)
		}

		if _, found := mergedExposedEndpoints[endpoint]; !found {
			return errors.BadRequestf("endpoint %q is not exposed", endpoint)
		}

		delete(mergedExposedEndpoints, endpoint)
	}

	return a.setExposed(
		// retain expose flag if we still have any expose settings left
		len(mergedExposedEndpoints) != 0,
		mergedExposedEndpoints,
	)
}

// MergeExposeSettings marks the application as exposed and merges the provided
// ExposedEndpoint details into the current set of expose settings. The merge
// operation will overwrites expose settings for each existing endpoint name.
//
// See ClearExposed and IsExposed.
func (a *Application) MergeExposeSettings(exposedEndpoints map[string]ExposedEndpoint) error {
	bindings, _, err := readEndpointBindings(a.st, a.globalKey())
	if err != nil {
		return errors.Trace(err)
	}

	mergedExposedEndpoints := make(map[string]ExposedEndpoint)
	for endpoint, exposeParams := range a.doc.ExposedEndpoints {
		mergedExposedEndpoints[endpoint] = exposeParams
	}

	var allSpaceInfos network.SpaceInfos
	for endpoint, exposeParams := range exposedEndpoints {
		// The empty endpoint ("") value represents all endpoints.
		if _, found := bindings[endpoint]; !found && endpoint != "" {
			return errors.NotFoundf("endpoint %q", endpoint)
		}

		// Verify expose parameters
		if len(exposeParams.ExposeToSpaceIDs) != 0 && allSpaceInfos == nil {
			if allSpaceInfos, err = a.st.AllSpaceInfos(); err != nil {
				return errors.Trace(err)
			}
		}

		exposeParams.ExposeToSpaceIDs = uniqueSortedStrings(exposeParams.ExposeToSpaceIDs)
		for _, spaceID := range exposeParams.ExposeToSpaceIDs {
			if allSpaceInfos.GetByID(spaceID) == nil {
				return errors.NotFoundf("space with ID %q", spaceID)
			}
		}

		exposeParams.ExposeToCIDRs = uniqueSortedStrings(exposeParams.ExposeToCIDRs)
		for _, cidr := range exposeParams.ExposeToCIDRs {
			if _, _, err := net.ParseCIDR(cidr); err != nil {
				return errors.Annotatef(err, "unable to parse %q as a CIDR", cidr)
			}
		}

		// If no spaces and CIDRs are provided, assume an implicit
		// 0.0.0.0/0 CIDR. This matches the "expose to the entire
		// world" behavior in juju controllers prior to 2.9.
		if len(exposeParams.ExposeToSpaceIDs)+len(exposeParams.ExposeToCIDRs) == 0 {
			exposeParams.ExposeToCIDRs = []string{firewall.AllNetworksIPV4CIDR, firewall.AllNetworksIPV6CIDR}
		}

		mergedExposedEndpoints[endpoint] = exposeParams
	}

	return a.setExposed(true, mergedExposedEndpoints)
}

func uniqueSortedStrings(in []string) []string {
	if len(in) == 0 {
		return nil
	}

	return set.NewStrings(in...).SortedValues()
}

// ClearExposed removes the exposed flag from the application.
// See MergeExposeSettings and IsExposed.
func (a *Application) ClearExposed() error {
	return a.setExposed(false, nil)
}

func (a *Application) setExposed(exposed bool, exposedEndpoints map[string]ExposedEndpoint) (err error) {
	ops := []txn.Op{{
		C:      applicationsC,
		Id:     a.doc.DocID,
		Assert: isAliveDoc,
		Update: bson.D{{"$set", bson.D{
			{"exposed", exposed},
			{"exposed-endpoints", exposedEndpoints},
		}}},
	}}
	if err := a.st.db().RunTransaction(ops); err != nil {
		return errors.Errorf("cannot set exposed flag for application %q to %v: %v", a, exposed, onAbort(err, applicationNotAliveErr))
	}
	a.doc.Exposed = exposed
	a.doc.ExposedEndpoints = exposedEndpoints
	return nil
}

// Charm returns the application's charm and whether units should upgrade to that
// charm even if they are in an error state.
func (a *Application) Charm() (*Charm, bool, error) {
	if a.doc.CharmURL == nil {
		return nil, false, errors.NotFoundf("charm for application %q", a.doc.Name)
	}
	ch, err := a.st.Charm(*a.doc.CharmURL)
	if err != nil {
		return nil, false, err
	}
	return ch, a.doc.ForceCharm, nil
}

// CharmOrigin returns the origin of a charm associated with a application.
func (a *Application) CharmOrigin() *CharmOrigin {
	return &a.doc.CharmOrigin
}

// IsPrincipal returns whether units of the application can
// have subordinate units.
func (a *Application) IsPrincipal() bool {
	return !a.doc.Subordinate
}

// CharmModifiedVersion increases whenever the application's charm is changed in any
// way.
func (a *Application) CharmModifiedVersion() int {
	return a.doc.CharmModifiedVersion
}

// CharmURL returns a string version of the application's charm URL, and
// whether units should upgrade to the charm with that URL even if they are
// in an error state.
func (a *Application) CharmURL() (*string, bool) {
	return a.doc.CharmURL, a.doc.ForceCharm
}

// Endpoints returns the application's currently available relation endpoints.
func (a *Application) Endpoints() (eps []Endpoint, err error) {
	ch, _, err := a.Charm()
	if err != nil {
		return nil, err
	}
	collect := func(role charm.RelationRole, rels map[string]charm.Relation) {
		for _, rel := range rels {
			eps = append(eps, Endpoint{
				ApplicationName: a.doc.Name,
				Relation:        rel,
			})
		}
	}

	meta := ch.Meta()
	if meta == nil {
		return nil, errors.Errorf("nil charm metadata for application %q", a.Name())
	}

	collect(charm.RolePeer, meta.Peers)
	collect(charm.RoleProvider, meta.Provides)
	collect(charm.RoleRequirer, meta.Requires)
	collect(charm.RoleProvider, map[string]charm.Relation{
		"juju-info": {
			Name:      "juju-info",
			Role:      charm.RoleProvider,
			Interface: "juju-info",
			Scope:     charm.ScopeGlobal,
		},
	})
	sort.Sort(epSlice(eps))
	return eps, nil
}

// Endpoint returns the relation endpoint with the supplied name, if it exists.
func (a *Application) Endpoint(relationName string) (Endpoint, error) {
	eps, err := a.Endpoints()
	if err != nil {
		return Endpoint{}, err
	}
	for _, ep := range eps {
		if ep.Name == relationName {
			return ep, nil
		}
	}
	return Endpoint{}, errors.Errorf("application %q has no %q relation", a, relationName)
}

// extraPeerRelations returns only the peer relations in newMeta not
// present in the application's current charm meta data.
func (a *Application) extraPeerRelations(newMeta *charm.Meta) map[string]charm.Relation {
	if newMeta == nil {
		// This should never happen, since we're checking the charm in SetCharm already.
		panic("newMeta is nil")
	}
	ch, _, err := a.Charm()
	if err != nil {
		return nil
	}
	newPeers := newMeta.Peers
	oldPeers := ch.Meta().Peers
	extraPeers := make(map[string]charm.Relation)
	for relName, rel := range newPeers {
		if _, ok := oldPeers[relName]; !ok {
			extraPeers[relName] = rel
		}
	}
	return extraPeers
}

func (a *Application) checkRelationsOps(ch *Charm, relations []*Relation) ([]txn.Op, error) {
	asserts := make([]txn.Op, 0, len(relations))

	// All relations must still exist and their endpoints are implemented by the charm.
	for _, rel := range relations {
		if ep, err := rel.Endpoint(a.doc.Name); err != nil {
			return nil, err
		} else if !ep.ImplementedBy(ch) {
			// When switching charms, we should allow peer
			// relations to be broken (e.g. because a newer charm
			// version removes a particular peer relation) even if
			// they are already established as those particular
			// relations will become irrelevant once the upgrade is
			// complete.
			if !isPeer(ep) {
				return nil, errors.Errorf("would break relation %q", rel)
			}
		}
		asserts = append(asserts, txn.Op{
			C:      relationsC,
			Id:     rel.doc.DocID,
			Assert: txn.DocExists,
		})
	}
	return asserts, nil
}

func (a *Application) checkStorageUpgrade(newMeta, oldMeta *charm.Meta, units []*Unit) (_ []txn.Op, err error) {
	// Make sure no storage instances are added or removed.

	sb, err := NewStorageBackend(a.st)
	if err != nil {
		return nil, errors.Trace(err)
	}

	var ops []txn.Op
	for name, oldStorageMeta := range oldMeta.Storage {
		if _, ok := newMeta.Storage[name]; ok {
			continue
		}
		if oldStorageMeta.CountMin > 0 {
			return nil, errors.Errorf("required storage %q removed", name)
		}
		// Optional storage has been removed. So long as there
		// are no instances of the store, it can safely be
		// removed.
		if oldStorageMeta.Shared {
			op, n, err := sb.countEntityStorageInstances(a.Tag(), name)
			if err != nil {
				return nil, errors.Trace(err)
			}
			if n > 0 {
				return nil, errors.Errorf("in-use storage %q removed", name)
			}
			ops = append(ops, op)
		} else {
			for _, u := range units {
				op, n, err := sb.countEntityStorageInstances(u.Tag(), name)
				if err != nil {
					return nil, errors.Trace(err)
				}
				if n > 0 {
					return nil, errors.Errorf("in-use storage %q removed", name)
				}
				ops = append(ops, op)
			}
		}
	}
	less := func(a, b int) bool {
		return a != -1 && (b == -1 || a < b)
	}
	for name, newStorageMeta := range newMeta.Storage {
		oldStorageMeta, ok := oldMeta.Storage[name]
		if !ok {
			continue
		}
		if newStorageMeta.Type != oldStorageMeta.Type {
			return nil, errors.Errorf(
				"existing storage %q type changed from %q to %q",
				name, oldStorageMeta.Type, newStorageMeta.Type,
			)
		}
		if newStorageMeta.Shared != oldStorageMeta.Shared {
			return nil, errors.Errorf(
				"existing storage %q shared changed from %v to %v",
				name, oldStorageMeta.Shared, newStorageMeta.Shared,
			)
		}
		if newStorageMeta.ReadOnly != oldStorageMeta.ReadOnly {
			return nil, errors.Errorf(
				"existing storage %q read-only changed from %v to %v",
				name, oldStorageMeta.ReadOnly, newStorageMeta.ReadOnly,
			)
		}
		if newStorageMeta.Location != oldStorageMeta.Location {
			return nil, errors.Errorf(
				"existing storage %q location changed from %q to %q",
				name, oldStorageMeta.Location, newStorageMeta.Location,
			)
		}
		if less(newStorageMeta.CountMax, oldStorageMeta.CountMax) {
			var oldCountMax interface{} = oldStorageMeta.CountMax
			if oldStorageMeta.CountMax == -1 {
				oldCountMax = "<unbounded>"
			}
			return nil, errors.Errorf(
				"existing storage %q range contracted: max decreased from %v to %d",
				name, oldCountMax, newStorageMeta.CountMax,
			)
		}
		if oldStorageMeta.Location != "" && oldStorageMeta.CountMax == 1 && newStorageMeta.CountMax != 1 {
			// If a location is specified, the store may not go
			// from being a singleton to multiple, since then the
			// location has a different meaning.
			return nil, errors.Errorf(
				"existing storage %q with location changed from single to multiple",
				name,
			)
		}
	}
	return ops, nil
}

// IsSidecar returns true when using new CAAS charms in sidecar mode.
func (a *Application) IsSidecar() (bool, error) {
	ch, _, err := a.Charm()
	if err != nil {
		return false, errors.Trace(err)
	}
	meta := ch.Meta()
	if meta == nil {
		return false, nil
	}
	m, err := a.st.Model()
	if err != nil {
		return false, errors.Trace(err)
	}

	// TODO(sidecar): Determine a better way represent this.
	return m.Type() == ModelTypeCAAS && charm.MetaFormat(ch) == charm.FormatV2, nil
}

// changeCharmOps returns the operations necessary to set a application's
// charm URL to a new value.
func (a *Application) changeCharmOps(
	ch *Charm,
	updatedSettings charm.Settings,
	forceUnits bool,
	updatedStorageConstraints map[string]StorageConstraints,
) ([]txn.Op, error) {
	// Build the new application config from what can be used of the old one.
	var newSettings charm.Settings
	oldKey, err := readSettings(a.st.db(), settingsC, a.charmConfigKey())
	if err == nil {
		// Filter the old settings through to get the new settings.
		newSettings = ch.Config().FilterSettings(oldKey.Map())
		for k, v := range updatedSettings {
			newSettings[k] = v
		}
	} else if errors.Is(err, errors.NotFound) {
		// No old settings, start with the updated settings.
		newSettings = updatedSettings
	} else {
		return nil, errors.Annotatef(err, "application %q", a.doc.Name)
	}

	cURL := ch.URL()
	// Create or replace application settings.
	var settingsOp txn.Op
	newSettingsKey := applicationCharmConfigKey(a.doc.Name, &cURL)
	if _, err := readSettings(a.st.db(), settingsC, newSettingsKey); errors.Is(err, errors.NotFound) {
		// No settings for this key yet, create it.
		settingsOp = createSettingsOp(settingsC, newSettingsKey, newSettings)
	} else if err != nil {
		return nil, errors.Annotatef(err, "application %q", a.doc.Name)
	} else {
		// Settings exist, just replace them with the new ones.
		settingsOp, _, err = replaceSettingsOp(a.st.db(), settingsC, newSettingsKey, newSettings)
		if err != nil {
			return nil, errors.Annotatef(err, "application %q", a.doc.Name)
		}
	}

	// Make sure no units are added or removed while the upgrade
	// transaction is being executed. This allows us to make
	// changes to units during the upgrade, e.g. add storage
	// to existing units, or remove optional storage so long as
	// it is unreferenced.
	units, err := a.AllUnits()
	if err != nil {
		return nil, errors.Trace(err)
	}
	unitOps := make([]txn.Op, len(units))
	for i, u := range units {
		unitOps[i] = txn.Op{
			C:      unitsC,
			Id:     u.doc.DocID,
			Assert: txn.DocExists,
		}
	}
	unitOps = append(unitOps, txn.Op{
		C:      applicationsC,
		Id:     a.doc.DocID,
		Assert: bson.D{{"unitcount", len(units)}},
	})

	checkStorageOps, upgradeStorageOps, storageConstraintsOps, err := a.newCharmStorageOps(ch, units, updatedStorageConstraints)
	if err != nil {
		return nil, errors.Trace(err)
	}

	// Add or create a reference to the new charm, settings,
	// and storage constraints docs.
	incOps, err := appCharmIncRefOps(a.st, a.doc.Name, &cURL, true)
	if err != nil {
		return nil, errors.Trace(err)
	}
	var decOps []txn.Op
	// Drop the references to the old settings, storage constraints,
	// and charm docs (if the refs actually exist yet).
	if oldKey != nil {
		// Since we can force this now, let's.. There is no point hanging on
		// to the old key.
		op := &ForcedOperation{Force: true}
		decOps, err = appCharmDecRefOps(a.st, a.doc.Name, a.doc.CharmURL, true, op) // current charm
		if err != nil {
			return nil, errors.Annotatef(err, "could not remove old charm references for %v", oldKey)
		}
		if len(op.Errors) != 0 {
			logger.Errorf("could not remove old charm references for %v:%v", oldKey, op.Errors)
		}
	}

	// Build the transaction.
	var ops []txn.Op
	if oldKey != nil {
		// Old settings shouldn't change (when they exist).
		ops = append(ops, oldKey.assertUnchangedOp())
	}
	ops = append(ops, unitOps...)
	ops = append(ops, incOps...)
	ops = append(ops, []txn.Op{
		// Create or replace new settings.
		settingsOp,
		// Update the charm URL and force flag (if relevant).
		{
			C:  applicationsC,
			Id: a.doc.DocID,
			Update: bson.D{{"$set", bson.D{
				{"charmurl", cURL},
				{"forcecharm", forceUnits},
			}}},
		},
	}...)
	ops = append(ops, storageConstraintsOps...)
	ops = append(ops, checkStorageOps...)
	ops = append(ops, upgradeStorageOps...)

	ops = append(ops, incCharmModifiedVersionOps(a.doc.DocID)...)

	// Get all relations - we need to check them later.
	relations, err := a.Relations()
	if err != nil {
		return nil, errors.Trace(err)
	}

	// Remove any stale peer relation entries when switching charms
	removeStalePeerOps, err := a.st.removeStalePeerRelationsOps(a.doc.Name, relations, ch.Meta())
	if err != nil {
		return nil, errors.Trace(err)
	}
	ops = append(ops, removeStalePeerOps...)

	// Add any extra peer relations that need creation.
	newPeers := a.extraPeerRelations(ch.Meta())
	addPeerOps, err := a.st.addPeerRelationsOps(a.doc.Name, newPeers)
	if err != nil {
		return nil, errors.Trace(err)
	}
	ops = append(ops, addPeerOps...)

	// Update the relation count as well.
	if len(newPeers) > 0 {
		// Make sure the relation count does not change.
		sameRelCount := bson.D{{"relationcount", len(relations)}}
		ops = append(ops, txn.Op{
			C:      applicationsC,
			Id:     a.doc.DocID,
			Assert: append(notDeadDoc, sameRelCount...),
			Update: bson.D{{"$inc", bson.D{{"relationcount", len(newPeers)}}}},
		})
	}
	// Check relations to ensure no active relations are removed.
	relOps, err := a.checkRelationsOps(ch, relations)
	if err != nil {
		return nil, errors.Trace(err)
	}
	ops = append(ops, relOps...)

	// And finally, decrement the old charm and settings.
	return append(ops, decOps...), nil
}

// bindingsForOps returns a Bindings object intended for createOps and updateOps
// only.
func (a *Application) bindingsForOps(bindings map[string]string) (*Bindings, error) {
	// Call NewBindings first to ensure this map contains space ids
	b, err := NewBindings(a.st, bindings)
	if err != nil {
		return nil, err
	}
	b.app = a
	return b, nil
}

// Deployed machines returns the collection of machines
// that this application has units deployed to.
func (a *Application) DeployedMachines() ([]*Machine, error) {
	units, err := a.AllUnits()
	if err != nil {
		return nil, errors.Trace(err)
	}

	machineIds := set.NewStrings()
	var machines []*Machine
	for _, u := range units {
		// AssignedMachineId returns the correct machine
		// whether principal or subordinate.
		id, err := u.AssignedMachineId()
		if err != nil {
			if errors.Is(err, errors.NotAssigned) {
				// We aren't interested in this unit at this time.
				continue
			}
			return nil, errors.Trace(err)
		}
		if machineIds.Contains(id) {
			continue
		}

		m, err := a.st.Machine(id)
		if err != nil {
			return nil, errors.Trace(err)
		}
		machineIds.Add(id)
		machines = append(machines, m)
	}
	return machines, nil
}

func (a *Application) newCharmStorageOps(
	ch *Charm,
	units []*Unit,
	updatedStorageConstraints map[string]StorageConstraints,
) ([]txn.Op, []txn.Op, []txn.Op, error) {

	fail := func(err error) ([]txn.Op, []txn.Op, []txn.Op, error) {
		return nil, nil, nil, errors.Trace(err)
	}

	// Check storage to ensure no referenced storage is removed, or changed
	// in an incompatible way. We do this before computing the new storage
	// constraints, as incompatible charm changes will otherwise yield
	// confusing error messages that would suggest the user has supplied
	// invalid constraints.
	sb, err := NewStorageBackend(a.st)
	if err != nil {
		return fail(err)
	}
	oldCharm, _, err := a.Charm()
	if err != nil {
		return fail(err)
	}
	oldMeta := oldCharm.Meta()
	checkStorageOps, err := a.checkStorageUpgrade(ch.Meta(), oldMeta, units)
	if err != nil {
		return fail(err)
	}

	// Create or replace storage constraints. We take the existing storage
	// constraints, remove any keys that are no longer referenced by the
	// charm, and update the constraints that the user has specified.
	var storageConstraintsOp txn.Op
	oldStorageConstraints, err := a.StorageConstraints()
	if err != nil {
		return fail(err)
	}
	newStorageConstraints := oldStorageConstraints
	for name, cons := range updatedStorageConstraints {
		newStorageConstraints[name] = cons
	}
	for name := range newStorageConstraints {
		if _, ok := ch.Meta().Storage[name]; !ok {
			delete(newStorageConstraints, name)
		}
	}
	if err := addDefaultStorageConstraints(sb, newStorageConstraints, ch.Meta()); err != nil {
		return fail(errors.Annotate(err, "adding default storage constraints"))
	}
	if err := validateStorageConstraints(sb, newStorageConstraints, ch.Meta()); err != nil {
		return fail(errors.Annotate(err, "validating storage constraints"))
	}
	cURL := ch.URL()
	newStorageConstraintsKey := applicationStorageConstraintsKey(a.doc.Name, &cURL)
	if _, err := readStorageConstraints(sb.mb, newStorageConstraintsKey); errors.Is(err, errors.NotFound) {
		storageConstraintsOp = createStorageConstraintsOp(
			newStorageConstraintsKey, newStorageConstraints,
		)
	} else if err != nil {
		return fail(err)
	} else {
		storageConstraintsOp = replaceStorageConstraintsOp(
			newStorageConstraintsKey, newStorageConstraints,
		)
	}

	// Upgrade charm storage.
	upgradeStorageOps, err := a.upgradeStorageOps(ch.Meta(), oldMeta, units, newStorageConstraints)
	if err != nil {
		return fail(err)
	}
	return checkStorageOps, upgradeStorageOps, []txn.Op{storageConstraintsOp}, nil
}

func (a *Application) upgradeStorageOps(
	meta, oldMeta *charm.Meta,
	units []*Unit,
	allStorageCons map[string]StorageConstraints,
) (_ []txn.Op, err error) {

	sb, err := NewStorageBackend(a.st)
	if err != nil {
		return nil, errors.Trace(err)
	}

	// For each store, ensure that every unit has the minimum requirements.
	// If a unit has an existing store, but its minimum count has been
	// increased, we only add the shortfall; we do not necessarily add as
	// many instances as are specified in the storage constraints.
	var ops []txn.Op
	for name, cons := range allStorageCons {
		for _, u := range units {
			countMin := meta.Storage[name].CountMin
			if _, ok := oldMeta.Storage[name]; !ok {
				// The store did not exist previously, so we
				// create the full amount specified in the
				// constraints.
				countMin = int(cons.Count)
			}
			_, unitOps, err := sb.addUnitStorageOps(
				meta, u, name, cons, countMin,
			)
			if err != nil {
				return nil, errors.Trace(err)
			}
			ops = append(ops, unitOps...)
		}
	}
	return ops, nil
}

// incCharmModifiedVersionOps returns the operations necessary to increment
// the CharmModifiedVersion field for the given application.
func incCharmModifiedVersionOps(applicationID string) []txn.Op {
	return []txn.Op{{
		C:      applicationsC,
		Id:     applicationID,
		Assert: txn.DocExists,
		Update: bson.D{{"$inc", bson.D{{"charmmodifiedversion", 1}}}},
	}}
}

func (a *Application) resolveResourceOps(pendingResourceIDs map[string]string) ([]txn.Op, error) {
	// Collect pending resource resolution operations.
	resources := a.st.Resources().(*resourcePersistence)
	return resources.resolveApplicationPendingResourcesOps(a.doc.Name, pendingResourceIDs)
}

// SetCharmConfig contains the parameters for Application.SetCharm.
type SetCharmConfig struct {
	// Charm is the new charm to use for the application. New units
	// will be started with this charm, and existing units will be
	// upgraded to use it.
	Charm *Charm

	// CharmOrigin is the data for where the charm comes from.  Eventually
	// Channel should be move there.
	CharmOrigin *CharmOrigin

	// ConfigSettings is the charm config settings to apply when upgrading
	// the charm.
	ConfigSettings charm.Settings

	// ForceUnits forces the upgrade on units in an error state.
	ForceUnits bool

	// ForceBase forces the use of the charm even if it is not one of
	// the charm's supported series.
	ForceBase bool

	// Force forces the overriding of the lxd profile validation even if the
	// profile doesn't validate.
	Force bool

	// PendingResourceIDs is a map of resource names to resource IDs to activate during
	// the upgrade.
	PendingResourceIDs map[string]string

	// StorageConstraints contains the storage constraints to add or update when
	// upgrading the charm.
	//
	// Any existing storage instances for the named stores will be
	// unaffected; the storage constraints will only be used for
	// provisioning new storage instances.
	StorageConstraints map[string]StorageConstraints

	// EndpointBindings is an operator-defined map of endpoint names to
	// space names that should be merged with any existing bindings.
	EndpointBindings map[string]string
}

// SetCharm changes the charm for the application.
func (a *Application) SetCharm(cfg SetCharmConfig) (err error) {
	defer errors.DeferredAnnotatef(
		&err, "cannot upgrade application %q to charm %q", a, cfg.Charm.URL(),
	)
	if cfg.Charm.Meta().Subordinate != a.doc.Subordinate {
		return errors.Errorf("cannot change an application's subordinacy")
	}
	currentCharm, err := a.st.Charm(*a.doc.CharmURL)
	if err != nil {
		return errors.Trace(err)
	}
	if cfg.Charm.Meta().Deployment != currentCharm.Meta().Deployment {
		if cfg.Charm.Meta().Deployment == nil || currentCharm.Meta().Deployment == nil {
			return errors.New("cannot change a charm's deployment info")
		}
		if cfg.Charm.Meta().Deployment.DeploymentType != currentCharm.Meta().Deployment.DeploymentType {
			return errors.New("cannot change a charm's deployment type")
		}
		if cfg.Charm.Meta().Deployment.DeploymentMode != currentCharm.Meta().Deployment.DeploymentMode {
			return errors.New("cannot change a charm's deployment mode")
		}
	}

	// If it's a v1 or v2 machine charm (no containers), check series.
	if charm.MetaFormat(cfg.Charm) == charm.FormatV1 || len(cfg.Charm.Meta().Containers) == 0 {
		err := checkSeriesForSetCharm(a.CharmOrigin().Platform, cfg.Charm, cfg.ForceBase)
		if err != nil {
			return errors.Trace(err)
		}
	}

	updatedSettings, err := cfg.Charm.Config().ValidateSettings(cfg.ConfigSettings)
	if err != nil {
		return errors.Annotate(err, "validating config settings")
	}

	// we don't need to check that this is a charm.LXDProfiler, as we can
	// state that the function exists.
	if profile := cfg.Charm.LXDProfile(); profile != nil {
		// Validate the config devices, to ensure we don't apply an invalid
		// profile, if we know it's never going to work.
		// TODO (stickupkid): Validation of config devices is totally in the
		// wrong place. Validation should be done at the API server layer, not
		// at the state layer.
		if err := profile.ValidateConfigDevices(); err != nil && !cfg.Force {
			return errors.Annotate(err, "validating lxd profile")
		}
	}

	var newCharmModifiedVersion int
	acopy := &Application{a.st, a.doc}
	buildTxn := func(attempt int) ([]txn.Op, error) {
		a := acopy
		if attempt > 0 {
			if err := a.Refresh(); err != nil {
				return nil, errors.Trace(err)
			}
		}

		// NOTE: We're explicitly allowing SetCharm to succeed
		// when the application is Dying, because application/charm
		// upgrades should still be allowed to apply to dying
		// applications and units, so that bugs in departed/broken
		// hooks can be addressed at runtime.
		if a.Life() == Dead {
			return nil, stateerrors.ErrDead
		}

		// Record the current value of charmModifiedVersion, so we can
		// set the value on the method receiver's in-memory document
		// structure. We increment the version only when we change the
		// charm URL.
		newCharmModifiedVersion = a.doc.CharmModifiedVersion

		ops := []txn.Op{{
			C:  applicationsC,
			Id: a.doc.DocID,
			Assert: append(notDeadDoc, bson.DocElem{
				"charmmodifiedversion", a.doc.CharmModifiedVersion,
			}),
		}}

		if *a.doc.CharmURL == cfg.Charm.URL() {
			updates := bson.D{
				{"forcecharm", cfg.ForceUnits},
			}
			// Local charms will not have a channel in their charm origin
			// TODO: (hml) 2023-02-03
			// With juju 3.0, SetCharm should always have a CharmOrigin.
			// Compatibility with the Update application facade method
			// is no longer necessary.
			if cfg.CharmOrigin != nil && cfg.CharmOrigin.Channel != nil {
				updates = append(updates, bson.DocElem{"charm-origin.channel", cfg.CharmOrigin.Channel})
			}
			// Charm URL already set; just update the force flag and channel.
			ops = append(ops, txn.Op{
				C:      applicationsC,
				Id:     a.doc.DocID,
				Assert: txn.DocExists,
				Update: bson.D{{"$set", updates}},
			})
		} else {
			// Check if the new charm specifies a relation max limit
			// that cannot be satisfied by the currently established
			// relation count.
			quotaErr := a.preUpgradeRelationLimitCheck(cfg.Charm)

			// If the operator specified --force, we still allow
			// the upgrade to continue with a warning.
			if errors.Is(quotaErr, errors.QuotaLimitExceeded) && cfg.Force {
				logger.Warningf("%v; allowing upgrade to proceed as the operator specified --force", quotaErr)
			} else if quotaErr != nil {
				return nil, errors.Trace(quotaErr)
			}

			chng, err := a.changeCharmOps(
				cfg.Charm,
				updatedSettings,
				cfg.ForceUnits,
				cfg.StorageConstraints,
			)
			if err != nil {
				return nil, errors.Trace(err)
			}
			ops = append(ops, chng...)
			newCharmModifiedVersion++
		}

		// Resources can be upgraded independent of a charm upgrade.
		resourceOps, err := a.resolveResourceOps(cfg.PendingResourceIDs)
		if err != nil {
			return nil, errors.Trace(err)
		}
		ops = append(ops, resourceOps...)
		// Only update newCharmModifiedVersion once. It might have been
		// incremented in charmCharmOps.
		if len(resourceOps) > 0 && newCharmModifiedVersion == a.doc.CharmModifiedVersion {
			ops = append(ops, incCharmModifiedVersionOps(a.doc.DocID)...)
			newCharmModifiedVersion++
		}

		// TODO: (hml) 2023-02-03
		// With juju 3.0, SetCharm should always have a CharmOrigin.
		// Compatibility with the Update application facade method
		// is no longer necessary. Modify checks appropriately.
		if cfg.CharmOrigin != nil {
			origin := a.doc.CharmOrigin
			// If either the charm origin ID or Hash is set before a charm is
			// downloaded, charm download will fail for charms with a forced series.
			// The logic (refreshConfig) in sending the correct request to charmhub
			// will break.
			if (origin.ID != "" && origin.Hash == "") || (origin.ID == "" && origin.Hash != "") {
				return nil, errors.BadRequestf("programming error, SetCharm, neither CharmOrigin ID nor Hash can be set before a charm is downloaded. See CharmHubRepository GetDownloadURL.")
			}
			if cfg.CharmOrigin.ID != "" {
				origin.ID = cfg.CharmOrigin.ID
			}
			if cfg.CharmOrigin.Hash != "" {
				origin.Hash = cfg.CharmOrigin.Hash
			}
			if cfg.CharmOrigin.Type != "" {
				origin.Type = cfg.CharmOrigin.Type
			}
			if cfg.CharmOrigin.Source != "" {
				origin.Source = cfg.CharmOrigin.Source
			}
			if cfg.CharmOrigin.Revision != nil {
				origin.Revision = cfg.CharmOrigin.Revision
			}
			if cfg.CharmOrigin.Channel != nil {
				origin.Channel = cfg.CharmOrigin.Channel
			}
			if cfg.CharmOrigin.Platform != nil {
				if cfg.CharmOrigin.Platform.Channel != "" {
					origin.Platform.OS = cfg.CharmOrigin.Platform.OS
					origin.Platform.Channel = cfg.CharmOrigin.Platform.Channel
				}
				if cfg.CharmOrigin.Platform.Architecture != "" {
					origin.Platform.Architecture = cfg.CharmOrigin.Platform.Architecture
				}
			}
			// Update in the application facade also calls
			// SetCharm, though it has no current user in the
			// application api client. Just in case: do not
			// update the CharmOrigin if nil.
			ops = append(ops, txn.Op{
				C:      applicationsC,
				Id:     a.doc.DocID,
				Assert: txn.DocExists,
				Update: bson.D{{"$set", bson.D{
					{"charm-origin", origin},
				}}},
			})
		}

		// Always update bindings regardless of whether we upgrade to a
		// new version or stay at the previous version.
		currentMap, txnRevno, err := readEndpointBindings(a.st, a.globalKey())
		if err != nil && !errors.Is(err, errors.NotFound) {
			return ops, errors.Trace(err)
		}
		b, err := a.bindingsForOps(currentMap)
		if err != nil {
			return nil, errors.Trace(err)
		}
		endpointBindingsOps, err := b.updateOps(txnRevno, cfg.EndpointBindings, cfg.Charm.Meta(), cfg.Force)
		if err == nil {
			ops = append(ops, endpointBindingsOps...)
		} else if !errors.Is(err, errors.NotFound) && err != jujutxn.ErrNoOperations {
			// If endpoint bindings do not exist this most likely means the application
			// itself no longer exists, which will be caught soon enough anyway.
			// ErrNoOperations on the other hand means there's nothing to update.
			return nil, errors.Trace(err)
		}
		return ops, nil
	}

	if err := a.st.db().Run(buildTxn); err != nil {
		return err
	}
	return a.Refresh()
}

// SetDownloadedIDAndHash updates the applications charm origin with ID and
// hash values. This should ONLY be done from the async downloader.
// The hash cannot be updated if the charm origin has no ID, nor was one
// provided as an argument. The ID cannot be changed.
func (a *Application) SetDownloadedIDAndHash(id, hash string) error {
	if id == "" && hash == "" {
		return errors.BadRequestf("ID, %q, and hash, %q, must have values", id, hash)
	}
	if id != "" && a.doc.CharmOrigin.ID != "" && a.doc.CharmOrigin.ID != id {
		return errors.BadRequestf("application ID cannot be changed %q, %q", a.doc.CharmOrigin.ID, id)
	}
	if id != "" && hash == "" {
		return errors.BadRequestf("programming error, SetDownloadedIDAndHash, cannot have an ID without a hash after downloading. See CharmHubRepository GetDownloadURL.")
	}
	buildTxn := func(attempt int) ([]txn.Op, error) {
		if attempt > 0 {
			if err := a.Refresh(); err != nil {
				return nil, errors.Trace(err)
			}
		}
		if a.Life() != Alive {
			return nil, errors.New("application is not alive")
		}
		ops := []txn.Op{{
			C:      applicationsC,
			Id:     a.doc.DocID,
			Assert: isAliveDoc,
		}}
		if id != "" {
			ops = append(ops, txn.Op{
				C:      applicationsC,
				Id:     a.doc.DocID,
				Assert: txn.DocExists,
				Update: bson.D{{"$set", bson.D{
					{"charm-origin.id", id},
				}}},
			})
		}
		if hash != "" {
			ops = append(ops, txn.Op{
				C:      applicationsC,
				Id:     a.doc.DocID,
				Assert: txn.DocExists,
				Update: bson.D{{"$set", bson.D{
					{"charm-origin.hash", hash},
				}}},
			})
		}
		return ops, nil
	}
	if err := a.st.db().Run(buildTxn); err != nil {
		return err
	}
	if id != "" {
		a.doc.CharmOrigin.ID = id
	}
	if hash != "" {
		a.doc.CharmOrigin.Hash = hash
	}
	return nil
}

func checkSeriesForSetCharm(currentPlatform *Platform, ch *Charm, ForceBase bool) error {
	// For old style charms written for only one series, we still retain
	// this check. Newer charms written for multi-series have a URL
	// with series = "".
	curSeries, err := corebase.GetSeriesFromChannel(currentPlatform.OS, currentPlatform.Channel)
	if err != nil {
		return errors.Trace(err)
	}
	charmSeries, err := corecharm.ComputedSeries(ch)
	if err != nil {
		return errors.Trace(err)
	}
	curl, err := charm.ParseURL(ch.URL())
	if err != nil {
		return errors.Trace(err)
	}
	if curl.Series != "" {
		// Allow series change when switching to charmhub charms.
<<<<<<< HEAD
		if charm.URL().Schema != "ch" && charm.URL().Series != curSeries {
=======
		// Account for legacy charms with "kubernetes" series in the URL.
		if curl.Schema != "ch" && curl.Series != corebase.Kubernetes.String() && curl.Series != curSeries {
>>>>>>> 3e561add
			return errors.Errorf("cannot change an application's series")
		}
	} else if !ForceBase {
		supported := false
		for _, oneSeries := range charmSeries {
			if oneSeries == curSeries {
				supported = true
				break
			}
		}
		if !supported {
			supportedSeries := "no series"
			if len(charmSeries) > 0 {
				supportedSeries = strings.Join(charmSeries, ", ")
			}
			return errors.Errorf("only these series are supported: %v", supportedSeries)
		}
	} else {
		// Even with forceBase=true, we do not allow a charm to be used which is for
		// a different OS. This assumes the charm declares it has supported series which
		// we can check for OS compatibility. Otherwise, we just accept the series supplied.
		currentOS := os.OSTypeForName(currentPlatform.OS)
		supportedOS := false
		for _, oneSeries := range charmSeries {
			charmSeriesOS, err := corebase.GetOSFromSeries(oneSeries)
			if err != nil {
				return nil
			}
			if currentOS == charmSeriesOS {
				supportedOS = true
				break
			}
		}
		if !supportedOS && len(charmSeries) > 0 {
			return errors.Errorf("OS %q not supported by charm", currentOS)
		}
	}
	return nil
}

// preUpgradeRelationLimitCheck ensures that the already established relation
// counts do not violate the max relation limits specified by the charm version
// we are attempting to upgrade to.
func (a *Application) preUpgradeRelationLimitCheck(newCharm *Charm) error {
	var (
		existingRels []*Relation
		err          error
	)

	for relName, relSpec := range newCharm.Meta().CombinedRelations() {
		if relSpec.Limit == 0 {
			continue
		}

		// Load and memoize relation list
		if existingRels == nil {
			if existingRels, err = a.Relations(); err != nil {
				return errors.Trace(err)
			}

		}

		establishedCount := establishedRelationCount(existingRels, a.Name(), relSpec)
		if establishedCount > relSpec.Limit {
			return errors.QuotaLimitExceededf("new charm version imposes a maximum relation limit of %d for %s:%s which cannot be satisfied by the number of already established relations (%d)", relSpec.Limit, a.Name(), relName, establishedCount)
		}
	}

	return nil
}

// establishedRelationCount returns the number of already established relations
// for appName and the endpoint specified in the provided relation details.
func establishedRelationCount(existingRelList []*Relation, appName string, rel charm.Relation) int {
	var establishedCount int
	for _, existingRel := range existingRelList {
		// Suspended relations don't count
		if existingRel.Suspended() {
			continue
		}

		for _, existingRelEp := range existingRel.Endpoints() {
			if existingRelEp.ApplicationName == appName &&
				existingRelEp.Relation.Name == rel.Name &&
				existingRelEp.Relation.Interface == rel.Interface {
				establishedCount++
				break
			}
		}
	}

	return establishedCount
}

// MergeBindings merges the provided bindings map with the existing application
// bindings.
func (a *Application) MergeBindings(operatorBindings *Bindings, force bool) error {
	buildTxn := func(attempt int) ([]txn.Op, error) {
		if attempt > 0 {
			if err := a.Refresh(); err != nil {
				return nil, errors.Trace(err)
			}
		}

		ch, _, err := a.Charm()
		if err != nil {
			return nil, errors.Trace(err)
		}

		currentMap, txnRevno, err := readEndpointBindings(a.st, a.globalKey())
		if err != nil && !errors.Is(err, errors.NotFound) {
			return nil, errors.Trace(err)
		}
		b, err := a.bindingsForOps(currentMap)
		if err != nil {
			return nil, errors.Trace(err)
		}
		endpointBindingsOps, err := b.updateOps(txnRevno, operatorBindings.Map(), ch.Meta(), force)
		if err != nil && !errors.Is(err, errors.NotFound) && err != jujutxn.ErrNoOperations {
			return nil, errors.Trace(err)
		}

		return endpointBindingsOps, err
	}

	err := a.st.db().Run(buildTxn)
	return errors.Annotatef(err, "merging application bindings")
}

// unitAppName returns the name of the Application, given a Unit's name.
func unitAppName(unitName string) string {
	unitParts := strings.Split(unitName, "/")
	return unitParts[0]
}

// UpdateApplicationBase updates the base for the Application.
func (a *Application) UpdateApplicationBase(newBase Base, force bool) (err error) {
	buildTxn := func(attempt int) ([]txn.Op, error) {
		if attempt > 0 {
			// If we've tried once already and failed, re-evaluate the criteria.
			if err := a.Refresh(); err != nil {
				return nil, errors.Trace(err)
			}
		}
		// Exit early if the Application series doesn't need to change
		if err := a.Refresh(); err != nil {
			return nil, errors.Trace(err)
		}
		appOrigin := a.CharmOrigin()
		appBase, err := corebase.ParseBase(appOrigin.Platform.OS, appOrigin.Platform.Channel)
		if err != nil {
			return nil, errors.Trace(err)
		}
		newAppBase, err := corebase.ParseBase(newBase.OS, newBase.Channel)
		if err != nil {
			return nil, errors.Trace(err)
		}
		sameOrigin := appBase.DisplayString() == newAppBase.DisplayString()
		if sameOrigin {
			return nil, jujutxn.ErrNoOperations
		}

		// Verify and gather data for the transaction operations.
		err = a.VerifySupportedBase(newBase, force)
		if err != nil {
			return nil, err
		}
		units, err := a.AllUnits()
		if err != nil {
			return nil, errors.Trace(err)
		}
		var subApps []*Application
		var unit *Unit

		if len(units) > 0 {
			// All units have the same subordinates...
			unit = units[0]
			for _, n := range unit.SubordinateNames() {
				app, err := a.st.Application(unitAppName(n))
				if err != nil {
					return nil, err
				}
				err = app.VerifySupportedBase(newBase, force)
				if err != nil {
					return nil, err
				}
				subApps = append(subApps, app)
			}
		}

		//Create the transaction operations
		ops := []txn.Op{{
			C:  applicationsC,
			Id: a.doc.DocID,
			Assert: bson.D{{"life", Alive},
				{"charmurl", a.doc.CharmURL},
				{"unitcount", a.doc.UnitCount}},
			Update: bson.D{{"$set", bson.D{{
				"charm-origin.platform.channel", newAppBase.Channel.String()}}}},
		}}

		if unit != nil {
			ops = append(ops, txn.Op{
				C:  unitsC,
				Id: unit.doc.DocID,
				Assert: bson.D{{"life", Alive},
					{"subordinates", unit.SubordinateNames()}},
			})
		}

		for _, sub := range subApps {
			ops = append(ops, txn.Op{
				C:  applicationsC,
				Id: sub.doc.DocID,
				Assert: bson.D{{"life", Alive},
					{"charmurl", sub.doc.CharmURL},
					{"unitcount", sub.doc.UnitCount}},
				Update: bson.D{{"$set", bson.D{{
					"charm-origin.platform.channel", newAppBase.Channel.String()}}}},
			})
		}
		return ops, nil
	}

	err = a.st.db().Run(buildTxn)
	return errors.Annotatef(err, "updating application series")
}

// VerifySupportedBase verifies if the given base is supported by the
// application.
// TODO (stickupkid): This will be removed once we align all upgrade-machine
// commands.
func (a *Application) VerifySupportedBase(b Base, force bool) error {
	ch, _, err := a.Charm()
	if err != nil {
		return err
	}
	supportedBases, err := corecharm.ComputedBases(ch)
	if err != nil {
		return errors.Trace(err)
	}
	if len(supportedBases) == 0 {
		return errors.NewNotValid(nil, fmt.Sprintf("charm %q does not support any bases. Not valid", ch.Meta().Name))
	}
	base, err := corebase.ParseBase(b.OS, b.Channel)
	if err != nil {
		return errors.Trace(err)
	}
	_, baseSupportedErr := corecharm.BaseForCharm(base, supportedBases)
	if baseSupportedErr != nil && !force {
		return stateerrors.NewErrIncompatibleBase(supportedBases, base, ch.Meta().Name)
	}
	return nil
}

// String returns the application name.
func (a *Application) String() string {
	return a.doc.Name
}

// Refresh refreshes the contents of the Application from the underlying
// state. It returns an error that satisfies errors.IsNotFound if the
// application has been removed.
func (a *Application) Refresh() error {
	applications, closer := a.st.db().GetCollection(applicationsC)
	defer closer()

	err := applications.FindId(a.doc.DocID).One(&a.doc)
	if err == mgo.ErrNotFound {
		return errors.NotFoundf("application %q", a)
	}
	if err != nil {
		return errors.Errorf("cannot refresh application %q: %v", a, err)
	}
	return nil
}

// GetPlacement returns the application's placement directive.
// This is used on CAAS models.
func (a *Application) GetPlacement() string {
	return a.doc.Placement
}

// GetScale returns the application's desired scale value.
// This is used on CAAS models.
func (a *Application) GetScale() int {
	return a.doc.DesiredScale
}

// ChangeScale alters the existing scale by the provided change amount, returning the new amount.
// This is used on CAAS models.
func (a *Application) ChangeScale(scaleChange int) (int, error) {
	newScale := a.doc.DesiredScale + scaleChange
	logger.Tracef("ChangeScale DesiredScale %v, scaleChange %v, newScale %v", a.doc.DesiredScale, scaleChange, newScale)
	if newScale < 0 {
		return a.doc.DesiredScale, errors.NotValidf("cannot remove more units than currently exist")
	}
	buildTxn := func(attempt int) ([]txn.Op, error) {
		if attempt > 0 {
			if err := a.Refresh(); err != nil {
				return nil, errors.Trace(err)
			}
			alive, err := isAlive(a.st, applicationsC, a.doc.DocID)
			if err != nil {
				return nil, errors.Trace(err)
			} else if !alive {
				return nil, applicationNotAliveErr
			}
			newScale = a.doc.DesiredScale + scaleChange
			if newScale < 0 {
				return nil, errors.NotValidf("cannot remove more units than currently exist")
			}
		}
		ops := []txn.Op{{
			C:  applicationsC,
			Id: a.doc.DocID,
			Assert: bson.D{
				{"life", Alive},
				{"charmurl", a.doc.CharmURL},
				{"unitcount", a.doc.UnitCount},
				{"scale", a.doc.DesiredScale},
			},
			Update: bson.D{{"$set", bson.D{{"scale", newScale}}}},
		}}

		cloudSvcDoc := cloudServiceDoc{
			DocID:                 a.globalKey(),
			DesiredScaleProtected: true,
		}
		cloudSvcOp, err := buildCloudServiceOps(a.st, cloudSvcDoc)
		if err != nil {
			return nil, errors.Trace(err)
		}
		ops = append(ops, cloudSvcOp...)
		return ops, nil
	}
	if err := a.st.db().Run(buildTxn); err != nil {
		return a.doc.DesiredScale, errors.Errorf("cannot set scale for application %q to %v: %v", a, newScale, onAbort(err, applicationNotAliveErr))
	}
	a.doc.DesiredScale = newScale
	return newScale, nil
}

// SetScale sets the application's desired scale value.
// This is used on CAAS models.
func (a *Application) SetScale(scale int, generation int64, force bool) error {
	if scale < 0 {
		return errors.NotValidf("application scale %d", scale)
	}
	svcInfo, err := a.ServiceInfo()
	if err != nil && !errors.Is(err, errors.NotFound) {
		return errors.Trace(err)
	}
	if err == nil {
		logger.Tracef(
			"SetScale DesiredScaleProtected %v, DesiredScale %v -> %v, Generation %v -> %v",
			svcInfo.DesiredScaleProtected(), a.doc.DesiredScale, scale, svcInfo.Generation(), generation,
		)
		if svcInfo.DesiredScaleProtected() && !force && scale != a.doc.DesiredScale {
			return errors.Forbiddenf("SetScale(%d) without force while desired scale %d is not applied yet", scale, a.doc.DesiredScale)
		}
		if !force && generation < svcInfo.Generation() {
			return errors.Forbiddenf(
				"application generation %d can not be reverted to %d", svcInfo.Generation(), generation,
			)
		}
	}

	buildTxn := func(attempt int) ([]txn.Op, error) {
		if attempt > 0 {
			if err := a.Refresh(); err != nil {
				return nil, errors.Trace(err)
			}
			alive, err := isAlive(a.st, applicationsC, a.doc.DocID)
			if err != nil {
				return nil, errors.Trace(err)
			} else if !alive {
				return nil, applicationNotAliveErr
			}
		}
		ops := []txn.Op{{
			C:  applicationsC,
			Id: a.doc.DocID,
			Assert: bson.D{
				{"life", Alive},
				{"charmurl", a.doc.CharmURL},
				{"unitcount", a.doc.UnitCount},
			},
			Update: bson.D{{"$set", bson.D{{"scale", scale}}}},
		}}
		cloudSvcDoc := cloudServiceDoc{
			DocID: a.globalKey(),
		}
		if force {
			// scale from cli.
			cloudSvcDoc.DesiredScaleProtected = true
		} else {
			// scale from cluster always has a valid generation (>= current generation).
			cloudSvcDoc.Generation = generation
		}
		cloudSvcOp, err := buildCloudServiceOps(a.st, cloudSvcDoc)
		if err != nil {
			return nil, errors.Trace(err)
		}
		ops = append(ops, cloudSvcOp...)
		return ops, nil
	}
	if err := a.st.db().Run(buildTxn); err != nil {
		return errors.Errorf("cannot set scale for application %q to %v: %v", a, scale, onAbort(err, applicationNotAliveErr))
	}
	a.doc.DesiredScale = scale
	return nil
}

// ClearResources sets the application's pending resources to false.
// This is used on CAAS models.
func (a *Application) ClearResources() error {
	if a.doc.Life == Alive {
		return errors.Errorf("application %q is alive", a.doc.Name)
	}
	buildTxn := func(attempt int) ([]txn.Op, error) {
		if attempt > 0 {
			if err := a.Refresh(); err != nil {
				return nil, errors.Trace(err)
			}
			if !a.doc.HasResources {
				return nil, jujutxn.ErrNoOperations
			}
		}
		ops := []txn.Op{{
			C:  applicationsC,
			Id: a.doc.DocID,
			Assert: bson.D{
				{"life", bson.M{"$ne": Alive}},
				{"charmurl", a.doc.CharmURL},
				{"unitcount", a.doc.UnitCount},
				{"has-resources", true}},
			Update: bson.D{{"$set", bson.D{{"has-resources", false}}}},
		}}
		logger.Debugf("application %q now has no cluster resources, scheduling cleanup", a.doc.Name)
		cleanupOp := newCleanupOp(
			cleanupApplication,
			a.doc.Name,
			false, // force
			false, // destroy storage
		)
		return append(ops, cleanupOp), nil
	}
	if err := a.st.db().Run(buildTxn); err != nil {
		return errors.Errorf("cannot clear cluster resources for application %q: %v", a, onAbort(err, applicationNotAliveErr))
	}
	a.doc.HasResources = false
	return nil
}

// newUnitName returns the next unit name.
func (a *Application) newUnitName() (string, error) {
	unitSeq, err := sequence(a.st, a.Tag().String())
	if err != nil {
		return "", errors.Trace(err)
	}
	name := a.doc.Name + "/" + strconv.Itoa(unitSeq)
	return name, nil
}

// addUnitOps returns a unique name for a new unit, and a list of txn operations
// necessary to create that unit. The principalName param must be non-empty if
// and only if s is a subordinate application. Only one subordinate of a given
// application will be assigned to a given principal. The asserts param can be used
// to include additional assertions for the application document.  This method
// assumes that the application already exists in the db.
func (a *Application) addUnitOps(
	principalName string,
	args AddUnitParams,
	asserts bson.D,
) (string, []txn.Op, error) {
	var cons constraints.Value
	if !a.doc.Subordinate {
		scons, err := a.Constraints()
		if errors.Is(err, errors.NotFound) {
			return "", nil, errors.NotFoundf("application %q", a.Name())
		}
		if err != nil {
			return "", nil, errors.Trace(err)
		}
		cons, err = a.st.ResolveConstraints(scons)
		if err != nil {
			return "", nil, errors.Trace(err)
		}
		// If the application is deployed to the controller model and the charm
		// has the special juju- prefix to its name, then bypass the machineID
		// empty check.
		if args.machineID != "" && a.st.IsController() {
			curl, err := charm.ParseURL(*a.doc.CharmURL)
			if err != nil {
				return "", nil, errors.Trace(err)
			}
			if !strings.HasPrefix(curl.Name, "juju-") {
				return "", nil, errors.NotSupportedf("non-empty machineID")
			}
		} else if args.machineID != "" {
			return "", nil, errors.NotSupportedf("non-empty machineID")
		}
	}
	storageCons, err := a.StorageConstraints()
	if err != nil {
		return "", nil, errors.Trace(err)
	}
	uNames, ops, err := a.addUnitOpsWithCons(applicationAddUnitOpsArgs{
		cons:               cons,
		principalName:      principalName,
		principalMachineID: args.machineID,
		storageCons:        storageCons,
		attachStorage:      args.AttachStorage,
		providerId:         args.ProviderId,
		address:            args.Address,
		ports:              args.Ports,
		unitName:           args.UnitName,
		passwordHash:       args.PasswordHash,
	})
	if err != nil {
		return uNames, ops, errors.Trace(err)
	}
	// we verify the application is alive
	asserts = append(isAliveDoc, asserts...)
	ops = append(ops, a.incUnitCountOp(asserts))
	return uNames, ops, nil
}

type applicationAddUnitOpsArgs struct {
	principalName      string
	principalMachineID string

	cons          constraints.Value
	storageCons   map[string]StorageConstraints
	attachStorage []names.StorageTag

	// These optional attributes are relevant to CAAS models.
	providerId   *string
	address      *string
	ports        *[]string
	unitName     *string
	passwordHash *string
}

// addUnitOpsWithCons is a helper method for returning addUnitOps.
func (a *Application) addUnitOpsWithCons(args applicationAddUnitOpsArgs) (string, []txn.Op, error) {
	if a.doc.Subordinate && args.principalName == "" {
		return "", nil, errors.New("application is a subordinate")
	} else if !a.doc.Subordinate && args.principalName != "" {
		return "", nil, errors.New("application is not a subordinate")
	}
	var name string
	if args.unitName != nil {
		name = *args.unitName
	} else {
		newName, err := a.newUnitName()
		if err != nil {
			return "", nil, errors.Trace(err)
		}
		name = newName
	}
	unitTag := names.NewUnitTag(name)

	appCharm, _, err := a.Charm()
	if err != nil {
		return "", nil, errors.Trace(err)
	}
	storageOps, numStorageAttachments, err := a.addUnitStorageOps(
		args, unitTag, appCharm,
	)
	if err != nil {
		return "", nil, errors.Trace(err)
	}

	docID := a.st.docID(name)
	globalKey := unitGlobalKey(name)
	agentGlobalKey := unitAgentGlobalKey(name)
	platform := a.CharmOrigin().Platform
	base := Base{OS: platform.OS, Channel: platform.Channel}.Normalise()
	udoc := &unitDoc{
		DocID:                  docID,
		Name:                   name,
		Application:            a.doc.Name,
		Base:                   base,
		Life:                   Alive,
		Principal:              args.principalName,
		MachineId:              args.principalMachineID,
		StorageAttachmentCount: numStorageAttachments,
	}
	if args.passwordHash != nil {
		udoc.PasswordHash = *args.passwordHash
	}
	now := a.st.clock().Now()
	agentStatusDoc := statusDoc{
		Status:  status.Allocating,
		Updated: now.UnixNano(),
	}

	m, err := a.st.Model()
	if err != nil {
		return "", nil, errors.Trace(err)
	}
	unitStatusDoc := &statusDoc{
		Status:     status.Waiting,
		StatusInfo: status.MessageInstallingAgent,
		Updated:    now.UnixNano(),
	}
	meterStatus := &meterStatusDoc{Code: MeterNotSet.String()}

	workloadVersionDoc := &statusDoc{
		Status:  status.Unknown,
		Updated: now.UnixNano(),
	}
	if m.Type() != ModelTypeCAAS {
		unitStatusDoc.StatusInfo = status.MessageWaitForMachine
	}
	var containerDoc *cloudContainerDoc
	if m.Type() == ModelTypeCAAS {
		if args.providerId != nil || args.address != nil || args.ports != nil {
			containerDoc = &cloudContainerDoc{
				Id: globalKey,
			}
			if args.providerId != nil {
				containerDoc.ProviderId = *args.providerId
			}
			if args.address != nil {
				networkAddr := network.NewSpaceAddress(*args.address, network.WithScope(network.ScopeMachineLocal))
				addr := fromNetworkAddress(networkAddr, network.OriginProvider)
				containerDoc.Address = &addr
			}
			if args.ports != nil {
				containerDoc.Ports = *args.ports
			}
		}
	}

	ops, err := addUnitOps(a.st, addUnitOpsArgs{
		unitDoc:            udoc,
		containerDoc:       containerDoc,
		agentStatusDoc:     agentStatusDoc,
		workloadStatusDoc:  unitStatusDoc,
		workloadVersionDoc: workloadVersionDoc,
		meterStatusDoc:     meterStatus,
	})
	if err != nil {
		return "", nil, errors.Trace(err)
	}

	ops = append(ops, storageOps...)

	if a.doc.Subordinate {
		ops = append(ops, txn.Op{
			C:  unitsC,
			Id: a.st.docID(args.principalName),
			Assert: append(isAliveDoc, bson.DocElem{
				"subordinates", bson.D{{"$not", bson.RegEx{Pattern: "^" + a.doc.Name + "/"}}},
			}),
			Update: bson.D{{"$addToSet", bson.D{{"subordinates", name}}}},
		})
	} else {
		ops = append(ops, createConstraintsOp(agentGlobalKey, args.cons))
	}

	// At the last moment we still have the statusDocs in scope, set the initial
	// history entries. This is risky, and may lead to extra entries, but that's
	// an intrinsic problem with mixing txn and non-txn ops -- we can't sync
	// them cleanly.
	_, _ = probablyUpdateStatusHistory(a.st.db(), globalKey, *unitStatusDoc)
	_, _ = probablyUpdateStatusHistory(a.st.db(), globalWorkloadVersionKey(name), *workloadVersionDoc)
	_, _ = probablyUpdateStatusHistory(a.st.db(), agentGlobalKey, agentStatusDoc)
	return name, ops, nil
}

func (a *Application) addUnitStorageOps(
	args applicationAddUnitOpsArgs,
	unitTag names.UnitTag,
	charm *Charm,
) ([]txn.Op, int, error) {
	sb, err := NewStorageBackend(a.st)
	if err != nil {
		return nil, -1, errors.Trace(err)
	}

	// Reduce the count of new storage created for each existing storage
	// being attached.
	var storageCons map[string]StorageConstraints
	for _, tag := range args.attachStorage {
		storageName, err := names.StorageName(tag.Id())
		if err != nil {
			return nil, -1, errors.Trace(err)
		}
		if cons, ok := args.storageCons[storageName]; ok && cons.Count > 0 {
			if storageCons == nil {
				// We must not modify the contents of the original
				// args.storageCons map, as it comes from the
				// user. Make a copy and modify that.
				storageCons = make(map[string]StorageConstraints)
				for name, cons := range args.storageCons {
					storageCons[name] = cons
				}
				args.storageCons = storageCons
			}
			cons.Count--
			storageCons[storageName] = cons
		}
	}

	// Add storage instances/attachments for the unit. If the
	// application is subordinate, we'll add the machine storage
	// if the principal is assigned to a machine. Otherwise, we
	// will add the subordinate's storage along with the principal's
	// when the principal is assigned to a machine.
	var machineAssignable machineAssignable
	if a.doc.Subordinate {
		pu, err := a.st.Unit(args.principalName)
		if err != nil {
			return nil, -1, errors.Trace(err)
		}
		machineAssignable = pu
	}
	platform := a.CharmOrigin().Platform
	sSeries, _ := corebase.GetSeriesFromChannel(platform.OS, platform.Channel)
	storageOps, storageTags, numStorageAttachments, err := createStorageOps(
		sb,
		unitTag,
		charm.Meta(),
		args.storageCons,
		sSeries,
		machineAssignable,
	)
	if err != nil {
		return nil, -1, errors.Trace(err)
	}
	for _, storageTag := range args.attachStorage {
		si, err := sb.storageInstance(storageTag)
		if err != nil {
			return nil, -1, errors.Annotatef(
				err, "attaching %s",
				names.ReadableString(storageTag),
			)
		}
		ops, err := sb.attachStorageOps(
			si,
			unitTag,
			sSeries,
			charm,
			machineAssignable,
		)
		if err != nil {
			return nil, -1, errors.Trace(err)
		}
		storageOps = append(storageOps, ops...)
		numStorageAttachments++
		storageTags[si.StorageName()] = append(storageTags[si.StorageName()], storageTag)
	}
	for name, tags := range storageTags {
		count := len(tags)
		charmStorage := charm.Meta().Storage[name]
		if err := validateCharmStorageCountChange(charmStorage, 0, count); err != nil {
			return nil, -1, errors.Trace(err)
		}
		incRefOp, err := increfEntityStorageOp(a.st, unitTag, name, count)
		if err != nil {
			return nil, -1, errors.Trace(err)
		}
		storageOps = append(storageOps, incRefOp)
	}
	return storageOps, numStorageAttachments, nil
}

// applicationOffersRefCountKey returns a key for refcounting offers
// for the specified application. Each time an offer is created, the
// refcount is incremented, and the opposite happens on removal.
func applicationOffersRefCountKey(appName string) string {
	return fmt.Sprintf("offer#%s", appName)
}

// incApplicationOffersRefOp returns a txn.Op that increments the reference
// count for an application offer.
func incApplicationOffersRefOp(mb modelBackend, appName string) (txn.Op, error) {
	refcounts, closer := mb.db().GetCollection(refcountsC)
	defer closer()
	offerRefCountKey := applicationOffersRefCountKey(appName)
	incRefOp, err := nsRefcounts.CreateOrIncRefOp(refcounts, offerRefCountKey, 1)
	return incRefOp, errors.Trace(err)
}

// newApplicationOffersRefOp returns a txn.Op that creates a new reference
// count for an application offer, starting at the count supplied. Used in
// model migration, where offers are created in bulk.
func newApplicationOffersRefOp(mb modelBackend, appName string, startCount int) (txn.Op, error) {
	refcounts, closer := mb.db().GetCollection(refcountsC)
	defer closer()
	offerRefCountKey := applicationOffersRefCountKey(appName)
	incRefOp, err := nsRefcounts.CreateOrIncRefOp(refcounts, offerRefCountKey, startCount)
	return incRefOp, errors.Trace(err)
}

// countApplicationOffersRefOp returns the number of offers for an application,
// along with a txn.Op that ensures that that does not change.
func countApplicationOffersRefOp(mb modelBackend, appName string) (txn.Op, int, error) {
	refcounts, closer := mb.db().GetCollection(refcountsC)
	defer closer()
	key := applicationOffersRefCountKey(appName)
	return nsRefcounts.CurrentOp(refcounts, key)
}

// decApplicationOffersRefOp returns a txn.Op that decrements the reference
// count for an application offer.
func decApplicationOffersRefOp(mb modelBackend, appName string) (txn.Op, error) {
	refcounts, closer := mb.db().GetCollection(refcountsC)
	defer closer()
	offerRefCountKey := applicationOffersRefCountKey(appName)
	decRefOp, _, err := nsRefcounts.DyingDecRefOp(refcounts, offerRefCountKey)
	if err != nil {
		return txn.Op{}, errors.Trace(err)
	}
	return decRefOp, nil
}

// incUnitCountOp returns the operation to increment the application's unit count.
func (a *Application) incUnitCountOp(asserts bson.D) txn.Op {
	op := txn.Op{
		C:      applicationsC,
		Id:     a.doc.DocID,
		Update: bson.D{{"$inc", bson.D{{"unitcount", 1}}}},
	}
	if len(asserts) > 0 {
		op.Assert = asserts
	}
	return op
}

// AddUnitParams contains parameters for the Application.AddUnit method.
type AddUnitParams struct {
	// AttachStorage identifies storage instances to attach to the unit.
	AttachStorage []names.StorageTag

	// These attributes are relevant to CAAS models.

	// ProviderId identifies the unit for a given provider.
	ProviderId *string

	// Address is the container address.
	Address *string

	// Ports are the open ports on the container.
	Ports *[]string

	// UnitName is for CAAS models when creating stateful units.
	UnitName *string

	// machineID is only passed in if the unit being created is
	// a subordinate and refers to the machine that is hosting the principal.
	machineID string

	// PasswordHash is only passed for CAAS sidecar units on creation.
	PasswordHash *string
}

// AddUnit adds a new principal unit to the application.
func (a *Application) AddUnit(args AddUnitParams) (unit *Unit, err error) {
	defer errors.DeferredAnnotatef(&err, "cannot add unit to application %q", a)
	name, ops, err := a.addUnitOps("", args, nil)
	if err != nil {
		return nil, err
	}

	if err := a.st.db().RunTransaction(ops); err == txn.ErrAborted {
		if alive, err := isAlive(a.st, applicationsC, a.doc.DocID); err != nil {
			return nil, err
		} else if !alive {
			return nil, applicationNotAliveErr
		}
		return nil, errors.New("inconsistent state")
	} else if err != nil {
		return nil, err
	}
	return a.st.Unit(name)
}

// UpsertCAASUnitParams is passed to UpsertCAASUnit to describe how to create or how to find and
// update an existing unit for sidecar CAAS application.
type UpsertCAASUnitParams struct {
	AddUnitParams

	// OrderedScale is always true. It represents a mapping of OrderedId to Unit ID.
	OrderedScale bool
	// OrderedId is the stable ordinal index of the "pod".
	OrderedId int

	// ObservedAttachedVolumeIDs is the filesystem attachments observed to be attached by the infrastructure,
	// used to map existing attachments.
	ObservedAttachedVolumeIDs []string
}

func (a *Application) UpsertCAASUnit(args UpsertCAASUnitParams) (*Unit, error) {
	if args.PasswordHash == nil {
		return nil, errors.NotValidf("password hash")
	}
	if args.ProviderId == nil {
		return nil, errors.NotValidf("provider id")
	}
	if !args.OrderedScale {
		return nil, errors.NewNotImplemented(nil, "upserting CAAS units not supported without ordered unit IDs")
	}
	if args.UnitName == nil {
		return nil, errors.NotValidf("nil unit name")
	}

	sb, err := NewStorageBackend(a.st)
	if err != nil {
		return nil, errors.Trace(err)
	}

	var unit *Unit
	err = a.st.db().Run(func(attempt int) ([]txn.Op, error) {
		if attempt > 0 {
			err := a.Refresh()
			if err != nil {
				return nil, errors.Trace(err)
			}
		}

		if args.UnitName != nil {
			var err error
			if unit == nil {
				unit, err = a.st.Unit(*args.UnitName)
			} else {
				err = unit.Refresh()
			}
			if errors.Is(err, errors.NotFound) {
				unit = nil
			} else if err != nil {
				return nil, errors.Trace(err)
			}
		}

		// Try to reattach the storage that k8s has observed attached to this pod.
		for _, volumeId := range args.ObservedAttachedVolumeIDs {
			volume, err := sb.volume(bson.D{{"info.volumeid", volumeId}}, "")
			if errors.Is(err, errors.NotFound) {
				continue
			} else if err != nil {
				return nil, errors.Trace(err)
			}

			volumeStorageId, err := volume.StorageInstance()
			if errors.Is(err, errors.NotAssigned) {
				continue
			} else if err != nil {
				return nil, errors.Trace(err)
			}

			args.AddUnitParams.AttachStorage = append(args.AddUnitParams.AttachStorage, volumeStorageId)
		}

		if unit == nil {
			return a.insertCAASUnitOps(args)
		}

		if unit.Life() == Dead {
			return nil, errors.AlreadyExistsf("dead unit %q", unit.Tag().Id())
		}

		updateOps, err := unit.UpdateOperation(UnitUpdateProperties{
			ProviderId: args.ProviderId,
			Address:    args.Address,
			Ports:      args.Ports,
		}).Build(attempt)
		if err != nil {
			return nil, errors.Trace(err)
		}

		var ops []txn.Op
		if args.PasswordHash != nil {
			ops = append(ops, unit.setPasswordHashOps(*args.PasswordHash)...) // setPasswordHashOps asserts notDead
		} else {
			ops = append(ops, txn.Op{
				C:      unitsC,
				Id:     unit.doc.DocID,
				Assert: notDeadDoc,
			})
		}
		ops = append(ops, updateOps...)
		return ops, nil
	})
	if err != nil {
		return nil, err
	}
	if unit == nil {
		unit, err = a.st.Unit(*args.UnitName)
		if err != nil {
			return nil, err
		}
	} else {
		err = unit.Refresh()
		if err != nil {
			return nil, err
		}
	}
	return unit, nil
}

func (a *Application) insertCAASUnitOps(args UpsertCAASUnitParams) ([]txn.Op, error) {
	if args.UnitName == nil {
		return nil, errors.NotValidf("nil unit name")
	}

	if ps := a.ProvisioningState(); args.OrderedId >= a.GetScale() ||
		(ps != nil && ps.Scaling && args.OrderedId >= ps.ScaleTarget) {
		return nil, errors.NotAssignedf("unrequired unit %s is", *args.UnitName)
	}

	_, addOps, err := a.addUnitOps("", args.AddUnitParams, nil)
	if err != nil {
		return nil, errors.Trace(err)
	}

	ops := []txn.Op{{
		C:  applicationsC,
		Id: a.doc.DocID,
		Assert: bson.D{
			{"life", Alive},
			{"scale", a.GetScale()},
			{"provisioning-state", a.ProvisioningState()},
		},
	}}
	ops = append(ops, addOps...)
	return ops, nil
}

// removeUnitOps returns the operations necessary to remove the supplied unit,
// assuming the supplied asserts apply to the unit document.
// When 'force' is set, this call will always return some needed operations
// and accumulate all operational errors encountered in the operation.
// If the 'force' is not set, any error will be fatal and no operations will be returned.
func (a *Application) removeUnitOps(u *Unit, asserts bson.D, op *ForcedOperation, destroyStorage bool) ([]txn.Op, error) {
	hostOps, err := u.destroyHostOps(a, op)
	if op.FatalError(err) {
		return nil, errors.Trace(err)
	}
	portsOps, err := removePortsForUnitOps(a.st, u)
	if op.FatalError(err) {
		return nil, errors.Trace(err)
	}
	appPortsOps, err := removeApplicationPortsForUnitOps(a.st, u)
	if op.FatalError(err) {
		return nil, errors.Trace(err)
	}
	resOps, err := removeUnitResourcesOps(a.st, u.doc.Name)
	if op.FatalError(err) {
		return nil, errors.Trace(err)
	}
	secretScopedPermissionsOps, err := a.st.removeScopedSecretPermissionOps(u.Tag())
	if op.FatalError(err) {
		return nil, errors.Trace(err)
	}
	secretConsumerPermissionsOps, err := a.st.removeConsumerSecretPermissionOps(u.Tag())
	if op.FatalError(err) {
		return nil, errors.Trace(err)
	}
	secretOwnerLabelOps, err := a.st.removeOwnerSecretLabelOps(u.Tag())
	if op.FatalError(err) {
		return nil, errors.Trace(err)
	}
	secretConsumerLabelOps, err := a.st.removeConsumerSecretLabelOps(u.Tag())
	if op.FatalError(err) {
		return nil, errors.Trace(err)
	}

	observedFieldsMatch := bson.D{
		{"charmurl", u.doc.CharmURL},
		{"machineid", u.doc.MachineId},
	}
	ops := []txn.Op{
		{
			C:      unitsC,
			Id:     u.doc.DocID,
			Assert: append(observedFieldsMatch, asserts...),
			Remove: true,
		},
		removeMeterStatusOp(a.st, u.globalMeterStatusKey()),
		removeStatusOp(a.st, u.globalAgentKey()),
		removeStatusOp(a.st, u.globalKey()),
		removeStatusOp(a.st, u.globalWorkloadVersionKey()),
		removeUnitStateOp(a.st, u.globalKey()),
		removeStatusOp(a.st, u.globalCloudContainerKey()),
		removeConstraintsOp(u.globalAgentKey()),
		annotationRemoveOp(a.st, u.globalKey()),
		newCleanupOp(cleanupRemovedUnit, u.doc.Name, op.Force),
	}
	ops = append(ops, portsOps...)
	ops = append(ops, appPortsOps...)
	ops = append(ops, resOps...)
	ops = append(ops, hostOps...)
	ops = append(ops, secretScopedPermissionsOps...)
	ops = append(ops, secretConsumerPermissionsOps...)
	ops = append(ops, secretOwnerLabelOps...)
	ops = append(ops, secretConsumerLabelOps...)

	m, err := a.st.Model()
	if err != nil {
		return nil, errors.Trace(err)
	}
	if m.Type() == ModelTypeCAAS {
		ops = append(ops, u.removeCloudContainerOps()...)
		ops = append(ops, newCleanupOp(cleanupDyingUnitResources, u.doc.Name, op.Force, op.MaxWait))
	}
	branchOps, err := unassignUnitFromBranchOp(u.doc.Name, a.doc.Name, m)
	if err != nil {
		if !op.Force {
			return nil, errors.Trace(err)
		}
		op.AddError(err)
	}
	ops = append(ops, branchOps...)

	sb, err := NewStorageBackend(a.st)
	if err != nil {
		return nil, errors.Trace(err)
	}
	storageInstanceOps, err := removeStorageInstancesOps(sb, u.Tag(), op.Force)
	if op.FatalError(err) {
		return nil, errors.Trace(err)
	}
	ops = append(ops, storageInstanceOps...)

	if u.doc.CharmURL != nil {
		// If the unit has a different URL to the application, allow any final
		// cleanup to happen; otherwise we just do it when the app itself is removed.
		maybeDoFinal := *u.doc.CharmURL != *a.doc.CharmURL

		// When 'force' is set, this call will return both needed operations
		// as well as all operational errors encountered.
		// If the 'force' is not set, any error will be fatal and no operations will be returned.
		decOps, err := appCharmDecRefOps(a.st, a.doc.Name, u.doc.CharmURL, maybeDoFinal, op)
		if errors.Is(err, errors.NotFound) {
			return nil, errRefresh
		} else if op.FatalError(err) {
			return nil, errors.Trace(err)
		}
		ops = append(ops, decOps...)
	}
	appOp := txn.Op{
		C:      applicationsC,
		Id:     a.doc.DocID,
		Assert: bson.D{{"life", a.doc.Life}, {"unitcount", bson.D{{"$gt", 0}}}},
		Update: bson.D{{"$inc", bson.D{{"unitcount", -1}}}},
	}
	ops = append(ops, appOp)
	if a.doc.Life == Dying {
		// Create a cleanup for this application as this might be the last reference.
		cleanupOp := newCleanupOp(
			cleanupApplication,
			a.doc.Name,
			destroyStorage,
			op.Force,
		)
		ops = append(ops, cleanupOp)
	}
	return ops, nil
}

func removeUnitResourcesOps(st *State, unitID string) ([]txn.Op, error) {
	resources := st.resources()
	ops, err := resources.removeUnitResourcesOps(unitID)
	if err != nil {
		return nil, errors.Trace(err)
	}
	return ops, nil
}

func unassignUnitFromBranchOp(unitName, appName string, m *Model) ([]txn.Op, error) {
	branch, err := m.unitBranch(unitName)
	if err != nil {
		return nil, errors.Trace(err)
	}
	if branch == nil {
		// Nothing to see here, move along.
		return nil, nil
	}
	return branch.unassignUnitOps(unitName, appName), nil
}

// AllUnits returns all units of the application.
func (a *Application) AllUnits() (units []*Unit, err error) {
	return allUnits(a.st, a.doc.Name)
}

func allUnits(st *State, application string) (units []*Unit, err error) {
	unitsCollection, closer := st.db().GetCollection(unitsC)
	defer closer()

	docs := []unitDoc{}
	err = unitsCollection.Find(bson.D{{"application", application}}).All(&docs)
	if err != nil {
		return nil, errors.Annotatef(err, "cannot get all units from application %q", application)
	}
	m, err := st.Model()
	if err != nil {
		return nil, errors.Trace(err)
	}
	for i := range docs {
		units = append(units, newUnit(st, m.Type(), &docs[i]))
	}
	return units, nil
}

// Relations returns a Relation for every relation the application is in.
func (a *Application) Relations() (relations []*Relation, err error) {
	return matchingRelations(a.st, a.doc.Name)
}

// matchingRelations returns all relations matching the application(s)/endpoint(s) provided
// There must be 1 or 2 supplied names, of the form <application>[:<relation>]
func matchingRelations(st *State, names ...string) (relations []*Relation, err error) {
	defer errors.DeferredAnnotatef(&err, "can't get relations matching %q", strings.Join(names, " "))
	relationsCollection, closer := st.db().GetCollection(relationsC)
	defer closer()

	var conditions []bson.D
	for _, name := range names {
		appName, relName, err := splitEndpointName(name)
		if err != nil {
			return nil, err
		}
		if relName == "" {
			conditions = append(conditions, bson.D{{"endpoints.applicationname", appName}})
		} else {
			conditions = append(conditions, bson.D{{"endpoints", bson.D{{"$elemMatch", bson.D{
				{"applicationname", appName},
				{"relation.name", relName},
			}}}}})
		}
	}

	docs := []relationDoc{}
	err = relationsCollection.Find(bson.D{{
		"$and", conditions,
	}}).All(&docs)

	if err != nil {
		return nil, err
	}
	for _, v := range docs {
		relations = append(relations, newRelation(st, &v))
	}
	return relations, nil
}

// CharmConfig returns the raw user configuration for the application's charm.
func (a *Application) CharmConfig(branchName string) (charm.Settings, error) {
	if a.doc.CharmURL == nil {
		return nil, fmt.Errorf("application charm not set")
	}

	s, err := charmSettingsWithDefaults(a.st, a.doc.CharmURL, a.Name(), branchName)
	return s, errors.Annotatef(err, "charm config for application %q", a.doc.Name)
}

func charmSettingsWithDefaults(st *State, cURL *string, appName, branchName string) (charm.Settings, error) {
	cfg, err := branchCharmSettings(st, cURL, appName, branchName)
	if err != nil {
		return nil, errors.Trace(err)
	}

	ch, err := st.Charm(*cURL)
	if err != nil {
		return nil, errors.Trace(err)
	}

	result := ch.Config().DefaultSettings()
	for name, value := range cfg.Map() {
		result[name] = value
	}
	return result, nil
}

func branchCharmSettings(st *State, cURL *string, appName, branchName string) (*Settings, error) {
	key := applicationCharmConfigKey(appName, cURL)
	cfg, err := readSettings(st.db(), settingsC, key)
	if err != nil {
		return nil, errors.Trace(err)
	}

	if branchName != model.GenerationMaster {
		branch, err := st.Branch(branchName)
		if err != nil {
			return nil, errors.Trace(err)
		}
		cfg.applyChanges(branch.Config()[appName])
	}

	return cfg, nil
}

// UpdateCharmConfig changes a application's charm config settings. Values set
// to nil will be deleted; unknown and invalid values will return an error.
func (a *Application) UpdateCharmConfig(branchName string, changes charm.Settings) error {
	ch, _, err := a.Charm()
	if err != nil {
		return errors.Trace(err)
	}
	changes, err = ch.Config().ValidateSettings(changes)
	if err != nil {
		return errors.Trace(err)
	}

	// TODO(fwereade) state.Settings is itself really problematic in just
	// about every use case. This needs to be resolved some time; but at
	// least the settings docs are keyed by charm url as well as application
	// name, so the actual impact of a race is non-threatening.
	current, err := readSettings(a.st.db(), settingsC, a.charmConfigKey())
	if err != nil {
		return errors.Annotatef(err, "charm config for application %q", a.doc.Name)
	}

	if branchName == model.GenerationMaster {
		return errors.Trace(a.updateMasterConfig(current, changes))
	}
	return errors.Trace(a.updateBranchConfig(branchName, current, changes))
}

// TODO (manadart 2019-04-03): Implement master config changes as
// instantly committed branches.
func (a *Application) updateMasterConfig(current *Settings, validChanges charm.Settings) error {
	for name, value := range validChanges {
		if value == nil {
			current.Delete(name)
		} else {
			current.Set(name, value)
		}
	}
	_, err := current.Write()
	return errors.Trace(err)
}

// updateBranchConfig compares the incoming charm settings to the current
// settings to generate a collection of changes, which is used to update the
// branch with the input name.
func (a *Application) updateBranchConfig(branchName string, current *Settings, validChanges charm.Settings) error {
	branch, err := a.st.Branch(branchName)
	if err != nil {
		return errors.Trace(err)
	}

	return errors.Trace(branch.UpdateCharmConfig(a.Name(), current, validChanges))
}

// ApplicationConfig returns the configuration for the application itself.
func (a *Application) ApplicationConfig() (config.ConfigAttributes, error) {
	cfg, err := readSettings(a.st.db(), settingsC, a.applicationConfigKey())
	if err != nil {
		if errors.Is(err, errors.NotFound) {
			return config.ConfigAttributes(nil), nil
		}
		return nil, errors.Annotatef(err, "application config for application %q", a.doc.Name)
	}

	if len(cfg.Keys()) == 0 {
		return config.ConfigAttributes(nil), nil
	}
	return cfg.Map(), nil
}

// UpdateApplicationConfig changes an application's config settings.
// Unknown and invalid values will return an error.
func (a *Application) UpdateApplicationConfig(
	changes config.ConfigAttributes,
	reset []string,
	schema environschema.Fields,
	defaults schema.Defaults,
) error {
	node, err := readSettings(a.st.db(), settingsC, a.applicationConfigKey())
	if errors.Is(err, errors.NotFound) {
		return errors.Errorf("cannot update application config since no config exists for application %v", a.doc.Name)
	} else if err != nil {
		return errors.Annotatef(err, "application config for application %q", a.doc.Name)
	}
	resetKeys := set.NewStrings(reset...)
	for name, value := range changes {
		if resetKeys.Contains(name) {
			continue
		}
		node.Set(name, value)
	}
	for _, name := range reset {
		node.Delete(name)
	}
	newConfig, err := config.NewConfig(node.Map(), schema, defaults)
	if err != nil {
		return errors.Trace(err)
	}
	if err := newConfig.Validate(); err != nil {
		return errors.Trace(err)
	}
	// Update node so it gets coerced values with correct types.
	coerced := newConfig.Attributes()
	for _, key := range node.Keys() {
		node.Set(key, coerced[key])
	}
	_, err = node.Write()
	return err
}

// LeaderSettings returns a application's leader settings. If nothing has been set
// yet, it will return an empty map; this is not an error.
func (a *Application) LeaderSettings() (map[string]string, error) {
	// There's no compelling reason to have these methods on Application -- and
	// thus require an extra db read to access them -- but it stops the State
	// type getting even more cluttered.

	doc, err := readSettingsDoc(a.st.db(), settingsC, leadershipSettingsKey(a.doc.Name))
	if errors.Is(err, errors.NotFound) {
		return nil, errors.NotFoundf("application %q", a.doc.Name)
	} else if err != nil {
		return nil, errors.Annotatef(err, "application %q", a.doc.Name)
	}
	result := make(map[string]string)
	for escapedKey, interfaceValue := range doc.Settings {
		key := mgoutils.UnescapeKey(escapedKey)
		if value, _ := interfaceValue.(string); value != "" {
			// Empty strings are technically bad data -- when set, they clear.
			result[key] = value
		} else {
			// Some bad data isn't reason enough to obscure the good data.
			logger.Warningf("unexpected leader settings value for %s: %#v", key, interfaceValue)
		}
	}
	return result, nil
}

// UpdateLeaderSettings updates the application's leader settings with the supplied
// values, but will fail (with a suitable error) if the supplied Token loses
// validity. Empty values in the supplied map will be cleared in the database.
func (a *Application) UpdateLeaderSettings(token leadership.Token, updates map[string]string) error {
	// There's no compelling reason to have these methods on Application -- and
	// thus require an extra db read to access them -- but it stops the State
	// type getting even more cluttered.
	key := leadershipSettingsKey(a.doc.Name)
	converted := make(map[string]interface{}, len(updates))
	for k, v := range updates {
		converted[k] = v
	}

	modelOp := newUpdateLeaderSettingsOperation(a.st.db(), token, key, converted)
	err := a.st.ApplyOperation(modelOp)
	if errors.Is(err, errors.NotFound) {
		return errors.NotFoundf("application %q", a.doc.Name)
	} else if err != nil {
		return errors.Annotatef(err, "application %q", a.doc.Name)
	}
	return nil
}

var ErrSubordinateConstraints = stderrors.New("constraints do not apply to subordinate applications")

// Constraints returns the current application constraints.
func (a *Application) Constraints() (constraints.Value, error) {
	if a.doc.Subordinate {
		return constraints.Value{}, ErrSubordinateConstraints
	}
	return readConstraints(a.st, a.globalKey())
}

// SetConstraints replaces the current application constraints.
func (a *Application) SetConstraints(cons constraints.Value) (err error) {
	unsupported, err := a.st.validateConstraints(cons)
	if len(unsupported) > 0 {
		logger.Warningf(
			"setting constraints on application %q: unsupported constraints: %v", a.Name(), strings.Join(unsupported, ","))
	} else if err != nil {
		return err
	}

	if a.doc.Subordinate {
		return ErrSubordinateConstraints
	}

	// If the architecture has already been set, do not allow the application
	// architecture to change.
	//
	// If the constraints returns a not found error, we don't actually care,
	// this implies that it's never been set and we want to just take all the
	// valid constraints.
	if current, consErr := a.Constraints(); !errors.Is(consErr, errors.NotFound) {
		if consErr != nil {
			return errors.Annotate(consErr, "unable to read constraints")
		}
		// If the incoming arch has a value we only care about that. If the
		// value is empty we can assume that we want the existing current value
		// that is set or not.
		if cons.Arch != nil && *cons.Arch != "" {
			if (current.Arch == nil || *current.Arch == "") && *cons.Arch != arch.DefaultArchitecture {
				return errors.NotSupportedf("changing architecture")
			} else if current.Arch != nil && *current.Arch != "" && *current.Arch != *cons.Arch {
				return errors.NotSupportedf("changing architecture (%s)", *current.Arch)
			}
		}
	}

	defer errors.DeferredAnnotatef(&err, "cannot set constraints")
	if a.doc.Life != Alive {
		return applicationNotAliveErr
	}

	ops := []txn.Op{{
		C:      applicationsC,
		Id:     a.doc.DocID,
		Assert: isAliveDoc,
	}}
	ops = append(ops, setConstraintsOp(a.globalKey(), cons))
	return onAbort(a.st.db().RunTransaction(ops), applicationNotAliveErr)
}

func assertApplicationAliveOp(docID string) txn.Op {
	return txn.Op{
		C:      applicationsC,
		Id:     docID,
		Assert: isAliveDoc,
	}
}

// OpenedPortRanges returns a ApplicationPortRanges object that can be used to query
// and/or mutate the port ranges opened by the embedded k8s application.
func (a *Application) OpenedPortRanges() (ApplicationPortRanges, error) {
	apr, err := getApplicationPortRanges(a.st, a.Name())
	if err != nil {
		return nil, errors.Trace(err)
	}
	return apr, nil
}

// EndpointBindings returns the mapping for each endpoint name and the space
// ID it is bound to (or empty if unspecified). When no bindings are stored
// for the application, defaults are returned.
func (a *Application) EndpointBindings() (*Bindings, error) {
	// We don't need the TxnRevno below.
	bindings, _, err := readEndpointBindings(a.st, a.globalKey())
	if err != nil && !errors.Is(err, errors.NotFound) {
		return nil, errors.Trace(err)
	}
	if bindings == nil {
		bindings, err = a.defaultEndpointBindings()
		if err != nil {
			return nil, errors.Trace(err)
		}
	}
	return &Bindings{st: a.st, bindingsMap: bindings}, nil
}

// defaultEndpointBindings returns a map with each endpoint from the current
// charm metadata bound to an empty space. If no charm URL is set yet, it
// returns an empty map.
func (a *Application) defaultEndpointBindings() (map[string]string, error) {
	if a.doc.CharmURL == nil {
		return map[string]string{}, nil
	}

	appCharm, _, err := a.Charm()
	if err != nil {
		return nil, errors.Trace(err)
	}

	return DefaultEndpointBindingsForCharm(a.st, appCharm.Meta())
}

// MetricCredentials returns any metric credentials associated with this application.
func (a *Application) MetricCredentials() []byte {
	return a.doc.MetricCredentials
}

// SetMetricCredentials updates the metric credentials associated with this application.
func (a *Application) SetMetricCredentials(b []byte) error {
	buildTxn := func(attempt int) ([]txn.Op, error) {
		if attempt > 0 {
			alive, err := isAlive(a.st, applicationsC, a.doc.DocID)
			if err != nil {
				return nil, errors.Trace(err)
			} else if !alive {
				return nil, applicationNotAliveErr
			}
		}
		ops := []txn.Op{
			{
				C:      applicationsC,
				Id:     a.doc.DocID,
				Assert: isAliveDoc,
				Update: bson.M{"$set": bson.M{"metric-credentials": b}},
			},
		}
		return ops, nil
	}
	if err := a.st.db().Run(buildTxn); err != nil {
		return errors.Annotatef(err, "cannot update metric credentials")
	}
	a.doc.MetricCredentials = b
	return nil
}

// StorageConstraints returns the storage constraints for the application.
func (a *Application) StorageConstraints() (map[string]StorageConstraints, error) {
	cons, err := readStorageConstraints(a.st, a.storageConstraintsKey())
	if errors.Is(err, errors.NotFound) {
		return nil, nil
	} else if err != nil {
		return nil, errors.Annotatef(err, "application %q", a.doc.Name)
	}
	return cons, nil
}

// DeviceConstraints returns the device constraints for the application.
func (a *Application) DeviceConstraints() (map[string]DeviceConstraints, error) {
	cons, err := readDeviceConstraints(a.st, a.deviceConstraintsKey())
	if errors.Is(err, errors.NotFound) {
		return nil, nil
	} else if err != nil {
		return nil, errors.Trace(err)
	}
	return cons, nil
}

// Status returns the status of the application.
// Only unit leaders are allowed to set the status of the application.
// If no status is recorded, then there are no unit leaders and the
// status is derived from the unit status values.
func (a *Application) Status() (status.StatusInfo, error) {
	info, err := getStatus(a.st.db(), a.globalKey(), "application")
	if err != nil {
		return status.StatusInfo{}, errors.Trace(err)
	}
	return info, nil
}

// SetStatus sets the status for the application.
func (a *Application) SetStatus(statusInfo status.StatusInfo) error {
	if !status.ValidWorkloadStatus(statusInfo.Status) {
		return errors.Errorf("cannot set invalid status %q", statusInfo.Status)
	}

	var newHistory *statusDoc
	m, err := a.st.Model()
	if err != nil {
		return errors.Trace(err)
	}
	if m.Type() == ModelTypeCAAS {
		// Application status for a caas model needs to consider status
		// info coming from the operator pod as well; It may need to
		// override what is set here.
		operatorStatus, err := getStatus(a.st.db(), applicationGlobalOperatorKey(a.Name()), "operator")
		if err == nil {
			newHistory, err = caasHistoryRewriteDoc(statusInfo, operatorStatus, status.ApplicationDisplayStatus, a.st.clock())
			if err != nil {
				return errors.Trace(err)
			}
		} else if !errors.Is(err, errors.NotFound) {
			return errors.Trace(err)
		}
	}

	return setStatus(a.st.db(), setStatusParams{
		badge:            "application",
		globalKey:        a.globalKey(),
		status:           statusInfo.Status,
		message:          statusInfo.Message,
		rawData:          statusInfo.Data,
		updated:          timeOrNow(statusInfo.Since, a.st.clock()),
		historyOverwrite: newHistory,
	})
}

// SetOperatorStatus sets the operator status for an application.
// This is used on CAAS models.
func (a *Application) SetOperatorStatus(sInfo status.StatusInfo) error {
	m, err := a.st.Model()
	if err != nil {
		return errors.Trace(err)
	}
	if m.Type() != ModelTypeCAAS {
		return errors.NotSupportedf("caas operation on non-caas model")
	}

	err = setStatus(a.st.db(), setStatusParams{
		badge:     "operator",
		globalKey: applicationGlobalOperatorKey(a.Name()),
		status:    sInfo.Status,
		message:   sInfo.Message,
		rawData:   sInfo.Data,
		updated:   timeOrNow(sInfo.Since, a.st.clock()),
	})
	if err != nil {
		return errors.Trace(err)
	}
	appStatus, err := a.Status()
	if err != nil {
		return errors.Trace(err)
	}
	historyDoc, err := caasHistoryRewriteDoc(appStatus, sInfo, status.ApplicationDisplayStatus, a.st.clock())
	if err != nil {
		return errors.Trace(err)
	}
	if historyDoc != nil {
		// rewriting application status history
		_, err = probablyUpdateStatusHistory(a.st.db(), a.globalKey(), *historyDoc)
		if err != nil {
			return errors.Trace(err)
		}
	}
	return nil
}

// OperatorStatus returns the operator status for an application.
func (a *Application) OperatorStatus() (status.StatusInfo, error) {
	return getStatus(a.st.db(), applicationGlobalOperatorKey(a.Name()), "application operator")
}

// StatusHistory returns a slice of at most filter.Size StatusInfo items
// or items as old as filter.Date or items newer than now - filter.Delta time
// representing past statuses for this application.
func (a *Application) StatusHistory(filter status.StatusHistoryFilter) ([]status.StatusInfo, error) {
	args := &statusHistoryArgs{
		db:        a.st.db(),
		globalKey: a.globalKey(),
		filter:    filter,
		clock:     a.st.clock(),
	}
	return statusHistory(args)
}

// UnitStatuses returns a map of unit names to their Status results (workload
// status).
func (a *Application) UnitStatuses() (map[string]status.StatusInfo, error) {
	col, closer := a.st.db().GetRawCollection(statusesC)
	defer closer()
	// Agent status is u#unit-name
	// Workload status is u#unit-name#charm
	selector := fmt.Sprintf("^%s:u#%s/\\d+(#charm)?$", a.st.ModelUUID(), a.doc.Name)
	var docs []statusDocWithID
	err := col.Find(bson.M{"_id": bson.M{"$regex": selector}}).All(&docs)
	if err != nil {
		return nil, errors.Trace(err)
	}
	result := make(map[string]status.StatusInfo)
	workload := make(map[string]status.StatusInfo)
	agent := make(map[string]status.StatusInfo)
	for _, doc := range docs {
		key := a.st.localID(doc.ID)
		parts := strings.Split(key, "#")
		// We know there will be at least two parts because the regex
		// specifies a #.
		unitName := parts[1]
		if strings.HasSuffix(key, "#charm") {
			workload[unitName] = doc.asStatusInfo()
		} else {
			agent[unitName] = doc.asStatusInfo()
		}
	}

	// The reason for this dance is due to the way that hook errors
	// show up in status. See Unit.Status() for more details.
	for name, value := range agent {
		if value.Status == status.Error {
			result[name] = value
		} else {
			if workloadStatus, found := workload[name]; found {
				result[name] = workloadStatus
			}
			// If there is a missing workload status for the unit
			// it is possible that we are in the process of deleting the
			// unit. While dirty reads like this should be unusual, it
			// is possible. In these situations, we just don't return
			// a status for that unit.
		}
	}
	return result, nil
}

type addApplicationOpsArgs struct {
	applicationDoc    *applicationDoc
	statusDoc         statusDoc
	constraints       constraints.Value
	storage           map[string]StorageConstraints
	devices           map[string]DeviceConstraints
	applicationConfig map[string]interface{}
	charmConfig       map[string]interface{}
	// These are nil when adding a new application, and most likely
	// non-nil when migrating.
	leadershipSettings map[string]interface{}
	operatorStatus     *statusDoc
}

// addApplicationOps returns the operations required to add an application to the
// applications collection, along with all the associated expected other application
// entries. This method is used by both the *State.AddApplication method and the
// migration import code.
func addApplicationOps(mb modelBackend, app *Application, args addApplicationOpsArgs) ([]txn.Op, error) {
	charmRefOps, err := appCharmIncRefOps(mb, args.applicationDoc.Name, args.applicationDoc.CharmURL, true)
	if err != nil {
		return nil, errors.Trace(err)
	}

	globalKey := app.globalKey()
	charmConfigKey := app.charmConfigKey()
	applicationConfigKey := app.applicationConfigKey()
	storageConstraintsKey := app.storageConstraintsKey()
	deviceConstraintsKey := app.deviceConstraintsKey()
	leadershipKey := leadershipSettingsKey(app.Name())

	ops := []txn.Op{
		createConstraintsOp(globalKey, args.constraints),
		createStorageConstraintsOp(storageConstraintsKey, args.storage),
		createDeviceConstraintsOp(deviceConstraintsKey, args.devices),
		createSettingsOp(settingsC, charmConfigKey, args.charmConfig),
		createSettingsOp(settingsC, applicationConfigKey, args.applicationConfig),
		createSettingsOp(settingsC, leadershipKey, args.leadershipSettings),
		createStatusOp(mb, globalKey, args.statusDoc),
		addModelApplicationRefOp(mb, app.Name()),
	}
	m, err := app.st.Model()
	if err != nil {
		return nil, errors.Trace(err)
	}
	if m.Type() == ModelTypeCAAS {
		operatorStatusDoc := args.statusDoc
		if args.operatorStatus != nil {
			operatorStatusDoc = *args.operatorStatus
		}
		ops = append(ops, createStatusOp(mb, applicationGlobalOperatorKey(app.Name()), operatorStatusDoc))
	}

	ops = append(ops, charmRefOps...)
	ops = append(ops, txn.Op{
		C:      applicationsC,
		Id:     app.Name(),
		Assert: txn.DocMissing,
		Insert: args.applicationDoc,
	})
	ops = append(ops, txn.Op{
		C:      remoteApplicationsC,
		Id:     app.Name(),
		Assert: txn.DocMissing,
	})
	return ops, nil
}

// SetPassword sets the password for the application's agent.
// TODO(caas) - consider a separate CAAS application entity
func (a *Application) SetPassword(password string) error {
	if len(password) < utils.MinAgentPasswordLength {
		return fmt.Errorf("password is only %d bytes long, and is not a valid Agent password", len(password))
	}
	passwordHash := utils.AgentPasswordHash(password)
	ops := []txn.Op{{
		C:      applicationsC,
		Id:     a.doc.DocID,
		Assert: notDeadDoc,
		Update: bson.D{{"$set", bson.D{{"passwordhash", passwordHash}}}},
	}}
	err := a.st.db().RunTransaction(ops)
	if err != nil {
		return fmt.Errorf("cannot set password of application %q: %v", a, onAbort(err, stateerrors.ErrDead))
	}
	a.doc.PasswordHash = passwordHash
	return nil
}

// PasswordValid returns whether the given password is valid
// for the given application.
func (a *Application) PasswordValid(password string) bool {
	agentHash := utils.AgentPasswordHash(password)
	return agentHash == a.doc.PasswordHash
}

// UnitUpdateProperties holds information used to update
// the state model for the unit.
type UnitUpdateProperties struct {
	ProviderId           *string
	Address              *string
	Ports                *[]string
	UnitName             *string
	AgentStatus          *status.StatusInfo
	UnitStatus           *status.StatusInfo
	CloudContainerStatus *status.StatusInfo
}

// UpdateUnits applies the given application unit update operations.
func (a *Application) UpdateUnits(unitsOp *UpdateUnitsOperation) error {
	return a.st.ApplyOperation(unitsOp)
}

// UpdateUnitsOperation is a model operation for updating
// some units of an application.
type UpdateUnitsOperation struct {
	Adds    []*AddUnitOperation
	Deletes []*DestroyUnitOperation
	Updates []*UpdateUnitOperation
}

func (op *UpdateUnitsOperation) allOps() []ModelOperation {
	var all []ModelOperation
	for _, mop := range op.Adds {
		all = append(all, mop)
	}
	for _, mop := range op.Updates {
		all = append(all, mop)
	}
	for _, mop := range op.Deletes {
		all = append(all, mop)
	}
	return all
}

// Build is part of the ModelOperation interface.
func (op *UpdateUnitsOperation) Build(attempt int) ([]txn.Op, error) {
	var ops []txn.Op

	all := op.allOps()
	for _, txnOp := range all {
		switch nextOps, err := txnOp.Build(attempt); err {
		case jujutxn.ErrNoOperations:
			continue
		case nil:
			ops = append(ops, nextOps...)
		default:
			return nil, errors.Trace(err)
		}
	}
	return ops, nil
}

// Done is part of the ModelOperation interface.
func (op *UpdateUnitsOperation) Done(err error) error {
	if err != nil {
		return errors.Annotate(err, "updating units")
	}
	all := op.allOps()
	for _, op := range all {
		if err := op.Done(nil); err != nil {
			return errors.Trace(err)
		}
	}
	return nil
}

// AddOperation returns a model operation that will add a unit.
func (a *Application) AddOperation(props UnitUpdateProperties) *AddUnitOperation {
	return &AddUnitOperation{
		application: &Application{st: a.st, doc: a.doc},
		props:       props,
	}
}

// AddUnitOperation is a model operation that will add a unit.
type AddUnitOperation struct {
	application *Application
	props       UnitUpdateProperties

	unitName string
}

// Build is part of the ModelOperation interface.
func (op *AddUnitOperation) Build(attempt int) ([]txn.Op, error) {
	if alive, err := isAlive(op.application.st, applicationsC, op.application.doc.DocID); err != nil {
		return nil, err
	} else if !alive {
		return nil, applicationNotAliveErr
	}

	var ops []txn.Op

	addUnitArgs := AddUnitParams{
		ProviderId: op.props.ProviderId,
		Address:    op.props.Address,
		Ports:      op.props.Ports,
		UnitName:   op.props.UnitName,
	}
	name, addOps, err := op.application.addUnitOps("", addUnitArgs, nil)
	if err != nil {
		return nil, errors.Trace(err)
	}

	op.unitName = name
	ops = append(ops, addOps...)

	if op.props.CloudContainerStatus != nil {
		now := op.application.st.clock().Now()
		doc := statusDoc{
			Status:     op.props.CloudContainerStatus.Status,
			StatusInfo: op.props.CloudContainerStatus.Message,
			StatusData: mgoutils.EscapeKeys(op.props.CloudContainerStatus.Data),
			Updated:    now.UnixNano(),
		}

		newStatusOps := createStatusOp(op.application.st, globalCloudContainerKey(name), doc)
		ops = append(ops, newStatusOps)
	}

	return ops, nil
}

// Done is part of the ModelOperation interface.
func (op *AddUnitOperation) Done(err error) error {
	if err != nil {
		return errors.Annotatef(err, "adding unit to %q", op.application.Name())
	}
	if op.props.AgentStatus == nil && op.props.CloudContainerStatus == nil {
		return nil
	}
	// We do a separate status update here because we require all units to be
	// created as "allocating". If the add operation specifies a status,
	// that status is used to update the initial "allocating" status. We then
	// get the expected 2 status entries in history. This is done in a separate
	// transaction; a failure here will effectively be retried because the worker
	// which has made the API call will restart and then perform the necessary update..
	u, err := op.application.st.Unit(op.unitName)
	if err != nil {
		return errors.Trace(err)
	}
	if op.props.AgentStatus != nil {
		now := op.application.st.clock().Now()
		if err := u.Agent().SetStatus(status.StatusInfo{
			Status:  op.props.AgentStatus.Status,
			Message: op.props.AgentStatus.Message,
			Data:    op.props.AgentStatus.Data,
			Since:   &now,
		}); err != nil {
			return errors.Trace(err)
		}
	}
	if op.props.CloudContainerStatus != nil {
		doc := statusDoc{
			Status:     op.props.CloudContainerStatus.Status,
			StatusInfo: op.props.CloudContainerStatus.Message,
			StatusData: mgoutils.EscapeKeys(op.props.CloudContainerStatus.Data),
			Updated:    timeOrNow(op.props.CloudContainerStatus.Since, u.st.clock()).UnixNano(),
		}
		_, err := probablyUpdateStatusHistory(op.application.st.db(), globalCloudContainerKey(op.unitName), doc)
		if err != nil {
			return errors.Trace(err)
		}

		// Ensure unit history is updated correctly
		unitStatus, err := getStatus(op.application.st.db(), unitGlobalKey(op.unitName), "unit")
		if err != nil {
			return errors.Trace(err)
		}
		newHistory, err := caasHistoryRewriteDoc(unitStatus, *op.props.CloudContainerStatus, status.UnitDisplayStatus, op.application.st.clock())
		if err != nil {
			return errors.Trace(err)
		}
		if newHistory != nil {
			err = setStatus(op.application.st.db(), setStatusParams{
				badge:            "unit",
				globalKey:        unitGlobalKey(op.unitName),
				status:           unitStatus.Status,
				message:          unitStatus.Message,
				rawData:          unitStatus.Data,
				updated:          timeOrNow(unitStatus.Since, u.st.clock()),
				historyOverwrite: newHistory,
			})
			if err != nil {
				return errors.Trace(err)
			}
		}
	}

	return nil
}

// UpdateCloudService updates the cloud service details for the application.
func (a *Application) UpdateCloudService(providerId string, addresses []network.SpaceAddress) error {
	_, err := a.st.SaveCloudService(SaveCloudServiceArgs{
		Id:         a.Name(),
		ProviderId: providerId,
		Addresses:  addresses,
	})
	return errors.Trace(err)
}

// ServiceInfo returns information about this application's cloud service.
// This is only used for CAAS models.
func (a *Application) ServiceInfo() (CloudServicer, error) {
	svc, err := a.st.CloudService(a.Name())
	if err != nil {
		return nil, errors.Trace(err)
	}
	return svc, nil
}

// UnitCount returns the of number of units for this application.
func (a *Application) UnitCount() int {
	return a.doc.UnitCount
}

// RelationCount returns the of number of active relations for this application.
func (a *Application) RelationCount() int {
	return a.doc.RelationCount

}

// UnitNames returns the of this application's units.
func (a *Application) UnitNames() ([]string, error) {
	u, err := appUnitNames(a.st, a.Name())
	return u, errors.Trace(err)
}

// CharmPendingToBeDownloaded returns true if the charm referenced by this
// application is pending to be downloaded.
func (a *Application) CharmPendingToBeDownloaded() bool {
	ch, _, err := a.Charm()
	if err != nil {
		return false
	}
	origin := a.CharmOrigin()
	if origin == nil {
		return false
	}
	// The charm may be downloaded, but the application's
	// data may not updated yet. This can happen when multiple
	// applications share a charm.
	notReady := origin.Source == "charm-hub" && origin.ID == ""
	return !ch.IsPlaceholder() && !ch.IsUploaded() || notReady
}

func appUnitNames(st *State, appName string) ([]string, error) {
	unitsCollection, closer := st.db().GetCollection(unitsC)
	defer closer()

	var docs []struct {
		Name string `bson:"name"`
	}
	err := unitsCollection.Find(bson.D{{"application", appName}}).Select(bson.D{{"name", 1}}).All(&docs)
	if err != nil {
		return nil, errors.Trace(err)
	}

	unitNames := make([]string, len(docs))
	for i, doc := range docs {
		unitNames[i] = doc.Name
	}
	return unitNames, nil
}

// WatchApplicationsWithPendingCharms returns a watcher that emits the IDs of
// applications that have a charm origin populated and reference a charm that
// is pending to be downloaded or the charm origin ID has not been filled in yet
// for charm-hub charms.
func (st *State) WatchApplicationsWithPendingCharms() StringsWatcher {
	return newCollectionWatcher(st, colWCfg{
		col: applicationsC,
		filter: func(key interface{}) bool {
			sKey, ok := key.(string)
			if !ok {
				return false
			}

			// We need an application with both a charm URL and
			// an origin set.
			app, _ := st.Application(st.localID(sKey))
			if app == nil {
				return false
			}
			return app.CharmPendingToBeDownloaded()
		},
		// We want to be notified for application documents as soon as
		// they appear in the collection. As the revno for inserted
		// docs is 0 we need to set the threshold to -1 so inserted
		// docs are not ignored by the watcher.
		revnoThreshold: -1,
	})
}<|MERGE_RESOLUTION|>--- conflicted
+++ resolved
@@ -1943,12 +1943,7 @@
 	}
 	if curl.Series != "" {
 		// Allow series change when switching to charmhub charms.
-<<<<<<< HEAD
-		if charm.URL().Schema != "ch" && charm.URL().Series != curSeries {
-=======
-		// Account for legacy charms with "kubernetes" series in the URL.
-		if curl.Schema != "ch" && curl.Series != corebase.Kubernetes.String() && curl.Series != curSeries {
->>>>>>> 3e561add
+		if !charm.CharmHub.Matches(curl.Schema) && curl.Series != curSeries {
 			return errors.Errorf("cannot change an application's series")
 		}
 	} else if !ForceBase {
