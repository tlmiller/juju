// Copyright 2012, 2013 Canonical Ltd.
// Licensed under the AGPLv3, see LICENCE file for details.

package state

import (
	stderrors "errors"
	"fmt"
	"net"
	"sort"
	"strconv"
	"strings"

	"github.com/juju/charm/v11"
	"github.com/juju/collections/set"
	"github.com/juju/errors"
	"github.com/juju/mgo/v3"
	"github.com/juju/mgo/v3/bson"
	"github.com/juju/mgo/v3/txn"
	"github.com/juju/names/v4"
	"github.com/juju/schema"
	jujutxn "github.com/juju/txn/v3"
	"github.com/juju/utils/v3"
	"github.com/juju/version/v2"
	"gopkg.in/juju/environschema.v1"

	"github.com/juju/juju/core/arch"
	corebase "github.com/juju/juju/core/base"
	corecharm "github.com/juju/juju/core/charm"
	"github.com/juju/juju/core/config"
	"github.com/juju/juju/core/constraints"
	"github.com/juju/juju/core/leadership"
	"github.com/juju/juju/core/model"
	"github.com/juju/juju/core/network"
	"github.com/juju/juju/core/network/firewall"
	"github.com/juju/juju/core/status"
	mgoutils "github.com/juju/juju/mongo/utils"
	stateerrors "github.com/juju/juju/state/errors"
	"github.com/juju/juju/tools"
)

// ExposedEndpoint encapsulates the expose-related details of a particular
// application endpoint with respect to the sources (CIDRs or space IDs) that
// should be able to access the ports opened by the application charm for an
// endpoint.
type ExposedEndpoint struct {
	// A list of spaces that should be able to reach the opened ports
	// for an exposed application's endpoint.
	ExposeToSpaceIDs []string `bson:"to-space-ids,omitempty"`

	// A list of CIDRs that should be able to reach the opened ports
	// for an exposed application's endpoint.
	ExposeToCIDRs []string `bson:"to-cidrs,omitempty"`
}

// AllowTrafficFromAnyNetwork returns true if the exposed endpoint parameters
// include the 0.0.0.0/0 CIDR.
func (exp ExposedEndpoint) AllowTrafficFromAnyNetwork() bool {
	for _, cidr := range exp.ExposeToCIDRs {
		if cidr == firewall.AllNetworksIPV4CIDR || cidr == firewall.AllNetworksIPV6CIDR {
			return true
		}
	}

	return false
}

// Application represents the state of an application.
type Application struct {
	st  *State
	doc applicationDoc
}

// applicationDoc represents the internal state of an application in MongoDB.
// Note the correspondence with ApplicationInfo in apiserver.
type applicationDoc struct {
	DocID       string `bson:"_id"`
	Name        string `bson:"name"`
	ModelUUID   string `bson:"model-uuid"`
	Subordinate bool   `bson:"subordinate"`
	// CharmURL should be moved to CharmOrigin. Attempting it should
	// be relatively straight forward, but very time consuming.
	// When moving to CharmHub from Juju it should be
	// tackled then.
	CharmURL    *string     `bson:"charmurl"`
	CharmOrigin CharmOrigin `bson:"charm-origin"`
	// CharmModifiedVersion changes will trigger the upgrade-charm hook
	// for units independent of charm url changes.
	CharmModifiedVersion int          `bson:"charmmodifiedversion"`
	ForceCharm           bool         `bson:"forcecharm"`
	Life                 Life         `bson:"life"`
	UnitCount            int          `bson:"unitcount"`
	RelationCount        int          `bson:"relationcount"`
	MinUnits             int          `bson:"minunits"`
	Tools                *tools.Tools `bson:",omitempty"`
	TxnRevno             int64        `bson:"txn-revno"`
	MetricCredentials    []byte       `bson:"metric-credentials"`

	// Exposed is set to true when the application is exposed.
	Exposed bool `bson:"exposed"`

	// A map for tracking the per-endpoint expose-related parameters for
	// an exposed app where keys are endpoint names or the "" value which
	// represents all application endpoints.
	ExposedEndpoints map[string]ExposedEndpoint `bson:"exposed-endpoints,omitempty"`

	// CAAS related attributes.
	DesiredScale      int                           `bson:"scale"`
	PasswordHash      string                        `bson:"passwordhash"`
	ProvisioningState *ApplicationProvisioningState `bson:"provisioning-state"`

	// Placement is the placement directive that should be used allocating units/pods.
	Placement string `bson:"placement,omitempty"`
	// HasResources is set to false after an application has been removed
	// and any k8s cluster resources have been fully cleaned up.
	// Until then, the application must not be removed from the Juju model.
	HasResources bool `bson:"has-resources,omitempty"`
}

// ApplicationProvisioningState is the CAAS application provisioning state for an
// application.
type ApplicationProvisioningState struct {
	Scaling     bool `bson:"scaling"`
	ScaleTarget int  `bson:"scale-target"`
}

func newApplication(st *State, doc *applicationDoc) *Application {
	app := &Application{
		st:  st,
		doc: *doc,
	}
	return app
}

// IsRemote returns false for a local application.
func (a *Application) IsRemote() bool {
	return false
}

// Name returns the application name.
func (a *Application) Name() string {
	return a.doc.Name
}

// Tag returns a name identifying the application.
// The returned name will be different from other Tag values returned by any
// other entities from the same state.
func (a *Application) Tag() names.Tag {
	return a.ApplicationTag()
}

// ApplicationTag returns the more specific ApplicationTag rather than the generic
// Tag.
func (a *Application) ApplicationTag() names.ApplicationTag {
	return names.NewApplicationTag(a.Name())
}

// applicationGlobalKey returns the global database key for the application
// with the given name.
func applicationGlobalKey(appName string) string {
	return "a#" + appName
}

// globalKey returns the global database key for the application.
func (a *Application) globalKey() string {
	return applicationGlobalKey(a.doc.Name)
}

func applicationGlobalOperatorKey(appName string) string {
	return applicationGlobalKey(appName) + "#operator"
}

func applicationCharmConfigKey(appName string, curl *string) string {
	return fmt.Sprintf("a#%s#%s", appName, *curl)
}

// charmConfigKey returns the charm-version-specific settings collection
// key for the application.
func (a *Application) charmConfigKey() string {
	return applicationCharmConfigKey(a.doc.Name, a.doc.CharmURL)
}

func applicationConfigKey(appName string) string {
	return fmt.Sprintf("a#%s#application", appName)
}

// applicationConfigKey returns the charm-version-specific settings collection
// key for the application.
func (a *Application) applicationConfigKey() string {
	return applicationConfigKey(a.doc.Name)
}

func applicationStorageConstraintsKey(appName string, curl *string) string {
	return fmt.Sprintf("asc#%s#%s", appName, *curl)
}

// storageConstraintsKey returns the charm-version-specific storage
// constraints collection key for the application.
func (a *Application) storageConstraintsKey() string {
	return applicationStorageConstraintsKey(a.doc.Name, a.doc.CharmURL)
}

func applicationDeviceConstraintsKey(appName string, curl *string) string {
	return fmt.Sprintf("adc#%s#%s", appName, *curl)
}

// deviceConstraintsKey returns the charm-version-specific device
// constraints collection key for the application.
func (a *Application) deviceConstraintsKey() string {
	return applicationDeviceConstraintsKey(a.doc.Name, a.doc.CharmURL)
}

// Base returns the specified base for this charm.
func (a *Application) Base() Base {
	return Base{OS: a.doc.CharmOrigin.Platform.OS, Channel: a.doc.CharmOrigin.Platform.Channel}
}

// Life returns whether the application is Alive, Dying or Dead.
func (a *Application) Life() Life {
	return a.doc.Life
}

// AgentTools returns the tools that the operator is currently running.
// It an error that satisfies errors.IsNotFound if the tools have not
// yet been set.
func (a *Application) AgentTools() (*tools.Tools, error) {
	if a.doc.Tools == nil {
		return nil, errors.NotFoundf("operator image metadata for application %q", a)
	}
	result := *a.doc.Tools
	return &result, nil
}

// SetAgentVersion sets the Tools value in applicationDoc.
func (a *Application) SetAgentVersion(v version.Binary) (err error) {
	defer errors.DeferredAnnotatef(&err, "cannot set agent version for application %q", a)
	if err = checkVersionValidity(v); err != nil {
		return errors.Trace(err)
	}
	versionedTool := &tools.Tools{Version: v}
	ops := []txn.Op{{
		C:      applicationsC,
		Id:     a.doc.DocID,
		Assert: notDeadDoc,
		Update: bson.D{{"$set", bson.D{{"tools", versionedTool}}}},
	}}
	if err := a.st.db().RunTransaction(ops); err != nil {
		return onAbort(err, stateerrors.ErrDead)
	}
	a.doc.Tools = versionedTool
	return nil
}

// SetProvisioningState sets the provisioning state for the application.
func (a *Application) SetProvisioningState(ps ApplicationProvisioningState) error {
	// TODO: Treat dying/dead scale to 0 as a separate call.
	life := a.Life()
	assertions := bson.D{
		{"life", life},
		{"provisioning-state", a.doc.ProvisioningState},
	}
	sets := bson.D{{"provisioning-state", ps}}
	if ps.Scaling {
		switch life {
		case Alive:
			alreadyScaling := false
			if a.doc.ProvisioningState != nil && a.doc.ProvisioningState.Scaling {
				alreadyScaling = true
			}
			if !alreadyScaling && ps.Scaling {
				// if starting a scale, ensure we are scaling to the same target.
				assertions = append(assertions, bson.DocElem{
					"scale", ps.ScaleTarget,
				})
			}
		case Dying, Dead:
			// force scale to the scale target when dying/dead.
			sets = append(sets, bson.DocElem{
				"scale", ps.ScaleTarget,
			})
		}
	}

	ops := []txn.Op{{
		C:      applicationsC,
		Id:     a.doc.DocID,
		Assert: assertions,
		Update: bson.D{{"$set", sets}},
	}}
	if err := a.st.db().RunTransaction(ops); errors.Is(err, txn.ErrAborted) {
		return stateerrors.ProvisioningStateInconsistent
	} else if err != nil {
		return errors.Annotatef(err, "failed to set provisioning-state for application %q", a)
	}
	a.doc.ProvisioningState = &ps
	return nil
}

// ProvisioningState returns the provisioning state for the application.
func (a *Application) ProvisioningState() *ApplicationProvisioningState {
	if a.doc.ProvisioningState == nil {
		return nil
	}
	ps := *a.doc.ProvisioningState
	return &ps
}

var errRefresh = stderrors.New("state seems inconsistent, refresh and try again")

// Destroy ensures that the application and all its relations will be removed at
// some point; if the application has no units, and no relation involving the
// application has any units in scope, they are all removed immediately.
func (a *Application) Destroy() (err error) {
	op := a.DestroyOperation()
	defer func() {
		logger.Tracef("Application(%s).Destroy() => %v", a.doc.Name, err)
		if err == nil {
			// After running the destroy ops, app life is either Dying,
			// or it may be set to Dead. If removed, life will also be marked as Dead.
			a.doc.Life = op.PostDestroyAppLife
		}
	}()
	err = a.st.ApplyOperation(op)
	if len(op.Errors) != 0 {
		logger.Warningf("operational errors destroying application %v: %v", a.Name(), op.Errors)
	}
	return err
}

// DestroyOperation returns a model operation that will destroy the application.
func (a *Application) DestroyOperation() *DestroyApplicationOperation {
	return &DestroyApplicationOperation{
		app: &Application{st: a.st, doc: a.doc},
	}
}

// DestroyApplicationOperation is a model operation for destroying an
// application.
type DestroyApplicationOperation struct {
	// app holds the application to destroy.
	app *Application

	// DestroyStorage controls whether or not storage attached
	// to units of the application are destroyed. If this is false,
	// then detachable storage will be detached and left in the model.
	DestroyStorage bool

	// RemoveOffers controls whether or not application offers
	// are removed. If this is false, then the operation will
	// fail if there are any offers remaining.
	RemoveOffers bool

	// CleanupIgnoringResources is true if this operation has been
	// scheduled by a forced cleanup task.
	CleanupIgnoringResources bool

	// Removed is true if the application is removed during destroy.
	Removed bool

	// PostDestroyAppLife is the life of the app if destroy completes without error.
	PostDestroyAppLife Life

	// ForcedOperation stores needed information to force this operation.
	ForcedOperation
}

// Build is part of the ModelOperation interface.
func (op *DestroyApplicationOperation) Build(attempt int) ([]txn.Op, error) {
	if attempt > 0 {
		if err := op.app.Refresh(); errors.IsNotFound(err) {
			return nil, jujutxn.ErrNoOperations
		} else if err != nil {
			return nil, err
		}
	}
	// This call returns needed operations to destroy an application.
	// All operational errors are added to 'op' struct
	// and may be of interest to the user. Without 'force', these errors are considered fatal.
	// If 'force' is specified, they are treated as non-fatal - they will not prevent further
	// processing: we'll still try to remove application.
	ops, err := op.destroyOps()
	switch errors.Cause(err) {
	case errRefresh:
		return nil, jujutxn.ErrTransientFailure
	case errAlreadyDying:
		return nil, jujutxn.ErrNoOperations
	case nil:
		if len(op.Errors) == 0 {
			return ops, nil
		}
		if op.Force {
			logger.Debugf("forcing application removal")
			return ops, nil
		}
		// Should be impossible to reach as--by convention--we return an error and
		// an empty ops slice when a force-able error occurs and we're running !op.Force
		err = errors.Errorf("errors encountered: %q", op.Errors)
	}
	return nil, err
}

// Done is part of the ModelOperation interface.
func (op *DestroyApplicationOperation) Done(err error) error {
	if err == nil {
		if err := op.eraseHistory(); err != nil {
			if !op.Force {
				logger.Errorf("cannot delete history for application %q: %v", op.app, err)
			}
			op.AddError(errors.Errorf("force erase application %q history proceeded despite encountering ERROR %v", op.app, err))
		}
		// Only delete secrets after application is removed.
		if !op.Removed {
			return nil
		}
		if err := op.deleteSecrets(); err != nil {
			logger.Errorf("cannot delete secrets for application %q: %v", op.app, err)
		}
		return nil
	}
	connected, err2 := applicationHasConnectedOffers(op.app.st, op.app.Name())
	if err2 != nil {
		err = errors.Trace(err2)
	} else if connected {
		rels, err2 := op.app.st.AllRelations()
		if err2 != nil {
			err = errors.Trace(err2)
		} else {
			n := 0
			for _, r := range rels {
				if _, isCrossModel, err := r.RemoteApplication(); err == nil && isCrossModel {
					n++
				}
			}
			err = errors.Errorf("application is used by %d consumer%s", n, plural(n))
		}
	} else {
		err = errors.NewNotSupported(err, "change to the application detected")
	}

	return errors.Annotatef(err, "cannot destroy application %q", op.app)
}

func (op *DestroyApplicationOperation) eraseHistory() error {
	var stop <-chan struct{} // stop not used here yet.
	if err := eraseStatusHistory(stop, op.app.st, op.app.globalKey()); err != nil {
		one := errors.Annotate(err, "application")
		if op.FatalError(one) {
			return one
		}
	}
	return nil
}

func (op *DestroyApplicationOperation) deleteSecrets() error {
	ownedURIs, err := op.app.st.referencedSecrets(op.app.Tag(), "owner-tag")
	if err != nil {
		return errors.Trace(err)
	}
	if _, err := op.app.st.deleteSecrets(ownedURIs); err != nil {
		return errors.Annotatef(err, "deleting owned secrets for %q", op.app.Name())
	}
	// TODO(juju4) - remove
	if err := op.app.st.RemoveSecretConsumer(op.app.Tag()); err != nil {
		return errors.Annotatef(err, "deleting secret consumer records for %q", op.app.Name())
	}
	return nil
}

// destroyOps returns the operations required to destroy the application. If it
// returns errRefresh, the application should be refreshed and the destruction
// operations recalculated.
//
// When this operation has 'force' set, all operational errors are considered non-fatal
// and are accumulated on the operation.
// This method will return all operations we can construct despite errors.
//
// When the 'force' is not set, any operational errors will be considered fatal. All operations
// constructed up until the error will be discarded and the error will be returned.
func (op *DestroyApplicationOperation) destroyOps() ([]txn.Op, error) {
	rels, err := op.app.Relations()
	if op.FatalError(err) {
		return nil, err
	}
	if len(rels) != op.app.doc.RelationCount {
		// This is just an early bail out. The relations obtained may still
		// be wrong, but that situation will be caught by a combination of
		// asserts on relationcount and on each known relation, below.
		logger.Tracef("DestroyApplicationOperation(%s).destroyOps mismatched relation count %d != %d",
			op.app.doc.Name, len(rels), op.app.doc.RelationCount)
		return nil, errRefresh
	}
	var ops []txn.Op
	minUnitsExists, err := doesMinUnitsExist(op.app.st, op.app.Name())
	if err != nil {
		return nil, errors.Trace(err)
	}
	if minUnitsExists {
		ops = []txn.Op{minUnitsRemoveOp(op.app.st, op.app.doc.Name)}
	}
	removeCount := 0
	failedRels := false
	for _, rel := range rels {
		// When forced, this call will return both operations to remove this
		// relation as well as all operational errors encountered.
		// If the 'force' is not set and the call came across some errors,
		// these errors will be fatal and no operations will be returned.
		relOps, isRemove, err := rel.destroyOps(op.app.doc.Name, &op.ForcedOperation)
		if errors.Cause(err) == errAlreadyDying {
			relOps = []txn.Op{{
				C:      relationsC,
				Id:     rel.doc.DocID,
				Assert: bson.D{{"life", Dying}},
			}}
		} else if err != nil {
			op.AddError(err)
			failedRels = true
			continue
		}
		if isRemove {
			removeCount++
		}
		ops = append(ops, relOps...)
	}
	op.PostDestroyAppLife = Dying
	if !op.Force && failedRels {
		return nil, op.LastError()
	}
	resOps, err := removeResourcesOps(op.app.st, op.app.doc.Name)
	if op.FatalError(err) {
		return nil, errors.Trace(err)
	}
	ops = append(ops, resOps...)

	removeUnitAssignmentOps, err := op.app.removeUnitAssignmentsOps()
	if err != nil {
		return nil, errors.Trace(err)
	}
	ops = append(ops, removeUnitAssignmentOps...)

	// We can't delete an application if it is being offered,
	// unless those offers have no relations.
	if !op.RemoveOffers {
		countOp, n, err := countApplicationOffersRefOp(op.app.st, op.app.Name())
		if err != nil {
			return nil, errors.Trace(err)
		}
		if n == 0 {
			ops = append(ops, countOp)
		} else {
			connected, err := applicationHasConnectedOffers(op.app.st, op.app.Name())
			if err != nil {
				return nil, errors.Trace(err)
			}
			if connected {
				return nil, errors.Errorf("application is used by %d offer%s", n, plural(n))
			}
			// None of our offers are connected,
			// it's safe to remove them.
			removeOfferOps, err := removeApplicationOffersOps(op.app.st, op.app.Name())
			if err != nil {
				return nil, errors.Trace(err)
			}
			ops = append(ops, removeOfferOps...)
			ops = append(ops, txn.Op{
				C:  applicationsC,
				Id: op.app.doc.DocID,
				Assert: bson.D{
					// We're using the txn-revno here because relationcount is too
					// coarse-grained for what we need. Using the revno will
					// create false positives during concurrent updates of the
					// model, but eliminates the possibility of it entering
					// an inconsistent state.
					{"txn-revno", op.app.doc.TxnRevno},
				},
			})
		}
	}

	branchOps, err := op.unassignBranchOps()
	if err != nil {
		if !op.Force {
			return nil, errors.Trace(err)
		}
		op.AddError(err)
	}
	ops = append(ops, branchOps...)

	// If the application has no units, and all its known relations will be
	// removed, the application can also be removed, so long as there are
	// no other cluster resources, as can be the case for k8s charms.
	if op.app.doc.UnitCount == 0 && op.app.doc.RelationCount == removeCount {
		logger.Tracef("DestroyApplicationOperation(%s).destroyOps removing application", op.app.doc.Name)
		// If we're forcing destruction the assertion shouldn't be that
		// life is alive, but that it's what we think it is now.
		assertion := bson.D{
			{"life", op.app.doc.Life},
			{"unitcount", 0},
			{"relationcount", removeCount},
		}

		// There are resources pending so don't remove app yet.
		if op.app.doc.HasResources && !op.CleanupIgnoringResources {
			if op.Force {
				// We need to wait longer than normal for any k8s resources to be fully removed
				// since it can take a while for the cluster to terminate running pods etc.
				logger.Debugf("scheduling forced application %q cleanup", op.app.doc.Name)
				deadline := op.app.st.stateClock.Now().Add(2 * op.MaxWait)
				cleanupOp := newCleanupAtOp(deadline, cleanupForceApplication, op.app.doc.Name, op.MaxWait)
				ops = append(ops, cleanupOp)
			}
			logger.Debugf("advancing application %q to dead, waiting for cluster resources", op.app.doc.Name)
			update := bson.D{{"$set", bson.D{{"life", Dead}}}}
			if removeCount != 0 {
				decref := bson.D{{"$inc", bson.D{{"relationcount", -removeCount}}}}
				update = append(update, decref...)
			}
			advanceLifecycleOp := txn.Op{
				C:      applicationsC,
				Id:     op.app.doc.DocID,
				Assert: assertion,
				Update: update,
			}
			op.PostDestroyAppLife = Dead
			return append(ops, advanceLifecycleOp), nil
		}

		// When forced, this call will return operations to remove this
		// application and accumulate all operational errors encountered in the operation.
		// If the 'force' is not set and the call came across some errors,
		// these errors will be fatal and no operations will be returned.
		removeOps, err := op.app.removeOps(assertion, &op.ForcedOperation)
		if err != nil {
			if !op.Force || errors.Cause(err) == errRefresh {
				return nil, errors.Trace(err)
			}
			op.AddError(err)
			return ops, nil
		}
		op.Removed = true
		return append(ops, removeOps...), nil
	}
	// In all other cases, application removal will be handled as a consequence
	// of the removal of the last unit or relation referencing it. If any
	// relations have been removed, they'll be caught by the operations
	// collected above; but if any has been added, we need to abort and add
	// a destroy op for that relation too. In combination, it's enough to
	// check for count equality: an add/remove will not touch the count, but
	// will be caught by virtue of being a remove.
	notLastRefs := bson.D{
		{"life", op.app.doc.Life},
		{"relationcount", op.app.doc.RelationCount},
	}
	// With respect to unit count, a changing value doesn't matter, so long
	// as the count's equality with zero does not change, because all we care
	// about is that *some* unit is, or is not, keeping the application from
	// being removed: the difference between 1 unit and 1000 is irrelevant.
	if op.app.doc.UnitCount > 0 {
		logger.Tracef("DestroyApplicationOperation(%s).destroyOps UnitCount == %d, queuing up unitCleanup",
			op.app.doc.Name, op.app.doc.UnitCount)
		cleanupOp := newCleanupOp(
			cleanupUnitsForDyingApplication,
			op.app.doc.Name,
			op.DestroyStorage,
			op.Force,
			op.MaxWait,
		)
		ops = append(ops, cleanupOp)
		notLastRefs = append(notLastRefs, bson.D{{"unitcount", bson.D{{"$gt", 0}}}}...)
	} else {
		notLastRefs = append(notLastRefs, bson.D{{"unitcount", 0}}...)
	}
	update := bson.D{{"$set", bson.D{{"life", Dying}}}}
	if removeCount != 0 {
		decref := bson.D{{"$inc", bson.D{{"relationcount", -removeCount}}}}
		update = append(update, decref...)
	}
	ops = append(ops, txn.Op{
		C:      applicationsC,
		Id:     op.app.doc.DocID,
		Assert: notLastRefs,
		Update: update,
	})
	return ops, nil
}

func (op *DestroyApplicationOperation) unassignBranchOps() ([]txn.Op, error) {
	m, err := op.app.st.Model()
	if err != nil {
		return nil, errors.Trace(err)
	}
	appName := op.app.doc.Name
	branches, err := m.applicationBranches(appName)
	if err != nil {
		return nil, errors.Trace(err)
	}
	if len(branches) == 0 {
		return nil, nil
	}
	ops := []txn.Op{}
	for _, b := range branches {
		// assumption: branches from applicationBranches will
		// ALWAYS have the appName in assigned-units, but not
		// always in config.
		ops = append(ops, b.unassignAppOps(appName)...)
	}
	return ops, nil
}

func removeResourcesOps(st *State, applicationID string) ([]txn.Op, error) {
	resources := st.resources()
	ops, err := resources.removeResourcesOps(applicationID)
	if err != nil {
		return nil, errors.Trace(err)
	}
	return ops, nil
}

func (a *Application) removeUnitAssignmentsOps() (ops []txn.Op, err error) {
	pattern := fmt.Sprintf("^%s:%s/[0-9]+$", a.st.ModelUUID(), a.Name())
	unitAssignments, err := a.st.unitAssignments(bson.D{
		{
			Name: "_id", Value: bson.D{
				{Name: "$regex", Value: pattern},
			},
		},
	})
	if err != nil {
		return nil, errors.Trace(err)
	}
	for _, unitAssignment := range unitAssignments {
		ops = append(ops, removeStagedAssignmentOp(a.st.docID(unitAssignment.Unit)))
	}
	return ops, nil
}

// removeOps returns the operations required to remove the application. Supplied
// asserts will be included in the operation on the application document.
// When force is set, the operation will proceed regardless of the errors,
// and if any errors are encountered, all possible accumulated operations
// as well as all encountered errors will be returned.
// When 'force' is set, this call will return operations to remove this
// application and will accumulate all operational errors encountered in the operation.
// If the 'force' is not set, any error will be fatal and no operations will be returned.
func (a *Application) removeOps(asserts bson.D, op *ForcedOperation) ([]txn.Op, error) {
	ops := []txn.Op{{
		C:      applicationsC,
		Id:     a.doc.DocID,
		Assert: asserts,
		Remove: true,
	}}

	// Remove application offers.
	removeOfferOps, err := removeApplicationOffersOps(a.st, a.doc.Name)
	if op.FatalError(err) {
		return nil, errors.Trace(err)
	}
	ops = append(ops, removeOfferOps...)
	// Remove secret permissions.
	secretScopedPermissionsOps, err := a.st.removeScopedSecretPermissionOps(a.Tag())
	if op.FatalError(err) {
		return nil, errors.Trace(err)
	}
	ops = append(ops, secretScopedPermissionsOps...)
	secretConsumerPermissionsOps, err := a.st.removeConsumerSecretPermissionOps(a.Tag())
	if op.FatalError(err) {
		return nil, errors.Trace(err)
	}
	ops = append(ops, secretConsumerPermissionsOps...)
	secretLabelOps, err := a.st.removeOwnerSecretLabelsOps(a.ApplicationTag())
	if err != nil {
		return nil, errors.Trace(err)
	}
	ops = append(ops, secretLabelOps...)

	secretLabelOps, err = a.st.removeConsumerSecretLabelsOps(a.ApplicationTag())
	if err != nil {
		return nil, errors.Trace(err)
	}
	ops = append(ops, secretLabelOps...)

	// Note that appCharmDecRefOps might not catch the final decref
	// when run in a transaction that decrefs more than once. So we
	// avoid attempting to do the final cleanup in the ref dec ops and
	// do it explicitly below.
	name := a.doc.Name
	curl := a.doc.CharmURL
	// When 'force' is set, this call will return operations to delete application references
	// to this charm as well as accumulate all operational errors encountered in the operation.
	// If the 'force' is not set, any error will be fatal and no operations will be returned.
	charmOps, err := appCharmDecRefOps(a.st, name, curl, false, op)
	if err != nil {
		if errors.Cause(err) == errRefcountAlreadyZero {
			// We have already removed the reference to the charm, this indicates
			// the application is already removed, reload yourself and try again
			return nil, errRefresh
		}
		if op.FatalError(err) {
			return nil, errors.Trace(err)
		}
	}
	ops = append(ops, charmOps...)

	// By the time we get to here, all units and charm refs have been removed,
	// so it's safe to do this additional cleanup.
	ops = append(ops, finalAppCharmRemoveOps(name, curl)...)

	ops = append(ops, a.removeCloudServiceOps()...)
	globalKey := a.globalKey()
	ops = append(ops,
		removeEndpointBindingsOp(globalKey),
		removeConstraintsOp(globalKey),
		annotationRemoveOp(a.st, globalKey),
		removeLeadershipSettingsOp(name),
		removeStatusOp(a.st, globalKey),
		removeStatusOp(a.st, applicationGlobalOperatorKey(name)),
		removeSettingsOp(settingsC, a.applicationConfigKey()),
		removeModelApplicationRefOp(a.st, name),
		removePodSpecOp(a.ApplicationTag()),
	)

	apr, err := getApplicationPortRanges(a.st, a.Name())
	if op.FatalError(err) {
		return nil, errors.Trace(err)
	}
	ops = append(ops, apr.removeOps()...)

	cancelCleanupOps, err := a.cancelScheduledCleanupOps()
	if err != nil {
		return nil, errors.Trace(err)
	}
	return append(ops, cancelCleanupOps...), nil
}

func (a *Application) cancelScheduledCleanupOps() ([]txn.Op, error) {
	appOrUnitPattern := bson.DocElem{
		Name: "prefix", Value: bson.D{
			{Name: "$regex", Value: fmt.Sprintf("^%s(/[0-9]+)*$", a.Name())},
		},
	}
	// No unit and app exists now, so cancel the below scheduled cleanup docs to avoid new resources of later deployment
	// getting removed accidentally because we re-use unit numbers for sidecar applications.
	cancelCleanupOpsArgs := []cancelCleanupOpsArg{
		{cleanupForceDestroyedUnit, appOrUnitPattern},
		{cleanupForceRemoveUnit, appOrUnitPattern},
		{cleanupForceApplication, appOrUnitPattern},
	}
	relations, err := a.Relations()
	if err != nil {
		return nil, errors.Trace(err)
	}
	for _, rel := range relations {
		cancelCleanupOpsArgs = append(cancelCleanupOpsArgs, cancelCleanupOpsArg{
			cleanupForceDestroyedRelation,
			bson.DocElem{
				Name: "prefix", Value: relationKey(rel.Endpoints())},
		})
	}

	cancelCleanupOps, err := a.st.cancelCleanupOps(cancelCleanupOpsArgs...)
	if err != nil {
		return nil, errors.Trace(err)
	}
	return cancelCleanupOps, nil
}

// IsExposed returns whether this application is exposed. The explicitly open
// ports (with open-port) for exposed applications may be accessed from machines
// outside of the local deployment network. See MergeExposeSettings and ClearExposed.
func (a *Application) IsExposed() bool {
	return a.doc.Exposed
}

// ExposedEndpoints returns a map where keys are endpoint names (or the ""
// value which represents all endpoints) and values are ExposedEndpoint
// instances that specify which sources (spaces or CIDRs) can access the
// opened ports for each endpoint once the application is exposed.
func (a *Application) ExposedEndpoints() map[string]ExposedEndpoint {
	if len(a.doc.ExposedEndpoints) == 0 {
		return nil
	}
	return a.doc.ExposedEndpoints
}

// UnsetExposeSettings removes the expose settings for the provided list of
// endpoint names. If the resulting exposed endpoints map for the application
// becomes empty after the settings are removed, the application will be
// automatically unexposed.
//
// An error will be returned if an unknown endpoint name is specified or there
// is no existing expose settings entry for any of the provided endpoint names.
//
// See ClearExposed and IsExposed.
func (a *Application) UnsetExposeSettings(exposedEndpoints []string) error {
	bindings, _, err := readEndpointBindings(a.st, a.globalKey())
	if err != nil {
		return errors.Trace(err)
	}

	mergedExposedEndpoints := make(map[string]ExposedEndpoint)
	for endpoint, exposeParams := range a.doc.ExposedEndpoints {
		mergedExposedEndpoints[endpoint] = exposeParams
	}

	for _, endpoint := range exposedEndpoints {
		// The empty endpoint ("") value represents all endpoints.
		if _, found := bindings[endpoint]; !found && endpoint != "" {
			return errors.NotFoundf("endpoint %q", endpoint)
		}

		if _, found := mergedExposedEndpoints[endpoint]; !found {
			return errors.BadRequestf("endpoint %q is not exposed", endpoint)
		}

		delete(mergedExposedEndpoints, endpoint)
	}

	return a.setExposed(
		// retain expose flag if we still have any expose settings left
		len(mergedExposedEndpoints) != 0,
		mergedExposedEndpoints,
	)
}

// MergeExposeSettings marks the application as exposed and merges the provided
// ExposedEndpoint details into the current set of expose settings. The merge
// operation will overwrites expose settings for each existing endpoint name.
//
// See ClearExposed and IsExposed.
func (a *Application) MergeExposeSettings(exposedEndpoints map[string]ExposedEndpoint) error {
	bindings, _, err := readEndpointBindings(a.st, a.globalKey())
	if err != nil {
		return errors.Trace(err)
	}

	mergedExposedEndpoints := make(map[string]ExposedEndpoint)
	for endpoint, exposeParams := range a.doc.ExposedEndpoints {
		mergedExposedEndpoints[endpoint] = exposeParams
	}

	var allSpaceInfos network.SpaceInfos
	for endpoint, exposeParams := range exposedEndpoints {
		// The empty endpoint ("") value represents all endpoints.
		if _, found := bindings[endpoint]; !found && endpoint != "" {
			return errors.NotFoundf("endpoint %q", endpoint)
		}

		// Verify expose parameters
		if len(exposeParams.ExposeToSpaceIDs) != 0 && allSpaceInfos == nil {
			if allSpaceInfos, err = a.st.AllSpaceInfos(); err != nil {
				return errors.Trace(err)
			}
		}

		exposeParams.ExposeToSpaceIDs = uniqueSortedStrings(exposeParams.ExposeToSpaceIDs)
		for _, spaceID := range exposeParams.ExposeToSpaceIDs {
			if allSpaceInfos.GetByID(spaceID) == nil {
				return errors.NotFoundf("space with ID %q", spaceID)
			}
		}

		exposeParams.ExposeToCIDRs = uniqueSortedStrings(exposeParams.ExposeToCIDRs)
		for _, cidr := range exposeParams.ExposeToCIDRs {
			if _, _, err := net.ParseCIDR(cidr); err != nil {
				return errors.Annotatef(err, "unable to parse %q as a CIDR", cidr)
			}
		}

		// If no spaces and CIDRs are provided, assume an implicit
		// 0.0.0.0/0 CIDR. This matches the "expose to the entire
		// world" behavior in juju controllers prior to 2.9.
		if len(exposeParams.ExposeToSpaceIDs)+len(exposeParams.ExposeToCIDRs) == 0 {
			exposeParams.ExposeToCIDRs = []string{firewall.AllNetworksIPV4CIDR, firewall.AllNetworksIPV6CIDR}
		}

		mergedExposedEndpoints[endpoint] = exposeParams
	}

	return a.setExposed(true, mergedExposedEndpoints)
}

func uniqueSortedStrings(in []string) []string {
	if len(in) == 0 {
		return nil
	}

	return set.NewStrings(in...).SortedValues()
}

// ClearExposed removes the exposed flag from the application.
// See MergeExposeSettings and IsExposed.
func (a *Application) ClearExposed() error {
	return a.setExposed(false, nil)
}

func (a *Application) setExposed(exposed bool, exposedEndpoints map[string]ExposedEndpoint) (err error) {
	ops := []txn.Op{{
		C:      applicationsC,
		Id:     a.doc.DocID,
		Assert: isAliveDoc,
		Update: bson.D{{"$set", bson.D{
			{"exposed", exposed},
			{"exposed-endpoints", exposedEndpoints},
		}}},
	}}
	if err := a.st.db().RunTransaction(ops); err != nil {
		return errors.Errorf("cannot set exposed flag for application %q to %v: %v", a, exposed, onAbort(err, applicationNotAliveErr))
	}
	a.doc.Exposed = exposed
	a.doc.ExposedEndpoints = exposedEndpoints
	return nil
}

// Charm returns the application's charm and whether units should upgrade to that
// charm even if they are in an error state.
func (a *Application) Charm() (*Charm, bool, error) {
	if a.doc.CharmURL == nil {
		return nil, false, errors.NotFoundf("charm for application %q", a.doc.Name)
	}
	ch, err := a.st.Charm(*a.doc.CharmURL)
	if err != nil {
		return nil, false, err
	}
	return ch, a.doc.ForceCharm, nil
}

// CharmOrigin returns the origin of a charm associated with a application.
func (a *Application) CharmOrigin() *CharmOrigin {
	return &a.doc.CharmOrigin
}

// IsPrincipal returns whether units of the application can
// have subordinate units.
func (a *Application) IsPrincipal() bool {
	return !a.doc.Subordinate
}

// CharmModifiedVersion increases whenever the application's charm is changed in any
// way.
func (a *Application) CharmModifiedVersion() int {
	return a.doc.CharmModifiedVersion
}

// CharmURL returns a string version of the application's charm URL, and
// whether units should upgrade to the charm with that URL even if they are
// in an error state.
func (a *Application) CharmURL() (*string, bool) {
	return a.doc.CharmURL, a.doc.ForceCharm
}

// Endpoints returns the application's currently available relation endpoints.
func (a *Application) Endpoints() (eps []Endpoint, err error) {
	ch, _, err := a.Charm()
	if err != nil {
		return nil, err
	}
	collect := func(role charm.RelationRole, rels map[string]charm.Relation) {
		for _, rel := range rels {
			eps = append(eps, Endpoint{
				ApplicationName: a.doc.Name,
				Relation:        rel,
			})
		}
	}

	meta := ch.Meta()
	if meta == nil {
		return nil, errors.Errorf("nil charm metadata for application %q", a.Name())
	}

	collect(charm.RolePeer, meta.Peers)
	collect(charm.RoleProvider, meta.Provides)
	collect(charm.RoleRequirer, meta.Requires)
	collect(charm.RoleProvider, map[string]charm.Relation{
		"juju-info": {
			Name:      "juju-info",
			Role:      charm.RoleProvider,
			Interface: "juju-info",
			Scope:     charm.ScopeGlobal,
		},
	})
	sort.Sort(epSlice(eps))
	return eps, nil
}

// Endpoint returns the relation endpoint with the supplied name, if it exists.
func (a *Application) Endpoint(relationName string) (Endpoint, error) {
	eps, err := a.Endpoints()
	if err != nil {
		return Endpoint{}, err
	}
	for _, ep := range eps {
		if ep.Name == relationName {
			return ep, nil
		}
	}
	return Endpoint{}, errors.Errorf("application %q has no %q relation", a, relationName)
}

// extraPeerRelations returns only the peer relations in newMeta not
// present in the application's current charm meta data.
func (a *Application) extraPeerRelations(newMeta *charm.Meta) map[string]charm.Relation {
	if newMeta == nil {
		// This should never happen, since we're checking the charm in SetCharm already.
		panic("newMeta is nil")
	}
	ch, _, err := a.Charm()
	if err != nil {
		return nil
	}
	newPeers := newMeta.Peers
	oldPeers := ch.Meta().Peers
	extraPeers := make(map[string]charm.Relation)
	for relName, rel := range newPeers {
		if _, ok := oldPeers[relName]; !ok {
			extraPeers[relName] = rel
		}
	}
	return extraPeers
}

func (a *Application) checkRelationsOps(ch *Charm, relations []*Relation) ([]txn.Op, error) {
	asserts := make([]txn.Op, 0, len(relations))

	// All relations must still exist and their endpoints are implemented by the charm.
	for _, rel := range relations {
		if ep, err := rel.Endpoint(a.doc.Name); err != nil {
			return nil, err
		} else if !ep.ImplementedBy(ch) {
			// When switching charms, we should allow peer
			// relations to be broken (e.g. because a newer charm
			// version removes a particular peer relation) even if
			// they are already established as those particular
			// relations will become irrelevant once the upgrade is
			// complete.
			if !isPeer(ep) {
				return nil, errors.Errorf("would break relation %q", rel)
			}
		}
		asserts = append(asserts, txn.Op{
			C:      relationsC,
			Id:     rel.doc.DocID,
			Assert: txn.DocExists,
		})
	}
	return asserts, nil
}

func (a *Application) checkStorageUpgrade(newMeta, oldMeta *charm.Meta, units []*Unit) (_ []txn.Op, err error) {
	// Make sure no storage instances are added or removed.

	sb, err := NewStorageBackend(a.st)
	if err != nil {
		return nil, errors.Trace(err)
	}

	var ops []txn.Op
	for name, oldStorageMeta := range oldMeta.Storage {
		if _, ok := newMeta.Storage[name]; ok {
			continue
		}
		if oldStorageMeta.CountMin > 0 {
			return nil, errors.Errorf("required storage %q removed", name)
		}
		// Optional storage has been removed. So long as there
		// are no instances of the store, it can safely be
		// removed.
		if oldStorageMeta.Shared {
			op, n, err := sb.countEntityStorageInstances(a.Tag(), name)
			if err != nil {
				return nil, errors.Trace(err)
			}
			if n > 0 {
				return nil, errors.Errorf("in-use storage %q removed", name)
			}
			ops = append(ops, op)
		} else {
			for _, u := range units {
				op, n, err := sb.countEntityStorageInstances(u.Tag(), name)
				if err != nil {
					return nil, errors.Trace(err)
				}
				if n > 0 {
					return nil, errors.Errorf("in-use storage %q removed", name)
				}
				ops = append(ops, op)
			}
		}
	}
	less := func(a, b int) bool {
		return a != -1 && (b == -1 || a < b)
	}
	for name, newStorageMeta := range newMeta.Storage {
		oldStorageMeta, ok := oldMeta.Storage[name]
		if !ok {
			continue
		}
		if newStorageMeta.Type != oldStorageMeta.Type {
			return nil, errors.Errorf(
				"existing storage %q type changed from %q to %q",
				name, oldStorageMeta.Type, newStorageMeta.Type,
			)
		}
		if newStorageMeta.Shared != oldStorageMeta.Shared {
			return nil, errors.Errorf(
				"existing storage %q shared changed from %v to %v",
				name, oldStorageMeta.Shared, newStorageMeta.Shared,
			)
		}
		if newStorageMeta.ReadOnly != oldStorageMeta.ReadOnly {
			return nil, errors.Errorf(
				"existing storage %q read-only changed from %v to %v",
				name, oldStorageMeta.ReadOnly, newStorageMeta.ReadOnly,
			)
		}
		if newStorageMeta.Location != oldStorageMeta.Location {
			return nil, errors.Errorf(
				"existing storage %q location changed from %q to %q",
				name, oldStorageMeta.Location, newStorageMeta.Location,
			)
		}
		if less(newStorageMeta.CountMax, oldStorageMeta.CountMax) {
			var oldCountMax interface{} = oldStorageMeta.CountMax
			if oldStorageMeta.CountMax == -1 {
				oldCountMax = "<unbounded>"
			}
			return nil, errors.Errorf(
				"existing storage %q range contracted: max decreased from %v to %d",
				name, oldCountMax, newStorageMeta.CountMax,
			)
		}
		if oldStorageMeta.Location != "" && oldStorageMeta.CountMax == 1 && newStorageMeta.CountMax != 1 {
			// If a location is specified, the store may not go
			// from being a singleton to multiple, since then the
			// location has a different meaning.
			return nil, errors.Errorf(
				"existing storage %q with location changed from single to multiple",
				name,
			)
		}
	}
	return ops, nil
}

// IsSidecar returns true when using new CAAS charms in sidecar mode.
func (a *Application) IsSidecar() (bool, error) {
	ch, _, err := a.Charm()
	if err != nil {
		return false, errors.Trace(err)
	}
	meta := ch.Meta()
	if meta == nil {
		return false, nil
	}
	m, err := a.st.Model()
	if err != nil {
		return false, errors.Trace(err)
	}

	// TODO(sidecar): Determine a better way represent this.
	return m.Type() == ModelTypeCAAS && charm.MetaFormat(ch) == charm.FormatV2, nil
}

// changeCharmOps returns the operations necessary to set a application's
// charm URL to a new value.
func (a *Application) changeCharmOps(
	ch *Charm,
	updatedSettings charm.Settings,
	forceUnits bool,
	updatedStorageConstraints map[string]StorageConstraints,
) ([]txn.Op, error) {
	// Build the new application config from what can be used of the old one.
	var newSettings charm.Settings
	oldKey, err := readSettings(a.st.db(), settingsC, a.charmConfigKey())
	if err == nil {
		// Filter the old settings through to get the new settings.
		newSettings = ch.Config().FilterSettings(oldKey.Map())
		for k, v := range updatedSettings {
			newSettings[k] = v
		}
	} else if errors.IsNotFound(err) {
		// No old settings, start with the updated settings.
		newSettings = updatedSettings
	} else {
		return nil, errors.Annotatef(err, "application %q", a.doc.Name)
	}

	cURL := ch.URL()
	// Create or replace application settings.
	var settingsOp txn.Op
	newSettingsKey := applicationCharmConfigKey(a.doc.Name, &cURL)
	if _, err := readSettings(a.st.db(), settingsC, newSettingsKey); errors.IsNotFound(err) {
		// No settings for this key yet, create it.
		settingsOp = createSettingsOp(settingsC, newSettingsKey, newSettings)
	} else if err != nil {
		return nil, errors.Annotatef(err, "application %q", a.doc.Name)
	} else {
		// Settings exist, just replace them with the new ones.
		settingsOp, _, err = replaceSettingsOp(a.st.db(), settingsC, newSettingsKey, newSettings)
		if err != nil {
			return nil, errors.Annotatef(err, "application %q", a.doc.Name)
		}
	}

	// Make sure no units are added or removed while the upgrade
	// transaction is being executed. This allows us to make
	// changes to units during the upgrade, e.g. add storage
	// to existing units, or remove optional storage so long as
	// it is unreferenced.
	units, err := a.AllUnits()
	if err != nil {
		return nil, errors.Trace(err)
	}
	unitOps := make([]txn.Op, len(units))
	for i, u := range units {
		unitOps[i] = txn.Op{
			C:      unitsC,
			Id:     u.doc.DocID,
			Assert: txn.DocExists,
		}
	}
	unitOps = append(unitOps, txn.Op{
		C:      applicationsC,
		Id:     a.doc.DocID,
		Assert: bson.D{{"unitcount", len(units)}},
	})

	checkStorageOps, upgradeStorageOps, storageConstraintsOps, err := a.newCharmStorageOps(ch, units, updatedStorageConstraints)
	if err != nil {
		return nil, errors.Trace(err)
	}

	// Add or create a reference to the new charm, settings,
	// and storage constraints docs.
	incOps, err := appCharmIncRefOps(a.st, a.doc.Name, &cURL, true)
	if err != nil {
		return nil, errors.Trace(err)
	}
	var decOps []txn.Op
	// Drop the references to the old settings, storage constraints,
	// and charm docs (if the refs actually exist yet).
	if oldKey != nil {
		// Since we can force this now, let's.. There is no point hanging on
		// to the old key.
		op := &ForcedOperation{Force: true}
		decOps, err = appCharmDecRefOps(a.st, a.doc.Name, a.doc.CharmURL, true, op) // current charm
		if err != nil {
			return nil, errors.Annotatef(err, "could not remove old charm references for %v", oldKey)
		}
		if len(op.Errors) != 0 {
			logger.Errorf("could not remove old charm references for %v:%v", oldKey, op.Errors)
		}
	}

	// Build the transaction.
	var ops []txn.Op
	if oldKey != nil {
		// Old settings shouldn't change (when they exist).
		ops = append(ops, oldKey.assertUnchangedOp())
	}
	ops = append(ops, unitOps...)
	ops = append(ops, incOps...)
	ops = append(ops, []txn.Op{
		// Create or replace new settings.
		settingsOp,
		// Update the charm URL and force flag (if relevant).
		{
			C:  applicationsC,
			Id: a.doc.DocID,
			Update: bson.D{{"$set", bson.D{
				{"charmurl", cURL},
				{"forcecharm", forceUnits},
			}}},
		},
	}...)
	ops = append(ops, storageConstraintsOps...)
	ops = append(ops, checkStorageOps...)
	ops = append(ops, upgradeStorageOps...)

	ops = append(ops, incCharmModifiedVersionOps(a.doc.DocID)...)

	// Get all relations - we need to check them later.
	relations, err := a.Relations()
	if err != nil {
		return nil, errors.Trace(err)
	}

	// Remove any stale peer relation entries when switching charms
	removeStalePeerOps, err := a.st.removeStalePeerRelationsOps(a.doc.Name, relations, ch.Meta())
	if err != nil {
		return nil, errors.Trace(err)
	}
	ops = append(ops, removeStalePeerOps...)

	// Add any extra peer relations that need creation.
	newPeers := a.extraPeerRelations(ch.Meta())
	addPeerOps, err := a.st.addPeerRelationsOps(a.doc.Name, newPeers)
	if err != nil {
		return nil, errors.Trace(err)
	}
	ops = append(ops, addPeerOps...)

	// Update the relation count as well.
	if len(newPeers) > 0 {
		// Make sure the relation count does not change.
		sameRelCount := bson.D{{"relationcount", len(relations)}}
		ops = append(ops, txn.Op{
			C:      applicationsC,
			Id:     a.doc.DocID,
			Assert: append(notDeadDoc, sameRelCount...),
			Update: bson.D{{"$inc", bson.D{{"relationcount", len(newPeers)}}}},
		})
	}
	// Check relations to ensure no active relations are removed.
	relOps, err := a.checkRelationsOps(ch, relations)
	if err != nil {
		return nil, errors.Trace(err)
	}
	ops = append(ops, relOps...)

	// And finally, decrement the old charm and settings.
	return append(ops, decOps...), nil
}

// bindingsForOps returns a Bindings object intended for createOps and updateOps
// only.
func (a *Application) bindingsForOps(bindings map[string]string) (*Bindings, error) {
	// Call NewBindings first to ensure this map contains space ids
	b, err := NewBindings(a.st, bindings)
	if err != nil {
		return nil, err
	}
	b.app = a
	return b, nil
}

// Deployed machines returns the collection of machines
// that this application has units deployed to.
func (a *Application) DeployedMachines() ([]*Machine, error) {
	units, err := a.AllUnits()
	if err != nil {
		return nil, errors.Trace(err)
	}

	machineIds := set.NewStrings()
	var machines []*Machine
	for _, u := range units {
		// AssignedMachineId returns the correct machine
		// whether principal or subordinate.
		id, err := u.AssignedMachineId()
		if err != nil {
			if errors.IsNotAssigned(err) {
				// We aren't interested in this unit at this time.
				continue
			}
			return nil, errors.Trace(err)
		}
		if machineIds.Contains(id) {
			continue
		}

		m, err := a.st.Machine(id)
		if err != nil {
			return nil, errors.Trace(err)
		}
		machineIds.Add(id)
		machines = append(machines, m)
	}
	return machines, nil
}

func (a *Application) newCharmStorageOps(
	ch *Charm,
	units []*Unit,
	updatedStorageConstraints map[string]StorageConstraints,
) ([]txn.Op, []txn.Op, []txn.Op, error) {

	fail := func(err error) ([]txn.Op, []txn.Op, []txn.Op, error) {
		return nil, nil, nil, errors.Trace(err)
	}

	// Check storage to ensure no referenced storage is removed, or changed
	// in an incompatible way. We do this before computing the new storage
	// constraints, as incompatible charm changes will otherwise yield
	// confusing error messages that would suggest the user has supplied
	// invalid constraints.
	sb, err := NewStorageBackend(a.st)
	if err != nil {
		return fail(err)
	}
	oldCharm, _, err := a.Charm()
	if err != nil {
		return fail(err)
	}
	oldMeta := oldCharm.Meta()
	checkStorageOps, err := a.checkStorageUpgrade(ch.Meta(), oldMeta, units)
	if err != nil {
		return fail(err)
	}

	// Create or replace storage constraints. We take the existing storage
	// constraints, remove any keys that are no longer referenced by the
	// charm, and update the constraints that the user has specified.
	var storageConstraintsOp txn.Op
	oldStorageConstraints, err := a.StorageConstraints()
	if err != nil {
		return fail(err)
	}
	newStorageConstraints := oldStorageConstraints
	for name, cons := range updatedStorageConstraints {
		newStorageConstraints[name] = cons
	}
	for name := range newStorageConstraints {
		if _, ok := ch.Meta().Storage[name]; !ok {
			delete(newStorageConstraints, name)
		}
	}
	if err := addDefaultStorageConstraints(sb, newStorageConstraints, ch.Meta()); err != nil {
		return fail(errors.Annotate(err, "adding default storage constraints"))
	}
	if err := validateStorageConstraints(sb, newStorageConstraints, ch.Meta()); err != nil {
		return fail(errors.Annotate(err, "validating storage constraints"))
	}
	cURL := ch.URL()
	newStorageConstraintsKey := applicationStorageConstraintsKey(a.doc.Name, &cURL)
	if _, err := readStorageConstraints(sb.mb, newStorageConstraintsKey); errors.IsNotFound(err) {
		storageConstraintsOp = createStorageConstraintsOp(
			newStorageConstraintsKey, newStorageConstraints,
		)
	} else if err != nil {
		return fail(err)
	} else {
		storageConstraintsOp = replaceStorageConstraintsOp(
			newStorageConstraintsKey, newStorageConstraints,
		)
	}

	// Upgrade charm storage.
	upgradeStorageOps, err := a.upgradeStorageOps(ch.Meta(), oldMeta, units, newStorageConstraints)
	if err != nil {
		return fail(err)
	}
	return checkStorageOps, upgradeStorageOps, []txn.Op{storageConstraintsOp}, nil
}

func (a *Application) upgradeStorageOps(
	meta, oldMeta *charm.Meta,
	units []*Unit,
	allStorageCons map[string]StorageConstraints,
) (_ []txn.Op, err error) {

	sb, err := NewStorageBackend(a.st)
	if err != nil {
		return nil, errors.Trace(err)
	}

	// For each store, ensure that every unit has the minimum requirements.
	// If a unit has an existing store, but its minimum count has been
	// increased, we only add the shortfall; we do not necessarily add as
	// many instances as are specified in the storage constraints.
	var ops []txn.Op
	for name, cons := range allStorageCons {
		for _, u := range units {
			countMin := meta.Storage[name].CountMin
			if _, ok := oldMeta.Storage[name]; !ok {
				// The store did not exist previously, so we
				// create the full amount specified in the
				// constraints.
				countMin = int(cons.Count)
			}
			_, unitOps, err := sb.addUnitStorageOps(
				meta, u, name, cons, countMin,
			)
			if err != nil {
				return nil, errors.Trace(err)
			}
			ops = append(ops, unitOps...)
		}
	}
	return ops, nil
}

// incCharmModifiedVersionOps returns the operations necessary to increment
// the CharmModifiedVersion field for the given application.
func incCharmModifiedVersionOps(applicationID string) []txn.Op {
	return []txn.Op{{
		C:      applicationsC,
		Id:     applicationID,
		Assert: txn.DocExists,
		Update: bson.D{{"$inc", bson.D{{"charmmodifiedversion", 1}}}},
	}}
}

func (a *Application) resolveResourceOps(pendingResourceIDs map[string]string) ([]txn.Op, error) {
	// Collect pending resource resolution operations.
	resources := a.st.Resources().(*resourcePersistence)
	return resources.resolveApplicationPendingResourcesOps(a.doc.Name, pendingResourceIDs)
}

// SetCharmConfig contains the parameters for Application.SetCharm.
type SetCharmConfig struct {
	// Charm is the new charm to use for the application. New units
	// will be started with this charm, and existing units will be
	// upgraded to use it.
	Charm *Charm

	// CharmOrigin is the data for where the charm comes from.  Eventually
	// Channel should be move there.
	CharmOrigin *CharmOrigin

	// ConfigSettings is the charm config settings to apply when upgrading
	// the charm.
	ConfigSettings charm.Settings

	// ForceUnits forces the upgrade on units in an error state.
	ForceUnits bool

	// ForceBase forces the use of the charm even if it is not one of
	// the charm's supported series.
	ForceBase bool

	// Force forces the overriding of the lxd profile validation even if the
	// profile doesn't validate.
	Force bool

	// PendingResourceIDs is a map of resource names to resource IDs to activate during
	// the upgrade.
	PendingResourceIDs map[string]string

	// StorageConstraints contains the storage constraints to add or update when
	// upgrading the charm.
	//
	// Any existing storage instances for the named stores will be
	// unaffected; the storage constraints will only be used for
	// provisioning new storage instances.
	StorageConstraints map[string]StorageConstraints

	// EndpointBindings is an operator-defined map of endpoint names to
	// space names that should be merged with any existing bindings.
	EndpointBindings map[string]string

	// RequireNoUnits is set when upgrading from podspec to sidecar charm to ensure
	// the application is scaled to 0 units first.
	RequireNoUnits bool
}

<<<<<<< HEAD
// SetCharm changes the charm for the application.
func (a *Application) SetCharm(cfg SetCharmConfig) (err error) {
	defer errors.DeferredAnnotatef(
		&err, "cannot upgrade application %q to charm %q", a, cfg.Charm.URL(),
	)
	if cfg.Charm.Meta().Subordinate != a.doc.Subordinate {
		return errors.Errorf("cannot change an application's subordinacy")
	}
	currentCharm, err := a.st.Charm(*a.doc.CharmURL)
=======
func (a *Application) validateSetCharmConfig(cfg SetCharmConfig) error {
	if cfg.Charm.Meta().Subordinate != a.doc.Subordinate {
		return errors.Errorf("cannot change an application's subordinacy")
	}
	origin := cfg.CharmOrigin
	if origin == nil {
		return errors.NotValidf("nil charm origin")
	}
	if origin.Platform == nil {
		return errors.BadRequestf("charm origin platform is nil")
	}
	if (origin.ID != "" && origin.Hash == "") || (origin.ID == "" && origin.Hash != "") {
		return errors.BadRequestf("programming error, SetCharm, neither CharmOrigin ID nor Hash can be set before a charm is downloaded. See CharmHubRepository GetDownloadURL.")
	}

	curl, err := charm.ParseURL(*a.doc.CharmURL)
	if err != nil {
		return errors.Annotate(err, "parsing charm url")
	}
	currentCharm, err := a.st.Charm(curl)
>>>>>>> 59b8b47e
	if err != nil {
		return errors.Trace(err)
	}
	if cfg.Charm.Meta().Deployment != currentCharm.Meta().Deployment {
		if cfg.Charm.Meta().Deployment == nil || currentCharm.Meta().Deployment == nil {
			return errors.New("cannot change a charm's deployment info")
		}
		if cfg.Charm.Meta().Deployment.DeploymentType != currentCharm.Meta().Deployment.DeploymentType {
			return errors.New("cannot change a charm's deployment type")
		}
		if cfg.Charm.Meta().Deployment.DeploymentMode != currentCharm.Meta().Deployment.DeploymentMode {
			return errors.New("cannot change a charm's deployment mode")
		}
	}

	// If it's a v1 or v2 machine charm (no containers), check series.
	if charm.MetaFormat(cfg.Charm) == charm.FormatV1 || !corecharm.IsKubernetes(cfg.Charm) {
		err := checkBaseForSetCharm(a.CharmOrigin().Platform, cfg.Charm, cfg.ForceBase)
		if err != nil {
			return errors.Trace(err)
		}
	}

	// we don't need to check that this is a charm.LXDProfiler, as we can
	// state that the function exists.
	if profile := cfg.Charm.LXDProfile(); profile != nil {
		// Validate the config devices, to ensure we don't apply an invalid
		// profile, if we know it's never going to work.
		// TODO (stickupkid): Validation of config devices is totally in the
		// wrong place. Validation should be done at the API server layer, not
		// at the state layer.
		if err := profile.ValidateConfigDevices(); err != nil && !cfg.Force {
			return errors.Annotate(err, "validating lxd profile")
		}
	}
	return nil
}

// SetCharm changes the charm for the application.
func (a *Application) SetCharm(cfg SetCharmConfig) (err error) {
	defer errors.DeferredAnnotatef(
		&err, "cannot upgrade application %q to charm %q", a, cfg.Charm,
	)

	// Validate the input. ValidateSettings validates and transforms
	// leaving it here.
	if err := a.validateSetCharmConfig(cfg); err != nil {
		return errors.Trace(err)
	}

	updatedSettings, err := cfg.Charm.Config().ValidateSettings(cfg.ConfigSettings)
	if err != nil {
		return errors.Annotate(err, "validating config settings")
	}

	var newCharmModifiedVersion int
	acopy := &Application{a.st, a.doc}
	buildTxn := func(attempt int) ([]txn.Op, error) {
		a := acopy
		if attempt > 0 {
			if err := a.Refresh(); err != nil {
				return nil, errors.Trace(err)
			}
		}

		// NOTE: We're explicitly allowing SetCharm to succeed
		// when the application is Dying, because application/charm
		// upgrades should still be allowed to apply to dying
		// applications and units, so that bugs in departed/broken
		// hooks can be addressed at runtime.
		if a.Life() == Dead {
			return nil, stateerrors.ErrDead
		}

		// Record the current value of charmModifiedVersion, so we can
		// set the value on the method receiver's in-memory document
		// structure. We increment the version only when we change the
		// charm URL.
		newCharmModifiedVersion = a.doc.CharmModifiedVersion

		ops := []txn.Op{{
			C:  applicationsC,
			Id: a.doc.DocID,
			Assert: append(notDeadDoc, bson.DocElem{
				"charmmodifiedversion", a.doc.CharmModifiedVersion,
			}),
		}}

		if *a.doc.CharmURL == cfg.Charm.URL() {
			updates := bson.D{
				{"forcecharm", cfg.ForceUnits},
			}
			// Charm URL already set; just update the force flag.
			ops = append(ops, txn.Op{
				C:      applicationsC,
				Id:     a.doc.DocID,
				Assert: txn.DocExists,
				Update: bson.D{{"$set", updates}},
			})
		} else {
			// Check if the new charm specifies a relation max limit
			// that cannot be satisfied by the currently established
			// relation count.
			quotaErr := a.preUpgradeRelationLimitCheck(cfg.Charm)

			// If the operator specified --force, we still allow
			// the upgrade to continue with a warning.
			if errors.IsQuotaLimitExceeded(quotaErr) && cfg.Force {
				logger.Warningf("%v; allowing upgrade to proceed as the operator specified --force", quotaErr)
			} else if quotaErr != nil {
				return nil, errors.Trace(quotaErr)
			}

			chng, err := a.changeCharmOps(
				cfg.Charm,
				updatedSettings,
				cfg.ForceUnits,
				cfg.StorageConstraints,
			)
			if err != nil {
				return nil, errors.Trace(err)
			}
			ops = append(ops, chng...)
			newCharmModifiedVersion++
		}

		// Resources can be upgraded independent of a charm upgrade.
		resourceOps, err := a.resolveResourceOps(cfg.PendingResourceIDs)
		if err != nil {
			return nil, errors.Trace(err)
		}
		ops = append(ops, resourceOps...)
		// Only update newCharmModifiedVersion once. It might have been
		// incremented in charmCharmOps.
		if len(resourceOps) > 0 && newCharmModifiedVersion == a.doc.CharmModifiedVersion {
			ops = append(ops, incCharmModifiedVersionOps(a.doc.DocID)...)
			newCharmModifiedVersion++
		}

		// Update the charm origin
		ops = append(ops, txn.Op{
			C:      applicationsC,
			Id:     a.doc.DocID,
			Assert: txn.DocExists,
			Update: bson.D{{"$set", bson.D{
				{"charm-origin", *cfg.CharmOrigin},
			}}},
		})

		if cfg.RequireNoUnits {
			if a.UnitCount()+a.GetScale() > 0 {
				return nil, stateerrors.ErrApplicationShouldNotHaveUnits
			}
			ops = append(ops, txn.Op{
				C:      applicationsC,
				Id:     a.doc.DocID,
				Assert: bson.D{{"scale", 0}, {"unitcount", 0}},
			})
		}

		// Always update bindings regardless of whether we upgrade to a
		// new version or stay at the previous version.
		currentMap, txnRevno, err := readEndpointBindings(a.st, a.globalKey())
		if err != nil && !errors.IsNotFound(err) {
			return ops, errors.Trace(err)
		}
		b, err := a.bindingsForOps(currentMap)
		if err != nil {
			return nil, errors.Trace(err)
		}
		endpointBindingsOps, err := b.updateOps(txnRevno, cfg.EndpointBindings, cfg.Charm.Meta(), cfg.Force)
		if err == nil {
			ops = append(ops, endpointBindingsOps...)
		} else if !errors.IsNotFound(err) && err != jujutxn.ErrNoOperations {
			// If endpoint bindings do not exist this most likely means the application
			// itself no longer exists, which will be caught soon enough anyway.
			// ErrNoOperations on the other hand means there's nothing to update.
			return nil, errors.Trace(err)
		}
		return ops, nil
	}

	if err := a.st.db().Run(buildTxn); err != nil {
		return err
	}
	return a.Refresh()
}

// SetDownloadedIDAndHash updates the applications charm origin with ID and
// hash values. This should ONLY be done from the async downloader.
// The hash cannot be updated if the charm origin has no ID, nor was one
// provided as an argument. The ID cannot be changed.
func (a *Application) SetDownloadedIDAndHash(id, hash string) error {
	if id == "" && hash == "" {
		return errors.BadRequestf("ID, %q, and hash, %q, must have values", id, hash)
	}
	if id != "" && a.doc.CharmOrigin.ID != "" && a.doc.CharmOrigin.ID != id {
		return errors.BadRequestf("application ID cannot be changed %q, %q", a.doc.CharmOrigin.ID, id)
	}
	if id != "" && hash == "" {
		return errors.BadRequestf("programming error, SetDownloadedIDAndHash, cannot have an ID without a hash after downloading. See CharmHubRepository GetDownloadURL.")
	}
	buildTxn := func(attempt int) ([]txn.Op, error) {
		if attempt > 0 {
			if err := a.Refresh(); err != nil {
				return nil, errors.Trace(err)
			}
		}
		if a.Life() != Alive {
			return nil, errors.New("application is not alive")
		}
		ops := []txn.Op{{
			C:      applicationsC,
			Id:     a.doc.DocID,
			Assert: isAliveDoc,
		}}
		if id != "" {
			ops = append(ops, txn.Op{
				C:      applicationsC,
				Id:     a.doc.DocID,
				Assert: txn.DocExists,
				Update: bson.D{{"$set", bson.D{
					{"charm-origin.id", id},
				}}},
			})
		}
		if hash != "" {
			ops = append(ops, txn.Op{
				C:      applicationsC,
				Id:     a.doc.DocID,
				Assert: txn.DocExists,
				Update: bson.D{{"$set", bson.D{
					{"charm-origin.hash", hash},
				}}},
			})
		}
		return ops, nil
	}
	if err := a.st.db().Run(buildTxn); err != nil {
		return err
	}
	if id != "" {
		a.doc.CharmOrigin.ID = id
	}
	if hash != "" {
		a.doc.CharmOrigin.Hash = hash
	}
	return nil
}

// checkBaseForSetCharm verifies that the
func checkBaseForSetCharm(currentPlatform *Platform, ch *Charm, ForceBase bool) error {
	curBase, err := corebase.ParseBase(currentPlatform.OS, currentPlatform.Channel)
	if err != nil {
		return errors.Trace(err)
	}
	if !ForceBase {
		return errors.Trace(corecharm.BaseIsCompatibleWithCharm(curBase, ch))
	}
	// Even with forceBase=true, we do not allow a charm to be used which is for
	// a different OS.
	return errors.Trace(corecharm.OSIsCompatibleWithCharm(curBase.OS, ch))
}

// preUpgradeRelationLimitCheck ensures that the already established relation
// counts do not violate the max relation limits specified by the charm version
// we are attempting to upgrade to.
func (a *Application) preUpgradeRelationLimitCheck(newCharm *Charm) error {
	var (
		existingRels []*Relation
		err          error
	)

	for relName, relSpec := range newCharm.Meta().CombinedRelations() {
		if relSpec.Limit == 0 {
			continue
		}

		// Load and memoize relation list
		if existingRels == nil {
			if existingRels, err = a.Relations(); err != nil {
				return errors.Trace(err)
			}

		}

		establishedCount := establishedRelationCount(existingRels, a.Name(), relSpec)
		if establishedCount > relSpec.Limit {
			return errors.QuotaLimitExceededf("new charm version imposes a maximum relation limit of %d for %s:%s which cannot be satisfied by the number of already established relations (%d)", relSpec.Limit, a.Name(), relName, establishedCount)
		}
	}

	return nil
}

// establishedRelationCount returns the number of already established relations
// for appName and the endpoint specified in the provided relation details.
func establishedRelationCount(existingRelList []*Relation, appName string, rel charm.Relation) int {
	var establishedCount int
	for _, existingRel := range existingRelList {
		// Suspended relations don't count
		if existingRel.Suspended() {
			continue
		}

		for _, existingRelEp := range existingRel.Endpoints() {
			if existingRelEp.ApplicationName == appName &&
				existingRelEp.Relation.Name == rel.Name &&
				existingRelEp.Relation.Interface == rel.Interface {
				establishedCount++
				break
			}
		}
	}

	return establishedCount
}

// MergeBindings merges the provided bindings map with the existing application
// bindings.
func (a *Application) MergeBindings(operatorBindings *Bindings, force bool) error {
	buildTxn := func(attempt int) ([]txn.Op, error) {
		if attempt > 0 {
			if err := a.Refresh(); err != nil {
				return nil, errors.Trace(err)
			}
		}

		ch, _, err := a.Charm()
		if err != nil {
			return nil, errors.Trace(err)
		}

		currentMap, txnRevno, err := readEndpointBindings(a.st, a.globalKey())
		if err != nil && !errors.IsNotFound(err) {
			return nil, errors.Trace(err)
		}
		b, err := a.bindingsForOps(currentMap)
		if err != nil {
			return nil, errors.Trace(err)
		}
		endpointBindingsOps, err := b.updateOps(txnRevno, operatorBindings.Map(), ch.Meta(), force)
		if err != nil && !errors.IsNotFound(err) && err != jujutxn.ErrNoOperations {
			return nil, errors.Trace(err)
		}

		return endpointBindingsOps, err
	}

	err := a.st.db().Run(buildTxn)
	return errors.Annotatef(err, "merging application bindings")
}

// unitAppName returns the name of the Application, given a Unit's name.
func unitAppName(unitName string) string {
	unitParts := strings.Split(unitName, "/")
	return unitParts[0]
}

// UpdateApplicationBase updates the base for the Application.
func (a *Application) UpdateApplicationBase(newBase Base, force bool) (err error) {
	buildTxn := func(attempt int) ([]txn.Op, error) {
		if attempt > 0 {
			// If we've tried once already and failed, re-evaluate the criteria.
			if err := a.Refresh(); err != nil {
				return nil, errors.Trace(err)
			}
		}
		// Exit early if the Application series doesn't need to change
		if err := a.Refresh(); err != nil {
			return nil, errors.Trace(err)
		}
		appOrigin := a.CharmOrigin()
		appBase, err := corebase.ParseBase(appOrigin.Platform.OS, appOrigin.Platform.Channel)
		if err != nil {
			return nil, errors.Trace(err)
		}
		newAppBase, err := corebase.ParseBase(newBase.OS, newBase.Channel)
		if err != nil {
			return nil, errors.Trace(err)
		}
		sameOrigin := appBase.DisplayString() == newAppBase.DisplayString()
		if sameOrigin {
			return nil, jujutxn.ErrNoOperations
		}

		// Verify and gather data for the transaction operations.
		if !force {
			err = a.VerifySupportedBase(newBase)
			if err != nil {
				return nil, err
			}
		}
		units, err := a.AllUnits()
		if err != nil {
			return nil, errors.Trace(err)
		}
		var subApps []*Application
		var unit *Unit

		if len(units) > 0 {
			// All units have the same subordinates...
			unit = units[0]
			for _, n := range unit.SubordinateNames() {
				app, err := a.st.Application(unitAppName(n))
				if err != nil {
					return nil, err
				}
				if !force {
					err = app.VerifySupportedBase(newBase)
					if err != nil {
						return nil, err
					}
				}
				subApps = append(subApps, app)
			}
		}

		//Create the transaction operations
		ops := []txn.Op{{
			C:  applicationsC,
			Id: a.doc.DocID,
			Assert: bson.D{{"life", Alive},
				{"charmurl", a.doc.CharmURL},
				{"unitcount", a.doc.UnitCount}},
			Update: bson.D{{"$set", bson.D{{
				"charm-origin.platform.channel", newAppBase.Channel.String()}}}},
		}}

		if unit != nil {
			ops = append(ops, txn.Op{
				C:  unitsC,
				Id: unit.doc.DocID,
				Assert: bson.D{{"life", Alive},
					{"subordinates", unit.SubordinateNames()}},
			})
		}

		for _, sub := range subApps {
			ops = append(ops, txn.Op{
				C:  applicationsC,
				Id: sub.doc.DocID,
				Assert: bson.D{{"life", Alive},
					{"charmurl", sub.doc.CharmURL},
					{"unitcount", sub.doc.UnitCount}},
				Update: bson.D{{"$set", bson.D{{
					"charm-origin.platform.channel", newAppBase.Channel.String()}}}},
			})
		}
		return ops, nil
	}

	err = a.st.db().Run(buildTxn)
	return errors.Annotatef(err, "updating application base")
}

// VerifySupportedBase verifies if the given base is supported by the
// application.
// TODO (stickupkid): This will be removed once we align all upgrade-machine
// commands.
func (a *Application) VerifySupportedBase(b Base) error {
	ch, _, err := a.Charm()
	if err != nil {
		return err
	}
	base, err := corebase.ParseBase(b.OS, b.Channel)
	if err != nil {
		return err
	}
	return corecharm.BaseIsCompatibleWithCharm(base, ch)
}

// String returns the application name.
func (a *Application) String() string {
	return a.doc.Name
}

// Refresh refreshes the contents of the Application from the underlying
// state. It returns an error that satisfies errors.IsNotFound if the
// application has been removed.
func (a *Application) Refresh() error {
	applications, closer := a.st.db().GetCollection(applicationsC)
	defer closer()

	err := applications.FindId(a.doc.DocID).One(&a.doc)
	if err == mgo.ErrNotFound {
		return errors.NotFoundf("application %q", a)
	}
	if err != nil {
		return errors.Errorf("cannot refresh application %q: %v", a, err)
	}
	return nil
}

// GetPlacement returns the application's placement directive.
// This is used on CAAS models.
func (a *Application) GetPlacement() string {
	return a.doc.Placement
}

// GetScale returns the application's desired scale value.
// This is used on CAAS models.
func (a *Application) GetScale() int {
	return a.doc.DesiredScale
}

// ChangeScale alters the existing scale by the provided change amount, returning the new amount.
// This is used on CAAS models.
func (a *Application) ChangeScale(scaleChange int) (int, error) {
	newScale := a.doc.DesiredScale + scaleChange
	logger.Tracef("ChangeScale DesiredScale %v, scaleChange %v, newScale %v", a.doc.DesiredScale, scaleChange, newScale)
	if newScale < 0 {
		return a.doc.DesiredScale, errors.NotValidf("cannot remove more units than currently exist")
	}
	buildTxn := func(attempt int) ([]txn.Op, error) {
		if attempt > 0 {
			if err := a.Refresh(); err != nil {
				return nil, errors.Trace(err)
			}
			alive, err := isAlive(a.st, applicationsC, a.doc.DocID)
			if err != nil {
				return nil, errors.Trace(err)
			} else if !alive {
				return nil, applicationNotAliveErr
			}
			newScale = a.doc.DesiredScale + scaleChange
			if newScale < 0 {
				return nil, errors.NotValidf("cannot remove more units than currently exist")
			}
		}
		ops := []txn.Op{{
			C:  applicationsC,
			Id: a.doc.DocID,
			Assert: bson.D{
				{"life", Alive},
				{"charmurl", a.doc.CharmURL},
				{"unitcount", a.doc.UnitCount},
				{"scale", a.doc.DesiredScale},
			},
			Update: bson.D{{"$set", bson.D{{"scale", newScale}}}},
		}}

		cloudSvcDoc := cloudServiceDoc{
			DocID:                 a.globalKey(),
			DesiredScaleProtected: true,
		}
		cloudSvcOp, err := buildCloudServiceOps(a.st, cloudSvcDoc)
		if err != nil {
			return nil, errors.Trace(err)
		}
		ops = append(ops, cloudSvcOp...)
		return ops, nil
	}
	if err := a.st.db().Run(buildTxn); err != nil {
		return a.doc.DesiredScale, errors.Errorf("cannot set scale for application %q to %v: %v", a, newScale, onAbort(err, applicationNotAliveErr))
	}
	a.doc.DesiredScale = newScale
	return newScale, nil
}

// SetScale sets the application's desired scale value.
// This is used on CAAS models.
func (a *Application) SetScale(scale int, generation int64, force bool) error {
	if scale < 0 {
		return errors.NotValidf("application scale %d", scale)
	}
	svcInfo, err := a.ServiceInfo()
	if err != nil && !errors.IsNotFound(err) {
		return errors.Trace(err)
	}
	if err == nil {
		logger.Tracef(
			"SetScale DesiredScaleProtected %v, DesiredScale %v -> %v, Generation %v -> %v",
			svcInfo.DesiredScaleProtected(), a.doc.DesiredScale, scale, svcInfo.Generation(), generation,
		)
		if svcInfo.DesiredScaleProtected() && !force && scale != a.doc.DesiredScale {
			return errors.Forbiddenf("SetScale(%d) without force while desired scale %d is not applied yet", scale, a.doc.DesiredScale)
		}
		if !force && generation < svcInfo.Generation() {
			return errors.Forbiddenf(
				"application generation %d can not be reverted to %d", svcInfo.Generation(), generation,
			)
		}
	}

	buildTxn := func(attempt int) ([]txn.Op, error) {
		if attempt > 0 {
			if err := a.Refresh(); err != nil {
				return nil, errors.Trace(err)
			}
			alive, err := isAlive(a.st, applicationsC, a.doc.DocID)
			if err != nil {
				return nil, errors.Trace(err)
			} else if !alive {
				return nil, applicationNotAliveErr
			}
		}
		ops := []txn.Op{{
			C:  applicationsC,
			Id: a.doc.DocID,
			Assert: bson.D{
				{"life", Alive},
				{"charmurl", a.doc.CharmURL},
				{"unitcount", a.doc.UnitCount},
			},
			Update: bson.D{{"$set", bson.D{{"scale", scale}}}},
		}}
		cloudSvcDoc := cloudServiceDoc{
			DocID: a.globalKey(),
		}
		if force {
			// scale from cli.
			cloudSvcDoc.DesiredScaleProtected = true
		} else {
			// scale from cluster always has a valid generation (>= current generation).
			cloudSvcDoc.Generation = generation
		}
		cloudSvcOp, err := buildCloudServiceOps(a.st, cloudSvcDoc)
		if err != nil {
			return nil, errors.Trace(err)
		}
		ops = append(ops, cloudSvcOp...)
		return ops, nil
	}
	if err := a.st.db().Run(buildTxn); err != nil {
		return errors.Errorf("cannot set scale for application %q to %v: %v", a, scale, onAbort(err, applicationNotAliveErr))
	}
	a.doc.DesiredScale = scale
	return nil
}

// ClearResources sets the application's pending resources to false.
// This is used on CAAS models.
func (a *Application) ClearResources() error {
	if a.doc.Life == Alive {
		return errors.Errorf("application %q is alive", a.doc.Name)
	}
	buildTxn := func(attempt int) ([]txn.Op, error) {
		if attempt > 0 {
			if err := a.Refresh(); err != nil {
				return nil, errors.Trace(err)
			}
			if !a.doc.HasResources {
				return nil, jujutxn.ErrNoOperations
			}
		}
		ops := []txn.Op{{
			C:  applicationsC,
			Id: a.doc.DocID,
			Assert: bson.D{
				{"life", bson.M{"$ne": Alive}},
				{"charmurl", a.doc.CharmURL},
				{"unitcount", a.doc.UnitCount},
				{"has-resources", true}},
			Update: bson.D{{"$set", bson.D{{"has-resources", false}}}},
		}}
		logger.Debugf("application %q now has no cluster resources, scheduling cleanup", a.doc.Name)
		cleanupOp := newCleanupOp(
			cleanupApplication,
			a.doc.Name,
			false, // force
			false, // destroy storage
		)
		return append(ops, cleanupOp), nil
	}
	if err := a.st.db().Run(buildTxn); err != nil {
		return errors.Errorf("cannot clear cluster resources for application %q: %v", a, onAbort(err, applicationNotAliveErr))
	}
	a.doc.HasResources = false
	return nil
}

// newUnitName returns the next unit name.
func (a *Application) newUnitName() (string, error) {
	unitSeq, err := sequence(a.st, a.Tag().String())
	if err != nil {
		return "", errors.Trace(err)
	}
	name := a.doc.Name + "/" + strconv.Itoa(unitSeq)
	return name, nil
}

// addUnitOps returns a unique name for a new unit, and a list of txn operations
// necessary to create that unit. The principalName param must be non-empty if
// and only if s is a subordinate application. Only one subordinate of a given
// application will be assigned to a given principal. The asserts param can be used
// to include additional assertions for the application document.  This method
// assumes that the application already exists in the db.
func (a *Application) addUnitOps(
	principalName string,
	args AddUnitParams,
	asserts bson.D,
) (string, []txn.Op, error) {
	var cons constraints.Value
	if !a.doc.Subordinate {
		scons, err := a.Constraints()
		if errors.IsNotFound(err) {
			return "", nil, errors.NotFoundf("application %q", a.Name())
		}
		if err != nil {
			return "", nil, errors.Trace(err)
		}
		cons, err = a.st.ResolveConstraints(scons)
		if err != nil {
			return "", nil, errors.Trace(err)
		}
		// If the application is deployed to the controller model and the charm
		// has the special juju- prefix to its name, then bypass the machineID
		// empty check.
		if args.machineID != "" && a.st.IsController() {
			curl, err := charm.ParseURL(*a.doc.CharmURL)
			if err != nil {
				return "", nil, errors.Trace(err)
			}
			if !strings.HasPrefix(curl.Name, "juju-") {
				return "", nil, errors.NotSupportedf("non-empty machineID")
			}
		} else if args.machineID != "" {
			return "", nil, errors.NotSupportedf("non-empty machineID")
		}
	}
	storageCons, err := a.StorageConstraints()
	if err != nil {
		return "", nil, errors.Trace(err)
	}
	uNames, ops, err := a.addUnitOpsWithCons(applicationAddUnitOpsArgs{
		cons:               cons,
		principalName:      principalName,
		principalMachineID: args.machineID,
		storageCons:        storageCons,
		attachStorage:      args.AttachStorage,
		providerId:         args.ProviderId,
		address:            args.Address,
		ports:              args.Ports,
		unitName:           args.UnitName,
		passwordHash:       args.PasswordHash,
	})
	if err != nil {
		return uNames, ops, errors.Trace(err)
	}
	// we verify the application is alive
	asserts = append(isAliveDoc, asserts...)
	ops = append(ops, a.incUnitCountOp(asserts))
	return uNames, ops, nil
}

type applicationAddUnitOpsArgs struct {
	principalName      string
	principalMachineID string

	cons          constraints.Value
	storageCons   map[string]StorageConstraints
	attachStorage []names.StorageTag

	// These optional attributes are relevant to CAAS models.
	providerId   *string
	address      *string
	ports        *[]string
	unitName     *string
	passwordHash *string
}

// addUnitOpsWithCons is a helper method for returning addUnitOps.
func (a *Application) addUnitOpsWithCons(args applicationAddUnitOpsArgs) (string, []txn.Op, error) {
	if a.doc.Subordinate && args.principalName == "" {
		return "", nil, errors.New("application is a subordinate")
	} else if !a.doc.Subordinate && args.principalName != "" {
		return "", nil, errors.New("application is not a subordinate")
	}
	var name string
	if args.unitName != nil {
		name = *args.unitName
	} else {
		newName, err := a.newUnitName()
		if err != nil {
			return "", nil, errors.Trace(err)
		}
		name = newName
	}
	unitTag := names.NewUnitTag(name)

	appCharm, _, err := a.Charm()
	if err != nil {
		return "", nil, errors.Trace(err)
	}
	storageOps, numStorageAttachments, err := a.addUnitStorageOps(
		args, unitTag, appCharm,
	)
	if err != nil {
		return "", nil, errors.Trace(err)
	}

	docID := a.st.docID(name)
	globalKey := unitGlobalKey(name)
	agentGlobalKey := unitAgentGlobalKey(name)
	platform := a.CharmOrigin().Platform
	base := Base{OS: platform.OS, Channel: platform.Channel}.Normalise()
	udoc := &unitDoc{
		DocID:                  docID,
		Name:                   name,
		Application:            a.doc.Name,
		Base:                   base,
		Life:                   Alive,
		Principal:              args.principalName,
		MachineId:              args.principalMachineID,
		StorageAttachmentCount: numStorageAttachments,
	}
	if args.passwordHash != nil {
		udoc.PasswordHash = *args.passwordHash
	}
	now := a.st.clock().Now()
	agentStatusDoc := statusDoc{
		Status:  status.Allocating,
		Updated: now.UnixNano(),
	}

	m, err := a.st.Model()
	if err != nil {
		return "", nil, errors.Trace(err)
	}
	unitStatusDoc := &statusDoc{
		Status:     status.Waiting,
		StatusInfo: status.MessageInstallingAgent,
		Updated:    now.UnixNano(),
	}
	meterStatus := &meterStatusDoc{Code: MeterNotSet.String()}

	workloadVersionDoc := &statusDoc{
		Status:  status.Unknown,
		Updated: now.UnixNano(),
	}
	if m.Type() != ModelTypeCAAS {
		unitStatusDoc.StatusInfo = status.MessageWaitForMachine
	}
	var containerDoc *cloudContainerDoc
	if m.Type() == ModelTypeCAAS {
		if args.providerId != nil || args.address != nil || args.ports != nil {
			containerDoc = &cloudContainerDoc{
				Id: globalKey,
			}
			if args.providerId != nil {
				containerDoc.ProviderId = *args.providerId
			}
			if args.address != nil {
				networkAddr := network.NewSpaceAddress(*args.address, network.WithScope(network.ScopeMachineLocal))
				addr := fromNetworkAddress(networkAddr, network.OriginProvider)
				containerDoc.Address = &addr
			}
			if args.ports != nil {
				containerDoc.Ports = *args.ports
			}
		}
	}

	ops, err := addUnitOps(a.st, addUnitOpsArgs{
		unitDoc:            udoc,
		containerDoc:       containerDoc,
		agentStatusDoc:     agentStatusDoc,
		workloadStatusDoc:  unitStatusDoc,
		workloadVersionDoc: workloadVersionDoc,
		meterStatusDoc:     meterStatus,
	})
	if err != nil {
		return "", nil, errors.Trace(err)
	}

	ops = append(ops, storageOps...)

	if a.doc.Subordinate {
		ops = append(ops, txn.Op{
			C:  unitsC,
			Id: a.st.docID(args.principalName),
			Assert: append(isAliveDoc, bson.DocElem{
				"subordinates", bson.D{{"$not", bson.RegEx{Pattern: "^" + a.doc.Name + "/"}}},
			}),
			Update: bson.D{{"$addToSet", bson.D{{"subordinates", name}}}},
		})
	} else {
		ops = append(ops, createConstraintsOp(agentGlobalKey, args.cons))
	}

	// At the last moment we still have the statusDocs in scope, set the initial
	// history entries. This is risky, and may lead to extra entries, but that's
	// an intrinsic problem with mixing txn and non-txn ops -- we can't sync
	// them cleanly.
	_, _ = probablyUpdateStatusHistory(a.st.db(), globalKey, *unitStatusDoc)
	_, _ = probablyUpdateStatusHistory(a.st.db(), globalWorkloadVersionKey(name), *workloadVersionDoc)
	_, _ = probablyUpdateStatusHistory(a.st.db(), agentGlobalKey, agentStatusDoc)
	return name, ops, nil
}

func (a *Application) addUnitStorageOps(
	args applicationAddUnitOpsArgs,
	unitTag names.UnitTag,
	charm *Charm,
) ([]txn.Op, int, error) {
	sb, err := NewStorageBackend(a.st)
	if err != nil {
		return nil, -1, errors.Trace(err)
	}

	// Reduce the count of new storage created for each existing storage
	// being attached.
	var storageCons map[string]StorageConstraints
	for _, tag := range args.attachStorage {
		storageName, err := names.StorageName(tag.Id())
		if err != nil {
			return nil, -1, errors.Trace(err)
		}
		if cons, ok := args.storageCons[storageName]; ok && cons.Count > 0 {
			if storageCons == nil {
				// We must not modify the contents of the original
				// args.storageCons map, as it comes from the
				// user. Make a copy and modify that.
				storageCons = make(map[string]StorageConstraints)
				for name, cons := range args.storageCons {
					storageCons[name] = cons
				}
				args.storageCons = storageCons
			}
			cons.Count--
			storageCons[storageName] = cons
		}
	}

	// Add storage instances/attachments for the unit. If the
	// application is subordinate, we'll add the machine storage
	// if the principal is assigned to a machine. Otherwise, we
	// will add the subordinate's storage along with the principal's
	// when the principal is assigned to a machine.
	var machineAssignable machineAssignable
	if a.doc.Subordinate {
		pu, err := a.st.Unit(args.principalName)
		if err != nil {
			return nil, -1, errors.Trace(err)
		}
		machineAssignable = pu
	}
	platform := a.CharmOrigin().Platform
	sSeries, _ := corebase.GetSeriesFromChannel(platform.OS, platform.Channel)
	storageOps, storageTags, numStorageAttachments, err := createStorageOps(
		sb,
		unitTag,
		charm.Meta(),
		args.storageCons,
		sSeries,
		machineAssignable,
	)
	if err != nil {
		return nil, -1, errors.Trace(err)
	}
	for _, storageTag := range args.attachStorage {
		si, err := sb.storageInstance(storageTag)
		if err != nil {
			return nil, -1, errors.Annotatef(
				err, "attaching %s",
				names.ReadableString(storageTag),
			)
		}
		ops, err := sb.attachStorageOps(
			si,
			unitTag,
			sSeries,
			charm,
			machineAssignable,
		)
		if err != nil {
			return nil, -1, errors.Trace(err)
		}
		storageOps = append(storageOps, ops...)
		numStorageAttachments++
		storageTags[si.StorageName()] = append(storageTags[si.StorageName()], storageTag)
	}
	for name, tags := range storageTags {
		count := len(tags)
		charmStorage := charm.Meta().Storage[name]
		if err := validateCharmStorageCountChange(charmStorage, 0, count); err != nil {
			return nil, -1, errors.Trace(err)
		}
		incRefOp, err := increfEntityStorageOp(a.st, unitTag, name, count)
		if err != nil {
			return nil, -1, errors.Trace(err)
		}
		storageOps = append(storageOps, incRefOp)
	}
	return storageOps, numStorageAttachments, nil
}

// applicationOffersRefCountKey returns a key for refcounting offers
// for the specified application. Each time an offer is created, the
// refcount is incremented, and the opposite happens on removal.
func applicationOffersRefCountKey(appName string) string {
	return fmt.Sprintf("offer#%s", appName)
}

// incApplicationOffersRefOp returns a txn.Op that increments the reference
// count for an application offer.
func incApplicationOffersRefOp(mb modelBackend, appName string) (txn.Op, error) {
	refcounts, closer := mb.db().GetCollection(refcountsC)
	defer closer()
	offerRefCountKey := applicationOffersRefCountKey(appName)
	incRefOp, err := nsRefcounts.CreateOrIncRefOp(refcounts, offerRefCountKey, 1)
	return incRefOp, errors.Trace(err)
}

// newApplicationOffersRefOp returns a txn.Op that creates a new reference
// count for an application offer, starting at the count supplied. Used in
// model migration, where offers are created in bulk.
func newApplicationOffersRefOp(mb modelBackend, appName string, startCount int) (txn.Op, error) {
	refcounts, closer := mb.db().GetCollection(refcountsC)
	defer closer()
	offerRefCountKey := applicationOffersRefCountKey(appName)
	incRefOp, err := nsRefcounts.CreateOrIncRefOp(refcounts, offerRefCountKey, startCount)
	return incRefOp, errors.Trace(err)
}

// countApplicationOffersRefOp returns the number of offers for an application,
// along with a txn.Op that ensures that that does not change.
func countApplicationOffersRefOp(mb modelBackend, appName string) (txn.Op, int, error) {
	refcounts, closer := mb.db().GetCollection(refcountsC)
	defer closer()
	key := applicationOffersRefCountKey(appName)
	return nsRefcounts.CurrentOp(refcounts, key)
}

// decApplicationOffersRefOp returns a txn.Op that decrements the reference
// count for an application offer.
func decApplicationOffersRefOp(mb modelBackend, appName string) (txn.Op, error) {
	refcounts, closer := mb.db().GetCollection(refcountsC)
	defer closer()
	offerRefCountKey := applicationOffersRefCountKey(appName)
	decRefOp, _, err := nsRefcounts.DyingDecRefOp(refcounts, offerRefCountKey)
	if err != nil {
		return txn.Op{}, errors.Trace(err)
	}
	return decRefOp, nil
}

// incUnitCountOp returns the operation to increment the application's unit count.
func (a *Application) incUnitCountOp(asserts bson.D) txn.Op {
	op := txn.Op{
		C:      applicationsC,
		Id:     a.doc.DocID,
		Update: bson.D{{"$inc", bson.D{{"unitcount", 1}}}},
	}
	if len(asserts) > 0 {
		op.Assert = asserts
	}
	return op
}

// AddUnitParams contains parameters for the Application.AddUnit method.
type AddUnitParams struct {
	// AttachStorage identifies storage instances to attach to the unit.
	AttachStorage []names.StorageTag

	// These attributes are relevant to CAAS models.

	// ProviderId identifies the unit for a given provider.
	ProviderId *string

	// Address is the container address.
	Address *string

	// Ports are the open ports on the container.
	Ports *[]string

	// UnitName is for CAAS models when creating stateful units.
	UnitName *string

	// machineID is only passed in if the unit being created is
	// a subordinate and refers to the machine that is hosting the principal.
	machineID string

	// PasswordHash is only passed for CAAS sidecar units on creation.
	PasswordHash *string
}

// AddUnit adds a new principal unit to the application.
func (a *Application) AddUnit(args AddUnitParams) (unit *Unit, err error) {
	defer errors.DeferredAnnotatef(&err, "cannot add unit to application %q", a)
	name, ops, err := a.addUnitOps("", args, nil)
	if err != nil {
		return nil, err
	}

	if err := a.st.db().RunTransaction(ops); err == txn.ErrAborted {
		if alive, err := isAlive(a.st, applicationsC, a.doc.DocID); err != nil {
			return nil, err
		} else if !alive {
			return nil, applicationNotAliveErr
		}
		return nil, errors.New("inconsistent state")
	} else if err != nil {
		return nil, err
	}
	return a.st.Unit(name)
}

// UpsertCAASUnitParams is passed to UpsertCAASUnit to describe how to create or how to find and
// update an existing unit for sidecar CAAS application.
type UpsertCAASUnitParams struct {
	AddUnitParams

	// OrderedScale is always true. It represents a mapping of OrderedId to Unit ID.
	OrderedScale bool
	// OrderedId is the stable ordinal index of the "pod".
	OrderedId int

	// ObservedAttachedVolumeIDs is the filesystem attachments observed to be attached by the infrastructure,
	// used to map existing attachments.
	ObservedAttachedVolumeIDs []string
}

func (a *Application) UpsertCAASUnit(args UpsertCAASUnitParams) (*Unit, error) {
	if args.PasswordHash == nil {
		return nil, errors.NotValidf("password hash")
	}
	if args.ProviderId == nil {
		return nil, errors.NotValidf("provider id")
	}
	if !args.OrderedScale {
		return nil, errors.NewNotImplemented(nil, "upserting CAAS units not supported without ordered unit IDs")
	}
	if args.UnitName == nil {
		return nil, errors.NotValidf("nil unit name")
	}

	sb, err := NewStorageBackend(a.st)
	if err != nil {
		return nil, errors.Trace(err)
	}

	var unit *Unit
	err = a.st.db().Run(func(attempt int) ([]txn.Op, error) {
		if attempt > 0 {
			err := a.Refresh()
			if err != nil {
				return nil, errors.Trace(err)
			}
		}

		if args.UnitName != nil {
			var err error
			if unit == nil {
				unit, err = a.st.Unit(*args.UnitName)
			} else {
				err = unit.Refresh()
			}
			if errors.Is(err, errors.NotFound) {
				unit = nil
			} else if err != nil {
				return nil, errors.Trace(err)
			}
		}

		// Try to reattach the storage that k8s has observed attached to this pod.
		for _, volumeId := range args.ObservedAttachedVolumeIDs {
			volume, err := sb.volume(bson.D{{"info.volumeid", volumeId}}, "")
			if errors.Is(err, errors.NotFound) {
				continue
			} else if err != nil {
				return nil, errors.Trace(err)
			}

			volumeStorageId, err := volume.StorageInstance()
			if errors.Is(err, errors.NotAssigned) {
				continue
			} else if err != nil {
				return nil, errors.Trace(err)
			}

			args.AddUnitParams.AttachStorage = append(args.AddUnitParams.AttachStorage, volumeStorageId)
		}

		if unit == nil {
			return a.insertCAASUnitOps(args)
		}

		if unit.Life() == Dead {
			return nil, errors.AlreadyExistsf("dead unit %q", unit.Tag().Id())
		}

		updateOps, err := unit.UpdateOperation(UnitUpdateProperties{
			ProviderId: args.ProviderId,
			Address:    args.Address,
			Ports:      args.Ports,
		}).Build(attempt)
		if err != nil {
			return nil, errors.Trace(err)
		}

		var ops []txn.Op
		if args.PasswordHash != nil {
			ops = append(ops, unit.setPasswordHashOps(*args.PasswordHash)...) // setPasswordHashOps asserts notDead
		} else {
			ops = append(ops, txn.Op{
				C:      unitsC,
				Id:     unit.doc.DocID,
				Assert: notDeadDoc,
			})
		}
		ops = append(ops, updateOps...)
		return ops, nil
	})
	if err != nil {
		return nil, err
	}
	if unit == nil {
		unit, err = a.st.Unit(*args.UnitName)
		if err != nil {
			return nil, err
		}
	} else {
		err = unit.Refresh()
		if err != nil {
			return nil, err
		}
	}
	return unit, nil
}

func (a *Application) insertCAASUnitOps(args UpsertCAASUnitParams) ([]txn.Op, error) {
	if args.UnitName == nil {
		return nil, errors.NotValidf("nil unit name")
	}

	if ps := a.ProvisioningState(); args.OrderedId >= a.GetScale() ||
		(ps != nil && ps.Scaling && args.OrderedId >= ps.ScaleTarget) {
		return nil, errors.NotAssignedf("unrequired unit %s is", *args.UnitName)
	}

	_, addOps, err := a.addUnitOps("", args.AddUnitParams, nil)
	if err != nil {
		return nil, errors.Trace(err)
	}

	ops := []txn.Op{{
		C:  applicationsC,
		Id: a.doc.DocID,
		Assert: bson.D{
			{"life", Alive},
			{"scale", a.GetScale()},
			{"provisioning-state", a.ProvisioningState()},
		},
	}}
	ops = append(ops, addOps...)
	return ops, nil
}

// removeUnitOps returns the operations necessary to remove the supplied unit,
// assuming the supplied asserts apply to the unit document.
// When 'force' is set, this call will always return some needed operations
// and accumulate all operational errors encountered in the operation.
// If the 'force' is not set, any error will be fatal and no operations will be returned.
func (a *Application) removeUnitOps(u *Unit, asserts bson.D, op *ForcedOperation, destroyStorage bool) ([]txn.Op, error) {
	hostOps, err := u.destroyHostOps(a, op)
	if op.FatalError(err) {
		return nil, errors.Trace(err)
	}
	portsOps, err := removePortsForUnitOps(a.st, u)
	if op.FatalError(err) {
		return nil, errors.Trace(err)
	}
	appPortsOps, err := removeApplicationPortsForUnitOps(a.st, u)
	if op.FatalError(err) {
		return nil, errors.Trace(err)
	}
	resOps, err := removeUnitResourcesOps(a.st, u.doc.Name)
	if op.FatalError(err) {
		return nil, errors.Trace(err)
	}
	secretScopedPermissionsOps, err := a.st.removeScopedSecretPermissionOps(u.Tag())
	if op.FatalError(err) {
		return nil, errors.Trace(err)
	}
	secretConsumerPermissionsOps, err := a.st.removeConsumerSecretPermissionOps(u.Tag())
	if op.FatalError(err) {
		return nil, errors.Trace(err)
	}
	secretOwnerLabelOps, err := a.st.removeOwnerSecretLabelsOps(u.Tag())
	if op.FatalError(err) {
		return nil, errors.Trace(err)
	}
	secretConsumerLabelOps, err := a.st.removeConsumerSecretLabelsOps(u.Tag())
	if op.FatalError(err) {
		return nil, errors.Trace(err)
	}

	observedFieldsMatch := bson.D{
		{"charmurl", u.doc.CharmURL},
		{"machineid", u.doc.MachineId},
	}
	ops := []txn.Op{
		{
			C:      unitsC,
			Id:     u.doc.DocID,
			Assert: append(observedFieldsMatch, asserts...),
			Remove: true,
		},
		removeMeterStatusOp(a.st, u.globalMeterStatusKey()),
		removeStatusOp(a.st, u.globalAgentKey()),
		removeStatusOp(a.st, u.globalKey()),
		removeStatusOp(a.st, u.globalWorkloadVersionKey()),
		removeUnitStateOp(a.st, u.globalKey()),
		removeStatusOp(a.st, u.globalCloudContainerKey()),
		removeConstraintsOp(u.globalAgentKey()),
		annotationRemoveOp(a.st, u.globalKey()),
		newCleanupOp(cleanupRemovedUnit, u.doc.Name, op.Force),
	}
	ops = append(ops, portsOps...)
	ops = append(ops, appPortsOps...)
	ops = append(ops, resOps...)
	ops = append(ops, hostOps...)
	ops = append(ops, secretScopedPermissionsOps...)
	ops = append(ops, secretConsumerPermissionsOps...)
	ops = append(ops, secretOwnerLabelOps...)
	ops = append(ops, secretConsumerLabelOps...)

	m, err := a.st.Model()
	if err != nil {
		return nil, errors.Trace(err)
	}
	if m.Type() == ModelTypeCAAS {
		ops = append(ops, u.removeCloudContainerOps()...)
		ops = append(ops, newCleanupOp(cleanupDyingUnitResources, u.doc.Name, op.Force, op.MaxWait))
	}
	branchOps, err := unassignUnitFromBranchOp(u.doc.Name, a.doc.Name, m)
	if err != nil {
		if !op.Force {
			return nil, errors.Trace(err)
		}
		op.AddError(err)
	}
	ops = append(ops, branchOps...)

	sb, err := NewStorageBackend(a.st)
	if err != nil {
		return nil, errors.Trace(err)
	}
	storageInstanceOps, err := removeStorageInstancesOps(sb, u.Tag(), op.Force)
	if op.FatalError(err) {
		return nil, errors.Trace(err)
	}
	ops = append(ops, storageInstanceOps...)

	if u.doc.CharmURL != nil {
		// If the unit has a different URL to the application, allow any final
		// cleanup to happen; otherwise we just do it when the app itself is removed.
		maybeDoFinal := *u.doc.CharmURL != *a.doc.CharmURL

		// When 'force' is set, this call will return both needed operations
		// as well as all operational errors encountered.
		// If the 'force' is not set, any error will be fatal and no operations will be returned.
		decOps, err := appCharmDecRefOps(a.st, a.doc.Name, u.doc.CharmURL, maybeDoFinal, op)
		if errors.IsNotFound(err) {
			return nil, errRefresh
		} else if op.FatalError(err) {
			return nil, errors.Trace(err)
		}
		ops = append(ops, decOps...)
	}
	appOp := txn.Op{
		C:      applicationsC,
		Id:     a.doc.DocID,
		Assert: bson.D{{"life", a.doc.Life}, {"unitcount", bson.D{{"$gt", 0}}}},
		Update: bson.D{{"$inc", bson.D{{"unitcount", -1}}}},
	}
	ops = append(ops, appOp)
	if a.doc.Life == Dying {
		// Create a cleanup for this application as this might be the last reference.
		cleanupOp := newCleanupOp(
			cleanupApplication,
			a.doc.Name,
			destroyStorage,
			op.Force,
		)
		ops = append(ops, cleanupOp)
	}
	return ops, nil
}

func removeUnitResourcesOps(st *State, unitID string) ([]txn.Op, error) {
	resources := st.resources()
	ops, err := resources.removeUnitResourcesOps(unitID)
	if err != nil {
		return nil, errors.Trace(err)
	}
	return ops, nil
}

func unassignUnitFromBranchOp(unitName, appName string, m *Model) ([]txn.Op, error) {
	branch, err := m.unitBranch(unitName)
	if err != nil {
		return nil, errors.Trace(err)
	}
	if branch == nil {
		// Nothing to see here, move along.
		return nil, nil
	}
	return branch.unassignUnitOps(unitName, appName), nil
}

// AllUnits returns all units of the application.
func (a *Application) AllUnits() (units []*Unit, err error) {
	return allUnits(a.st, a.doc.Name)
}

func allUnits(st *State, application string) (units []*Unit, err error) {
	unitsCollection, closer := st.db().GetCollection(unitsC)
	defer closer()

	docs := []unitDoc{}
	err = unitsCollection.Find(bson.D{{"application", application}}).All(&docs)
	if err != nil {
		return nil, errors.Annotatef(err, "cannot get all units from application %q", application)
	}
	m, err := st.Model()
	if err != nil {
		return nil, errors.Trace(err)
	}
	for i := range docs {
		units = append(units, newUnit(st, m.Type(), &docs[i]))
	}
	return units, nil
}

// Relations returns a Relation for every relation the application is in.
func (a *Application) Relations() (relations []*Relation, err error) {
	return matchingRelations(a.st, a.doc.Name)
}

// matchingRelations returns all relations matching the application(s)/endpoint(s) provided
// There must be 1 or 2 supplied names, of the form <application>[:<relation>]
func matchingRelations(st *State, names ...string) (relations []*Relation, err error) {
	defer errors.DeferredAnnotatef(&err, "can't get relations matching %q", strings.Join(names, " "))
	relationsCollection, closer := st.db().GetCollection(relationsC)
	defer closer()

	var conditions []bson.D
	for _, name := range names {
		appName, relName, err := splitEndpointName(name)
		if err != nil {
			return nil, err
		}
		if relName == "" {
			conditions = append(conditions, bson.D{{"endpoints.applicationname", appName}})
		} else {
			conditions = append(conditions, bson.D{{"endpoints", bson.D{{"$elemMatch", bson.D{
				{"applicationname", appName},
				{"relation.name", relName},
			}}}}})
		}
	}

	docs := []relationDoc{}
	err = relationsCollection.Find(bson.D{{
		"$and", conditions,
	}}).All(&docs)

	if err != nil {
		return nil, err
	}
	for _, v := range docs {
		relations = append(relations, newRelation(st, &v))
	}
	return relations, nil
}

// CharmConfig returns the raw user configuration for the application's charm.
func (a *Application) CharmConfig(branchName string) (charm.Settings, error) {
	if a.doc.CharmURL == nil {
		return nil, fmt.Errorf("application charm not set")
	}

	s, err := charmSettingsWithDefaults(a.st, a.doc.CharmURL, a.Name(), branchName)
	return s, errors.Annotatef(err, "charm config for application %q", a.doc.Name)
}

func charmSettingsWithDefaults(st *State, cURL *string, appName, branchName string) (charm.Settings, error) {
	cfg, err := branchCharmSettings(st, cURL, appName, branchName)
	if err != nil {
		return nil, errors.Trace(err)
	}

	ch, err := st.Charm(*cURL)
	if err != nil {
		return nil, errors.Trace(err)
	}

	result := ch.Config().DefaultSettings()
	for name, value := range cfg.Map() {
		result[name] = value
	}
	return result, nil
}

func branchCharmSettings(st *State, cURL *string, appName, branchName string) (*Settings, error) {
	key := applicationCharmConfigKey(appName, cURL)
	cfg, err := readSettings(st.db(), settingsC, key)
	if err != nil {
		return nil, errors.Trace(err)
	}

	if branchName != model.GenerationMaster {
		branch, err := st.Branch(branchName)
		if err != nil {
			return nil, errors.Trace(err)
		}
		cfg.applyChanges(branch.Config()[appName])
	}

	return cfg, nil
}

// UpdateCharmConfig changes a application's charm config settings. Values set
// to nil will be deleted; unknown and invalid values will return an error.
func (a *Application) UpdateCharmConfig(branchName string, changes charm.Settings) error {
	ch, _, err := a.Charm()
	if err != nil {
		return errors.Trace(err)
	}
	changes, err = ch.Config().ValidateSettings(changes)
	if err != nil {
		return errors.Trace(err)
	}

	// TODO(fwereade) state.Settings is itself really problematic in just
	// about every use case. This needs to be resolved some time; but at
	// least the settings docs are keyed by charm url as well as application
	// name, so the actual impact of a race is non-threatening.
	current, err := readSettings(a.st.db(), settingsC, a.charmConfigKey())
	if err != nil {
		return errors.Annotatef(err, "charm config for application %q", a.doc.Name)
	}

	if branchName == model.GenerationMaster {
		return errors.Trace(a.updateMasterConfig(current, changes))
	}
	return errors.Trace(a.updateBranchConfig(branchName, current, changes))
}

// TODO (manadart 2019-04-03): Implement master config changes as
// instantly committed branches.
func (a *Application) updateMasterConfig(current *Settings, validChanges charm.Settings) error {
	for name, value := range validChanges {
		if value == nil {
			current.Delete(name)
		} else {
			current.Set(name, value)
		}
	}
	_, err := current.Write()
	return errors.Trace(err)
}

// updateBranchConfig compares the incoming charm settings to the current
// settings to generate a collection of changes, which is used to update the
// branch with the input name.
func (a *Application) updateBranchConfig(branchName string, current *Settings, validChanges charm.Settings) error {
	branch, err := a.st.Branch(branchName)
	if err != nil {
		return errors.Trace(err)
	}

	return errors.Trace(branch.UpdateCharmConfig(a.Name(), current, validChanges))
}

// ApplicationConfig returns the configuration for the application itself.
func (a *Application) ApplicationConfig() (config.ConfigAttributes, error) {
	cfg, err := readSettings(a.st.db(), settingsC, a.applicationConfigKey())
	if err != nil {
		if errors.IsNotFound(err) {
			return config.ConfigAttributes(nil), nil
		}
		return nil, errors.Annotatef(err, "application config for application %q", a.doc.Name)
	}

	if len(cfg.Keys()) == 0 {
		return config.ConfigAttributes(nil), nil
	}
	return cfg.Map(), nil
}

// UpdateApplicationConfig changes an application's config settings.
// Unknown and invalid values will return an error.
func (a *Application) UpdateApplicationConfig(
	changes config.ConfigAttributes,
	reset []string,
	schema environschema.Fields,
	defaults schema.Defaults,
) error {
	node, err := readSettings(a.st.db(), settingsC, a.applicationConfigKey())
	if errors.IsNotFound(err) {
		return errors.Errorf("cannot update application config since no config exists for application %v", a.doc.Name)
	} else if err != nil {
		return errors.Annotatef(err, "application config for application %q", a.doc.Name)
	}
	resetKeys := set.NewStrings(reset...)
	for name, value := range changes {
		if resetKeys.Contains(name) {
			continue
		}
		node.Set(name, value)
	}
	for _, name := range reset {
		node.Delete(name)
	}
	newConfig, err := config.NewConfig(node.Map(), schema, defaults)
	if err != nil {
		return errors.Trace(err)
	}
	if err := newConfig.Validate(); err != nil {
		return errors.Trace(err)
	}
	// Update node so it gets coerced values with correct types.
	coerced := newConfig.Attributes()
	for _, key := range node.Keys() {
		node.Set(key, coerced[key])
	}
	_, err = node.Write()
	return err
}

// LeaderSettings returns a application's leader settings. If nothing has been set
// yet, it will return an empty map; this is not an error.
func (a *Application) LeaderSettings() (map[string]string, error) {
	// There's no compelling reason to have these methods on Application -- and
	// thus require an extra db read to access them -- but it stops the State
	// type getting even more cluttered.

	doc, err := readSettingsDoc(a.st.db(), settingsC, leadershipSettingsKey(a.doc.Name))
	if errors.IsNotFound(err) {
		return nil, errors.NotFoundf("application %q", a.doc.Name)
	} else if err != nil {
		return nil, errors.Annotatef(err, "application %q", a.doc.Name)
	}
	result := make(map[string]string)
	for escapedKey, interfaceValue := range doc.Settings {
		key := mgoutils.UnescapeKey(escapedKey)
		if value, _ := interfaceValue.(string); value != "" {
			// Empty strings are technically bad data -- when set, they clear.
			result[key] = value
		} else {
			// Some bad data isn't reason enough to obscure the good data.
			logger.Warningf("unexpected leader settings value for %s: %#v", key, interfaceValue)
		}
	}
	return result, nil
}

// UpdateLeaderSettings updates the application's leader settings with the supplied
// values, but will fail (with a suitable error) if the supplied Token loses
// validity. Empty values in the supplied map will be cleared in the database.
func (a *Application) UpdateLeaderSettings(token leadership.Token, updates map[string]string) error {
	// There's no compelling reason to have these methods on Application -- and
	// thus require an extra db read to access them -- but it stops the State
	// type getting even more cluttered.
	key := leadershipSettingsKey(a.doc.Name)
	converted := make(map[string]interface{}, len(updates))
	for k, v := range updates {
		converted[k] = v
	}

	modelOp := newUpdateLeaderSettingsOperation(a.st.db(), token, key, converted)
	err := a.st.ApplyOperation(modelOp)
	if errors.IsNotFound(err) {
		return errors.NotFoundf("application %q", a.doc.Name)
	} else if err != nil {
		return errors.Annotatef(err, "application %q", a.doc.Name)
	}
	return nil
}

var ErrSubordinateConstraints = stderrors.New("constraints do not apply to subordinate applications")

// Constraints returns the current application constraints.
func (a *Application) Constraints() (constraints.Value, error) {
	if a.doc.Subordinate {
		return constraints.Value{}, ErrSubordinateConstraints
	}
	return readConstraints(a.st, a.globalKey())
}

// SetConstraints replaces the current application constraints.
func (a *Application) SetConstraints(cons constraints.Value) (err error) {
	unsupported, err := a.st.validateConstraints(cons)
	if len(unsupported) > 0 {
		logger.Warningf(
			"setting constraints on application %q: unsupported constraints: %v", a.Name(), strings.Join(unsupported, ","))
	} else if err != nil {
		return err
	}

	if a.doc.Subordinate {
		return ErrSubordinateConstraints
	}

	// If the architecture has already been set, do not allow the application
	// architecture to change.
	//
	// If the constraints returns a not found error, we don't actually care,
	// this implies that it's never been set and we want to just take all the
	// valid constraints.
	if current, consErr := a.Constraints(); !errors.IsNotFound(consErr) {
		if consErr != nil {
			return errors.Annotate(consErr, "unable to read constraints")
		}
		// If the incoming arch has a value we only care about that. If the
		// value is empty we can assume that we want the existing current value
		// that is set or not.
		if cons.Arch != nil && *cons.Arch != "" {
			if (current.Arch == nil || *current.Arch == "") && *cons.Arch != arch.DefaultArchitecture {
				return errors.NotSupportedf("changing architecture")
			} else if current.Arch != nil && *current.Arch != "" && *current.Arch != *cons.Arch {
				return errors.NotSupportedf("changing architecture (%s)", *current.Arch)
			}
		}
	}

	defer errors.DeferredAnnotatef(&err, "cannot set constraints")
	if a.doc.Life != Alive {
		return applicationNotAliveErr
	}

	ops := []txn.Op{{
		C:      applicationsC,
		Id:     a.doc.DocID,
		Assert: isAliveDoc,
	}}
	ops = append(ops, setConstraintsOp(a.globalKey(), cons))
	return onAbort(a.st.db().RunTransaction(ops), applicationNotAliveErr)
}

func assertApplicationAliveOp(docID string) txn.Op {
	return txn.Op{
		C:      applicationsC,
		Id:     docID,
		Assert: isAliveDoc,
	}
}

// OpenedPortRanges returns a ApplicationPortRanges object that can be used to query
// and/or mutate the port ranges opened by the embedded k8s application.
func (a *Application) OpenedPortRanges() (ApplicationPortRanges, error) {
	apr, err := getApplicationPortRanges(a.st, a.Name())
	if err != nil {
		return nil, errors.Trace(err)
	}
	return apr, nil
}

// EndpointBindings returns the mapping for each endpoint name and the space
// ID it is bound to (or empty if unspecified). When no bindings are stored
// for the application, defaults are returned.
func (a *Application) EndpointBindings() (*Bindings, error) {
	// We don't need the TxnRevno below.
	bindings, _, err := readEndpointBindings(a.st, a.globalKey())
	if err != nil && !errors.IsNotFound(err) {
		return nil, errors.Trace(err)
	}
	if bindings == nil {
		bindings, err = a.defaultEndpointBindings()
		if err != nil {
			return nil, errors.Trace(err)
		}
	}
	return &Bindings{st: a.st, bindingsMap: bindings}, nil
}

// defaultEndpointBindings returns a map with each endpoint from the current
// charm metadata bound to an empty space. If no charm URL is set yet, it
// returns an empty map.
func (a *Application) defaultEndpointBindings() (map[string]string, error) {
	if a.doc.CharmURL == nil {
		return map[string]string{}, nil
	}

	appCharm, _, err := a.Charm()
	if err != nil {
		return nil, errors.Trace(err)
	}

	return DefaultEndpointBindingsForCharm(a.st, appCharm.Meta())
}

// MetricCredentials returns any metric credentials associated with this application.
func (a *Application) MetricCredentials() []byte {
	return a.doc.MetricCredentials
}

// SetMetricCredentials updates the metric credentials associated with this application.
func (a *Application) SetMetricCredentials(b []byte) error {
	buildTxn := func(attempt int) ([]txn.Op, error) {
		if attempt > 0 {
			alive, err := isAlive(a.st, applicationsC, a.doc.DocID)
			if err != nil {
				return nil, errors.Trace(err)
			} else if !alive {
				return nil, applicationNotAliveErr
			}
		}
		ops := []txn.Op{
			{
				C:      applicationsC,
				Id:     a.doc.DocID,
				Assert: isAliveDoc,
				Update: bson.M{"$set": bson.M{"metric-credentials": b}},
			},
		}
		return ops, nil
	}
	if err := a.st.db().Run(buildTxn); err != nil {
		return errors.Annotatef(err, "cannot update metric credentials")
	}
	a.doc.MetricCredentials = b
	return nil
}

// StorageConstraints returns the storage constraints for the application.
func (a *Application) StorageConstraints() (map[string]StorageConstraints, error) {
	cons, err := readStorageConstraints(a.st, a.storageConstraintsKey())
	if errors.IsNotFound(err) {
		return nil, nil
	} else if err != nil {
		return nil, errors.Annotatef(err, "application %q", a.doc.Name)
	}
	return cons, nil
}

// DeviceConstraints returns the device constraints for the application.
func (a *Application) DeviceConstraints() (map[string]DeviceConstraints, error) {
	cons, err := readDeviceConstraints(a.st, a.deviceConstraintsKey())
	if errors.IsNotFound(err) {
		return nil, nil
	} else if err != nil {
		return nil, errors.Trace(err)
	}
	return cons, nil
}

// Status returns the status of the application.
// Only unit leaders are allowed to set the status of the application.
// If no status is recorded, then there are no unit leaders and the
// status is derived from the unit status values.
func (a *Application) Status() (status.StatusInfo, error) {
	info, err := getStatus(a.st.db(), a.globalKey(), "application")
	if err != nil {
		return status.StatusInfo{}, errors.Trace(err)
	}
	return info, nil
}

// CheckApplicationExpectsWorkload checks if the application expects workload or not.
func CheckApplicationExpectsWorkload(m *Model, appName string) (bool, error) {
	cm, err := m.CAASModel()
	if err != nil {
		// IAAS models alway have a unit workload.
		return true, nil
	}

	// Check charm v2
	app, err := m.State().Application(appName)
	if err != nil {
		return false, errors.Trace(err)
	}
	ch, _, err := app.Charm()
	if err != nil {
		return false, errors.Trace(err)
	}

	if charm.MetaFormat(ch) == charm.FormatV2 {
		return false, nil
	}

	_, err = cm.PodSpec(names.NewApplicationTag(appName))
	if err != nil && !errors.IsNotFound(err) {
		return false, errors.Trace(err)
	}
	return err == nil, nil
}

// SetStatus sets the status for the application.
func (a *Application) SetStatus(statusInfo status.StatusInfo) error {
	if !status.ValidWorkloadStatus(statusInfo.Status) {
		return errors.Errorf("cannot set invalid status %q", statusInfo.Status)
	}

	var newHistory *statusDoc
	m, err := a.st.Model()
	if err != nil {
		return errors.Trace(err)
	}
	if m.Type() == ModelTypeCAAS {
		// Application status for a caas model needs to consider status
		// info coming from the operator pod as well; It may need to
		// override what is set here.
		expectWorkload, err := CheckApplicationExpectsWorkload(m, a.Name())
		if err != nil {
			return errors.Trace(err)
		}
		operatorStatus, err := getStatus(a.st.db(), applicationGlobalOperatorKey(a.Name()), "operator")
		if err == nil {
			newHistory, err = caasHistoryRewriteDoc(statusInfo, operatorStatus, expectWorkload, status.ApplicationDisplayStatus, a.st.clock())
			if err != nil {
				return errors.Trace(err)
			}
		} else if !errors.IsNotFound(err) {
			return errors.Trace(err)
		}
	}

	return setStatus(a.st.db(), setStatusParams{
		badge:            "application",
		globalKey:        a.globalKey(),
		status:           statusInfo.Status,
		message:          statusInfo.Message,
		rawData:          statusInfo.Data,
		updated:          timeOrNow(statusInfo.Since, a.st.clock()),
		historyOverwrite: newHistory,
	})
}

// SetOperatorStatus sets the operator status for an application.
// This is used on CAAS models.
func (a *Application) SetOperatorStatus(sInfo status.StatusInfo) error {
	m, err := a.st.Model()
	if err != nil {
		return errors.Trace(err)
	}
	if m.Type() != ModelTypeCAAS {
		return errors.NotSupportedf("caas operation on non-caas model")
	}

	err = setStatus(a.st.db(), setStatusParams{
		badge:     "operator",
		globalKey: applicationGlobalOperatorKey(a.Name()),
		status:    sInfo.Status,
		message:   sInfo.Message,
		rawData:   sInfo.Data,
		updated:   timeOrNow(sInfo.Since, a.st.clock()),
	})
	if err != nil {
		return errors.Trace(err)
	}
	appStatus, err := a.Status()
	if err != nil {
		return errors.Trace(err)
	}
	expectWorkload, err := CheckApplicationExpectsWorkload(m, a.Name())
	if err != nil {
		return errors.Trace(err)
	}
	historyDoc, err := caasHistoryRewriteDoc(appStatus, sInfo, expectWorkload, status.ApplicationDisplayStatus, a.st.clock())
	if err != nil {
		return errors.Trace(err)
	}
	if historyDoc != nil {
		// rewriting application status history
		_, err = probablyUpdateStatusHistory(a.st.db(), a.globalKey(), *historyDoc)
		if err != nil {
			return errors.Trace(err)
		}
	}
	return nil
}

// StatusHistory returns a slice of at most filter.Size StatusInfo items
// or items as old as filter.Date or items newer than now - filter.Delta time
// representing past statuses for this application.
func (a *Application) StatusHistory(filter status.StatusHistoryFilter) ([]status.StatusInfo, error) {
	args := &statusHistoryArgs{
		db:        a.st.db(),
		globalKey: a.globalKey(),
		filter:    filter,
		clock:     a.st.clock(),
	}
	return statusHistory(args)
}

// UnitStatuses returns a map of unit names to their Status results (workload
// status).
func (a *Application) UnitStatuses() (map[string]status.StatusInfo, error) {
	col, closer := a.st.db().GetRawCollection(statusesC)
	defer closer()
	// Agent status is u#unit-name
	// Workload status is u#unit-name#charm
	selector := fmt.Sprintf("^%s:u#%s/\\d+(#charm)?$", a.st.ModelUUID(), a.doc.Name)
	var docs []statusDocWithID
	err := col.Find(bson.M{"_id": bson.M{"$regex": selector}}).All(&docs)
	if err != nil {
		return nil, errors.Trace(err)
	}
	result := make(map[string]status.StatusInfo)
	workload := make(map[string]status.StatusInfo)
	agent := make(map[string]status.StatusInfo)
	for _, doc := range docs {
		key := a.st.localID(doc.ID)
		parts := strings.Split(key, "#")
		// We know there will be at least two parts because the regex
		// specifies a #.
		unitName := parts[1]
		if strings.HasSuffix(key, "#charm") {
			workload[unitName] = doc.asStatusInfo()
		} else {
			agent[unitName] = doc.asStatusInfo()
		}
	}

	// The reason for this dance is due to the way that hook errors
	// show up in status. See Unit.Status() for more details.
	for name, value := range agent {
		if value.Status == status.Error {
			result[name] = value
		} else {
			if workloadStatus, found := workload[name]; found {
				result[name] = workloadStatus
			}
			// If there is a missing workload status for the unit
			// it is possible that we are in the process of deleting the
			// unit. While dirty reads like this should be unusual, it
			// is possible. In these situations, we just don't return
			// a status for that unit.
		}
	}
	return result, nil
}

type addApplicationOpsArgs struct {
	applicationDoc    *applicationDoc
	statusDoc         statusDoc
	constraints       constraints.Value
	storage           map[string]StorageConstraints
	devices           map[string]DeviceConstraints
	applicationConfig map[string]interface{}
	charmConfig       map[string]interface{}
	// These are nil when adding a new application, and most likely
	// non-nil when migrating.
	leadershipSettings map[string]interface{}
	operatorStatus     *statusDoc
}

// addApplicationOps returns the operations required to add an application to the
// applications collection, along with all the associated expected other application
// entries. This method is used by both the *State.AddApplication method and the
// migration import code.
func addApplicationOps(mb modelBackend, app *Application, args addApplicationOpsArgs) ([]txn.Op, error) {
	charmRefOps, err := appCharmIncRefOps(mb, args.applicationDoc.Name, args.applicationDoc.CharmURL, true)
	if err != nil {
		return nil, errors.Trace(err)
	}

	globalKey := app.globalKey()
	charmConfigKey := app.charmConfigKey()
	applicationConfigKey := app.applicationConfigKey()
	storageConstraintsKey := app.storageConstraintsKey()
	deviceConstraintsKey := app.deviceConstraintsKey()
	leadershipKey := leadershipSettingsKey(app.Name())

	ops := []txn.Op{
		createConstraintsOp(globalKey, args.constraints),
		createStorageConstraintsOp(storageConstraintsKey, args.storage),
		createDeviceConstraintsOp(deviceConstraintsKey, args.devices),
		createSettingsOp(settingsC, charmConfigKey, args.charmConfig),
		createSettingsOp(settingsC, applicationConfigKey, args.applicationConfig),
		createSettingsOp(settingsC, leadershipKey, args.leadershipSettings),
		createStatusOp(mb, globalKey, args.statusDoc),
		addModelApplicationRefOp(mb, app.Name()),
	}
	m, err := app.st.Model()
	if err != nil {
		return nil, errors.Trace(err)
	}
	if m.Type() == ModelTypeCAAS {
		operatorStatusDoc := args.statusDoc
		if args.operatorStatus != nil {
			operatorStatusDoc = *args.operatorStatus
		}
		ops = append(ops, createStatusOp(mb, applicationGlobalOperatorKey(app.Name()), operatorStatusDoc))
	}

	ops = append(ops, charmRefOps...)
	ops = append(ops, txn.Op{
		C:      applicationsC,
		Id:     app.Name(),
		Assert: txn.DocMissing,
		Insert: args.applicationDoc,
	})
	ops = append(ops, txn.Op{
		C:      remoteApplicationsC,
		Id:     app.Name(),
		Assert: txn.DocMissing,
	})
	return ops, nil
}

// SetPassword sets the password for the application's agent.
// TODO(caas) - consider a separate CAAS application entity
func (a *Application) SetPassword(password string) error {
	if len(password) < utils.MinAgentPasswordLength {
		return fmt.Errorf("password is only %d bytes long, and is not a valid Agent password", len(password))
	}
	passwordHash := utils.AgentPasswordHash(password)
	ops := []txn.Op{{
		C:      applicationsC,
		Id:     a.doc.DocID,
		Assert: notDeadDoc,
		Update: bson.D{{"$set", bson.D{{"passwordhash", passwordHash}}}},
	}}
	err := a.st.db().RunTransaction(ops)
	if err != nil {
		return fmt.Errorf("cannot set password of application %q: %v", a, onAbort(err, stateerrors.ErrDead))
	}
	a.doc.PasswordHash = passwordHash
	return nil
}

// PasswordValid returns whether the given password is valid
// for the given application.
func (a *Application) PasswordValid(password string) bool {
	agentHash := utils.AgentPasswordHash(password)
	return agentHash == a.doc.PasswordHash
}

// UnitUpdateProperties holds information used to update
// the state model for the unit.
type UnitUpdateProperties struct {
	ProviderId           *string
	Address              *string
	Ports                *[]string
	UnitName             *string
	AgentStatus          *status.StatusInfo
	UnitStatus           *status.StatusInfo
	CloudContainerStatus *status.StatusInfo
}

// UpdateUnits applies the given application unit update operations.
func (a *Application) UpdateUnits(unitsOp *UpdateUnitsOperation) error {
	return a.st.ApplyOperation(unitsOp)
}

// UpdateUnitsOperation is a model operation for updating
// some units of an application.
type UpdateUnitsOperation struct {
	Adds    []*AddUnitOperation
	Deletes []*DestroyUnitOperation
	Updates []*UpdateUnitOperation
}

func (op *UpdateUnitsOperation) allOps() []ModelOperation {
	var all []ModelOperation
	for _, mop := range op.Adds {
		all = append(all, mop)
	}
	for _, mop := range op.Updates {
		all = append(all, mop)
	}
	for _, mop := range op.Deletes {
		all = append(all, mop)
	}
	return all
}

// Build is part of the ModelOperation interface.
func (op *UpdateUnitsOperation) Build(attempt int) ([]txn.Op, error) {
	var ops []txn.Op

	all := op.allOps()
	for _, txnOp := range all {
		switch nextOps, err := txnOp.Build(attempt); err {
		case jujutxn.ErrNoOperations:
			continue
		case nil:
			ops = append(ops, nextOps...)
		default:
			return nil, errors.Trace(err)
		}
	}
	return ops, nil
}

// Done is part of the ModelOperation interface.
func (op *UpdateUnitsOperation) Done(err error) error {
	if err != nil {
		return errors.Annotate(err, "updating units")
	}
	all := op.allOps()
	for _, op := range all {
		if err := op.Done(nil); err != nil {
			return errors.Trace(err)
		}
	}
	return nil
}

// AddOperation returns a model operation that will add a unit.
func (a *Application) AddOperation(props UnitUpdateProperties) *AddUnitOperation {
	return &AddUnitOperation{
		application: &Application{st: a.st, doc: a.doc},
		props:       props,
	}
}

// AddUnitOperation is a model operation that will add a unit.
type AddUnitOperation struct {
	application *Application
	props       UnitUpdateProperties

	unitName string
}

// Build is part of the ModelOperation interface.
func (op *AddUnitOperation) Build(attempt int) ([]txn.Op, error) {
	if alive, err := isAlive(op.application.st, applicationsC, op.application.doc.DocID); err != nil {
		return nil, err
	} else if !alive {
		return nil, applicationNotAliveErr
	}

	var ops []txn.Op

	addUnitArgs := AddUnitParams{
		ProviderId: op.props.ProviderId,
		Address:    op.props.Address,
		Ports:      op.props.Ports,
		UnitName:   op.props.UnitName,
	}
	name, addOps, err := op.application.addUnitOps("", addUnitArgs, nil)
	if err != nil {
		return nil, errors.Trace(err)
	}

	op.unitName = name
	ops = append(ops, addOps...)

	if op.props.CloudContainerStatus != nil {
		now := op.application.st.clock().Now()
		doc := statusDoc{
			Status:     op.props.CloudContainerStatus.Status,
			StatusInfo: op.props.CloudContainerStatus.Message,
			StatusData: mgoutils.EscapeKeys(op.props.CloudContainerStatus.Data),
			Updated:    now.UnixNano(),
		}

		newStatusOps := createStatusOp(op.application.st, globalCloudContainerKey(name), doc)
		ops = append(ops, newStatusOps)
	}

	return ops, nil
}

// Done is part of the ModelOperation interface.
func (op *AddUnitOperation) Done(err error) error {
	if err != nil {
		return errors.Annotatef(err, "adding unit to %q", op.application.Name())
	}
	if op.props.AgentStatus == nil && op.props.CloudContainerStatus == nil {
		return nil
	}
	// We do a separate status update here because we require all units to be
	// created as "allocating". If the add operation specifies a status,
	// that status is used to update the initial "allocating" status. We then
	// get the expected 2 status entries in history. This is done in a separate
	// transaction; a failure here will effectively be retried because the worker
	// which has made the API call will restart and then perform the necessary update..
	u, err := op.application.st.Unit(op.unitName)
	if err != nil {
		return errors.Trace(err)
	}
	if op.props.AgentStatus != nil {
		now := op.application.st.clock().Now()
		if err := u.Agent().SetStatus(status.StatusInfo{
			Status:  op.props.AgentStatus.Status,
			Message: op.props.AgentStatus.Message,
			Data:    op.props.AgentStatus.Data,
			Since:   &now,
		}); err != nil {
			return errors.Trace(err)
		}
	}
	if op.props.CloudContainerStatus != nil {
		doc := statusDoc{
			Status:     op.props.CloudContainerStatus.Status,
			StatusInfo: op.props.CloudContainerStatus.Message,
			StatusData: mgoutils.EscapeKeys(op.props.CloudContainerStatus.Data),
			Updated:    timeOrNow(op.props.CloudContainerStatus.Since, u.st.clock()).UnixNano(),
		}
		_, err := probablyUpdateStatusHistory(op.application.st.db(), globalCloudContainerKey(op.unitName), doc)
		if err != nil {
			return errors.Trace(err)
		}

		// Ensure unit history is updated correctly
		unitStatus, err := getStatus(op.application.st.db(), unitGlobalKey(op.unitName), "unit")
		if err != nil {
			return errors.Trace(err)
		}
		newHistory, err := caasHistoryRewriteDoc(unitStatus, *op.props.CloudContainerStatus, true, status.UnitDisplayStatus, op.application.st.clock())
		if err != nil {
			return errors.Trace(err)
		}
		if newHistory != nil {
			err = setStatus(op.application.st.db(), setStatusParams{
				badge:            "unit",
				globalKey:        unitGlobalKey(op.unitName),
				status:           unitStatus.Status,
				message:          unitStatus.Message,
				rawData:          unitStatus.Data,
				updated:          timeOrNow(unitStatus.Since, u.st.clock()),
				historyOverwrite: newHistory,
			})
			if err != nil {
				return errors.Trace(err)
			}
		}
	}

	return nil
}

// UpdateCloudService updates the cloud service details for the application.
func (a *Application) UpdateCloudService(providerId string, addresses []network.SpaceAddress) error {
	_, err := a.st.SaveCloudService(SaveCloudServiceArgs{
		Id:         a.Name(),
		ProviderId: providerId,
		Addresses:  addresses,
	})
	return errors.Trace(err)
}

// ServiceInfo returns information about this application's cloud service.
// This is only used for CAAS models.
func (a *Application) ServiceInfo() (CloudServicer, error) {
	svc, err := a.st.CloudService(a.Name())
	if err != nil {
		return nil, errors.Trace(err)
	}
	return svc, nil
}

// UnitCount returns the of number of units for this application.
func (a *Application) UnitCount() int {
	return a.doc.UnitCount
}

// RelationCount returns the of number of active relations for this application.
func (a *Application) RelationCount() int {
	return a.doc.RelationCount

}

// UnitNames returns the of this application's units.
func (a *Application) UnitNames() ([]string, error) {
	u, err := appUnitNames(a.st, a.Name())
	return u, errors.Trace(err)
}

// CharmPendingToBeDownloaded returns true if the charm referenced by this
// application is pending to be downloaded.
func (a *Application) CharmPendingToBeDownloaded() bool {
	ch, _, err := a.Charm()
	if err != nil {
		return false
	}
	origin := a.CharmOrigin()
	if origin == nil {
		return false
	}
	// The charm may be downloaded, but the application's
	// data may not updated yet. This can happen when multiple
	// applications share a charm.
	notReady := origin.Source == "charm-hub" && origin.ID == ""
	return !ch.IsPlaceholder() && !ch.IsUploaded() || notReady
}

func appUnitNames(st *State, appName string) ([]string, error) {
	unitsCollection, closer := st.db().GetCollection(unitsC)
	defer closer()

	var docs []struct {
		Name string `bson:"name"`
	}
	err := unitsCollection.Find(bson.D{{"application", appName}}).Select(bson.D{{"name", 1}}).All(&docs)
	if err != nil {
		return nil, errors.Trace(err)
	}

	unitNames := make([]string, len(docs))
	for i, doc := range docs {
		unitNames[i] = doc.Name
	}
	return unitNames, nil
}

// WatchApplicationsWithPendingCharms returns a watcher that emits the IDs of
// applications that have a charm origin populated and reference a charm that
// is pending to be downloaded or the charm origin ID has not been filled in yet
// for charm-hub charms.
func (st *State) WatchApplicationsWithPendingCharms() StringsWatcher {
	return newCollectionWatcher(st, colWCfg{
		col: applicationsC,
		filter: func(key interface{}) bool {
			sKey, ok := key.(string)
			if !ok {
				return false
			}

			// We need an application with both a charm URL and
			// an origin set.
			app, _ := st.Application(st.localID(sKey))
			if app == nil {
				return false
			}
			return app.CharmPendingToBeDownloaded()
		},
		// We want to be notified for application documents as soon as
		// they appear in the collection. As the revno for inserted
		// docs is 0 we need to set the threshold to -1 so inserted
		// docs are not ignored by the watcher.
		revnoThreshold: -1,
	})
}<|MERGE_RESOLUTION|>--- conflicted
+++ resolved
@@ -1643,17 +1643,6 @@
 	RequireNoUnits bool
 }
 
-<<<<<<< HEAD
-// SetCharm changes the charm for the application.
-func (a *Application) SetCharm(cfg SetCharmConfig) (err error) {
-	defer errors.DeferredAnnotatef(
-		&err, "cannot upgrade application %q to charm %q", a, cfg.Charm.URL(),
-	)
-	if cfg.Charm.Meta().Subordinate != a.doc.Subordinate {
-		return errors.Errorf("cannot change an application's subordinacy")
-	}
-	currentCharm, err := a.st.Charm(*a.doc.CharmURL)
-=======
 func (a *Application) validateSetCharmConfig(cfg SetCharmConfig) error {
 	if cfg.Charm.Meta().Subordinate != a.doc.Subordinate {
 		return errors.Errorf("cannot change an application's subordinacy")
@@ -1674,7 +1663,6 @@
 		return errors.Annotate(err, "parsing charm url")
 	}
 	currentCharm, err := a.st.Charm(curl)
->>>>>>> 59b8b47e
 	if err != nil {
 		return errors.Trace(err)
 	}
