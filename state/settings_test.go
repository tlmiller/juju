--- conflicted
+++ resolved
@@ -17,13 +17,8 @@
 // connecting to the testing state server.
 func TestingStateInfo() *Info {
 	return &Info{
-<<<<<<< HEAD
-		Addrs:     []string{testing.MgoAddr},
-		CACertPEM: []byte(testing.CACertPEM),
-=======
 		Addrs:  []string{testing.MgoAddr},
 		CACert: []byte(testing.CACert),
->>>>>>> c451bf04
 	}
 }
 
