--- conflicted
+++ resolved
@@ -21,21 +21,9 @@
 	Machines() []Machine
 
 	AddUser(UserArgs)
-<<<<<<< HEAD
-}
-
-type User interface {
-	Name() names.UserTag
-	DisplayName() string
-	CreatedBy() names.UserTag
-	DateCreated() time.Time
-	LastConnection() time.Time
-	ReadOnly() bool
-=======
 	AddMachine(MachineArgs) Machine
 
 	Validate() error
->>>>>>> 59359708
 }
 
 // User represents a user of the model. Users are able to connect to, and
