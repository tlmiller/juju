// Copyright 2012-2015 Canonical Ltd.
// Licensed under the AGPLv3, see LICENCE file for details.

package state_test

import (
	"fmt"
	"regexp"
	"sort"
	"strconv"
	"sync"
	"time"

	"github.com/juju/clock"
	"github.com/juju/clock/testclock"
	"github.com/juju/errors"
	"github.com/juju/loggo"
	"github.com/juju/os/series"
	gitjujutesting "github.com/juju/testing"
	jc "github.com/juju/testing/checkers"
	"github.com/juju/txn"
	"github.com/juju/utils"
	"github.com/juju/utils/arch"
	"github.com/juju/version"
	gc "gopkg.in/check.v1"
	"gopkg.in/juju/charm.v6"
	"gopkg.in/juju/names.v2"
	"gopkg.in/mgo.v2"
	"gopkg.in/mgo.v2/bson"
	mgotxn "gopkg.in/mgo.v2/txn"

	"github.com/juju/juju/agent"
	"github.com/juju/juju/cloud"
	"github.com/juju/juju/core/application"
	"github.com/juju/juju/core/constraints"
	"github.com/juju/juju/core/instance"
	"github.com/juju/juju/core/model"
	"github.com/juju/juju/core/status"
	"github.com/juju/juju/environs/config"
	"github.com/juju/juju/mongo"
	"github.com/juju/juju/mongo/mongotest"
	"github.com/juju/juju/network"
	"github.com/juju/juju/permission"
	"github.com/juju/juju/state"
	"github.com/juju/juju/state/multiwatcher"
	statetesting "github.com/juju/juju/state/testing"
	"github.com/juju/juju/storage"
	"github.com/juju/juju/storage/poolmanager"
	"github.com/juju/juju/storage/provider"
	"github.com/juju/juju/testing"
	"github.com/juju/juju/testing/factory"
	jujuversion "github.com/juju/juju/version"
)

var goodPassword = "foo-12345678901234567890"
var alternatePassword = "bar-12345678901234567890"

// preventUnitDestroyRemove sets a non-allocating status on the unit, and hence
// prevents it from being unceremoniously removed from state on Destroy. This
// is useful because several tests go through a unit's lifecycle step by step,
// asserting the behaviour of a given method in each state, and the unit quick-
// remove change caused many of these to fail.
func preventUnitDestroyRemove(c *gc.C, u *state.Unit) {
	// To have a non-allocating status, a unit needs to
	// be assigned to a machine.
	_, err := u.AssignedMachineId()
	if errors.IsNotAssigned(err) {
		err = u.AssignToNewMachine()
	}
	c.Assert(err, jc.ErrorIsNil)
	now := time.Now()
	sInfo := status.StatusInfo{
		Status:  status.Idle,
		Message: "",
		Since:   &now,
	}
	err = u.SetAgentStatus(sInfo)
	c.Assert(err, jc.ErrorIsNil)
}

type StateSuite struct {
	ConnSuite
	model *state.Model
}

var _ = gc.Suite(&StateSuite{})

func (s *StateSuite) SetUpTest(c *gc.C) {
	s.ConnSuite.SetUpTest(c)
	s.policy.GetConstraintsValidator = func() (constraints.Validator, error) {
		validator := constraints.NewValidator()
		validator.RegisterConflicts([]string{constraints.InstanceType}, []string{constraints.Mem})
		validator.RegisterUnsupported([]string{constraints.CpuPower})
		return validator, nil
	}

	model, err := s.State.Model()
	c.Assert(err, jc.ErrorIsNil)
	s.model = model
}

func (s *StateSuite) TestOpenController(c *gc.C) {
	controller, err := state.OpenController(s.testOpenParams())
	c.Assert(err, jc.ErrorIsNil)
	c.Assert(controller.Close(), gc.IsNil)
}

func (s *StateSuite) TestOpenControllerTwice(c *gc.C) {
	for i := 0; i < 2; i++ {
		controller, err := state.OpenController(s.testOpenParams())
		c.Assert(err, jc.ErrorIsNil)
		c.Assert(controller.Close(), gc.IsNil)
	}
}

func (s *StateSuite) TestIsController(c *gc.C) {
	c.Assert(s.State.IsController(), jc.IsTrue)
	st2 := s.Factory.MakeModel(c, nil)
	defer st2.Close()
	c.Assert(st2.IsController(), jc.IsFalse)
}

func (s *StateSuite) TestControllerOwner(c *gc.C) {
	owner, err := s.State.ControllerOwner()
	c.Assert(err, jc.ErrorIsNil)
	c.Assert(owner, gc.Equals, s.Owner)

	// Check that other models return the same controller owner.
	otherSt := s.Factory.MakeModel(c, nil)
	defer otherSt.Close()

	owner2, err := otherSt.ControllerOwner()
	c.Assert(err, jc.ErrorIsNil)
	c.Assert(owner2, gc.Equals, s.Owner)
}

func (s *StateSuite) TestUserModelNameIndex(c *gc.C) {
	index := state.UserModelNameIndex("BoB", "testing")
	c.Assert(index, gc.Equals, "bob:testing")
}

func (s *StateSuite) TestDocID(c *gc.C) {
	id := "wordpress"
	docID := state.DocID(s.State, id)
	c.Assert(docID, gc.Equals, s.State.ModelUUID()+":"+id)

	// Ensure that the prefix isn't added if it's already there.
	docID2 := state.DocID(s.State, docID)
	c.Assert(docID2, gc.Equals, docID)
}

func (s *StateSuite) TestLocalID(c *gc.C) {
	id := s.State.ModelUUID() + ":wordpress"
	localID := state.LocalID(s.State, id)
	c.Assert(localID, gc.Equals, "wordpress")
}

func (s *StateSuite) TestIDHelpersAreReversible(c *gc.C) {
	id := "wordpress"
	docID := state.DocID(s.State, id)
	localID := state.LocalID(s.State, docID)
	c.Assert(localID, gc.Equals, id)
}

func (s *StateSuite) TestStrictLocalID(c *gc.C) {
	id := state.DocID(s.State, "wordpress")
	localID, err := state.StrictLocalID(s.State, id)
	c.Assert(localID, gc.Equals, "wordpress")
	c.Assert(err, jc.ErrorIsNil)
}

func (s *StateSuite) TestStrictLocalIDWithWrongPrefix(c *gc.C) {
	localID, err := state.StrictLocalID(s.State, "foo:wordpress")
	c.Assert(localID, gc.Equals, "")
	c.Assert(err, gc.ErrorMatches, `unexpected id: "foo:wordpress"`)
}

func (s *StateSuite) TestStrictLocalIDWithNoPrefix(c *gc.C) {
	localID, err := state.StrictLocalID(s.State, "wordpress")
	c.Assert(localID, gc.Equals, "")
	c.Assert(err, gc.ErrorMatches, `unexpected id: "wordpress"`)
}

func (s *StateSuite) TestDialAgain(c *gc.C) {
	// Ensure idempotent operations on Dial are working fine.
	for i := 0; i < 2; i++ {
		st, err := state.Open(s.testOpenParams())
		c.Assert(err, jc.ErrorIsNil)
		c.Assert(st.Close(), gc.IsNil)
	}
}

func (s *StateSuite) TestOpenRequiresExtantModelTag(c *gc.C) {
	uuid := utils.MustNewUUID()
	params := s.testOpenParams()
	params.ControllerModelTag = names.NewModelTag(uuid.String())
	st, err := state.Open(params)
	if !c.Check(st, gc.IsNil) {
		c.Check(st.Close(), jc.ErrorIsNil)
	}
	expect := fmt.Sprintf("cannot read model %s: model %q not found", uuid, uuid)
	c.Check(err, gc.ErrorMatches, expect)
}

func (s *StateSuite) TestOpenSetsModelTag(c *gc.C) {
	st, err := state.Open(s.testOpenParams())
	c.Assert(err, jc.ErrorIsNil)
	defer st.Close()

	m, err := st.Model()
	c.Assert(err, jc.ErrorIsNil)

	c.Assert(m.ModelTag(), gc.Equals, s.modelTag)
}

func (s *StateSuite) TestModelUUID(c *gc.C) {
	c.Assert(s.State.ModelUUID(), gc.Equals, s.modelTag.Id())
}

func (s *StateSuite) TestNoModelDocs(c *gc.C) {
	// For example:
	// found documents for model with uuid 7bfe98b6-7282-48d4-8e37-9b90fb3da4f1: 1 constraints doc, 1 modelusers doc, 1 settings doc, 1 statuses doc
	c.Assert(s.State.EnsureModelRemoved(), gc.ErrorMatches,
		fmt.Sprintf(`found documents for model with uuid %s: (\d+ [a-z]+ doc, )*\d+ [a-z]+ doc`, s.State.ModelUUID()))
}

func (s *StateSuite) TestMongoSession(c *gc.C) {
	session := s.State.MongoSession()
	c.Assert(session.Ping(), gc.IsNil)
}

func (s *StateSuite) TestWatch(c *gc.C) {
	// The allWatcher infrastructure is comprehensively tested
	// elsewhere. This just ensures things are hooked up correctly in
	// State.Watch()

	w := s.State.Watch(state.WatchParams{IncludeOffers: true})
	defer w.Stop()
	deltasC := makeMultiwatcherOutput(w)
	s.State.StartSync()

	select {
	case deltas := <-deltasC:
		// The Watch() call results in an empty "change" reflecting
		// the initially empty model.
		c.Assert(deltas, gc.HasLen, 0)
	case <-time.After(testing.LongWait):
		c.Fatal("timed out")
	}

	m := s.Factory.MakeMachine(c, nil) // Generate event
	s.State.StartSync()

	select {
	case deltas := <-deltasC:
		c.Assert(deltas, gc.HasLen, 1)
		info := deltas[0].Entity.(*multiwatcher.MachineInfo)
		c.Assert(info.ModelUUID, gc.Equals, s.State.ModelUUID())
		c.Assert(info.Id, gc.Equals, m.Id())
	case <-time.After(testing.LongWait):
		c.Fatal("timed out")
	}
}

func makeMultiwatcherOutput(w *state.Multiwatcher) chan []multiwatcher.Delta {
	deltasC := make(chan []multiwatcher.Delta)
	go func() {
		for {
			deltas, err := w.Next()
			if err != nil {
				return
			}
			deltasC <- deltas
		}
	}()
	return deltasC
}

func (s *StateSuite) TestWatchAllModels(c *gc.C) {
	// The allModelWatcher infrastructure is comprehensively tested
	// elsewhere. This just ensures things are hooked up correctly in
	// State.WatchAllModels()
	w := s.State.WatchAllModels(s.StatePool)
	defer w.Stop()
	deltasC := makeMultiwatcherOutput(w)

	m := s.Factory.MakeMachine(c, nil)
	s.State.StartSync()
	modelSeen := false
	machineSeen := false
	timeout := time.After(testing.LongWait)
	for !modelSeen || !machineSeen {
		select {
		case deltas := <-deltasC:
			for _, delta := range deltas {
				switch e := delta.Entity.(type) {
				case *multiwatcher.ModelInfo:
					c.Assert(e.ModelUUID, gc.Equals, s.State.ModelUUID())
					modelSeen = true
				case *multiwatcher.MachineInfo:
					c.Assert(e.ModelUUID, gc.Equals, s.State.ModelUUID())
					c.Assert(e.Id, gc.Equals, m.Id())
					machineSeen = true
				}
			}
		case <-timeout:
			c.Fatal("timed out")
		}
	}
	c.Assert(modelSeen, jc.IsTrue)
	c.Assert(machineSeen, jc.IsTrue)
}

type MultiModelStateSuite struct {
	ConnSuite
	OtherState *state.State
	OtherModel *state.Model
}

func (s *MultiModelStateSuite) SetUpTest(c *gc.C) {
	s.ConnSuite.SetUpTest(c)
	s.policy.GetConstraintsValidator = func() (constraints.Validator, error) {
		validator := constraints.NewValidator()
		validator.RegisterConflicts([]string{constraints.InstanceType}, []string{constraints.Mem})
		validator.RegisterUnsupported([]string{constraints.CpuPower})
		return validator, nil
	}
	s.OtherState = s.Factory.MakeModel(c, nil)
	m, err := s.OtherState.Model()
	c.Assert(err, jc.ErrorIsNil)
	s.OtherModel = m
}

func (s *MultiModelStateSuite) TearDownTest(c *gc.C) {
	if s.OtherState != nil {
		s.OtherState.Close()
	}
	s.ConnSuite.TearDownTest(c)
}

func (s *MultiModelStateSuite) Reset(c *gc.C) {
	s.TearDownTest(c)
	s.SetUpTest(c)
}

var _ = gc.Suite(&MultiModelStateSuite{})

func (s *MultiModelStateSuite) TestWatchTwoModels(c *gc.C) {
	for i, test := range []struct {
		about        string
		getWatcher   func(*state.State) interface{}
		setUpState   func(*state.State) (assertChanges bool)
		triggerEvent func(*state.State)
	}{
		{
			about: "machines",
			getWatcher: func(st *state.State) interface{} {
				return st.WatchModelMachines()
			},
			triggerEvent: func(st *state.State) {
				f := factory.NewFactory(st, s.StatePool)
				m := f.MakeMachine(c, nil)
				c.Assert(m.Id(), gc.Equals, "0")
			},
		},
		{
			about: "containers",
			getWatcher: func(st *state.State) interface{} {
				f := factory.NewFactory(st, s.StatePool)
				m := f.MakeMachine(c, nil)
				c.Assert(m.Id(), gc.Equals, "0")
				return m.WatchAllContainers()
			},
			triggerEvent: func(st *state.State) {
				m, err := st.Machine("0")
				_, err = st.AddMachineInsideMachine(
					state.MachineTemplate{
						Series: "trusty",
						Jobs:   []state.MachineJob{state.JobHostUnits},
					},
					m.Id(),
					instance.KVM,
				)
				c.Assert(err, jc.ErrorIsNil)
			},
		}, {
			about: "lxd only containers",
			getWatcher: func(st *state.State) interface{} {
				f := factory.NewFactory(st, s.StatePool)
				m := f.MakeMachine(c, nil)
				c.Assert(m.Id(), gc.Equals, "0")
				return m.WatchContainers(instance.LXD)
			},
			triggerEvent: func(st *state.State) {
				m, err := st.Machine("0")
				c.Assert(err, jc.ErrorIsNil)
				_, err = st.AddMachineInsideMachine(
					state.MachineTemplate{
						Series: "trusty",
						Jobs:   []state.MachineJob{state.JobHostUnits},
					},
					m.Id(),
					instance.LXD,
				)
				c.Assert(err, jc.ErrorIsNil)
			},
		}, {
			about: "units",
			getWatcher: func(st *state.State) interface{} {
				f := factory.NewFactory(st, s.StatePool)
				m := f.MakeMachine(c, nil)
				c.Assert(m.Id(), gc.Equals, "0")
				return m.WatchUnits()
			},
			triggerEvent: func(st *state.State) {
				m, err := st.Machine("0")
				c.Assert(err, jc.ErrorIsNil)
				f := factory.NewFactory(st, s.StatePool)
				f.MakeUnit(c, &factory.UnitParams{Machine: m})
			},
		}, {
			about: "applications",
			getWatcher: func(st *state.State) interface{} {
				return st.WatchApplications()
			},
			triggerEvent: func(st *state.State) {
				f := factory.NewFactory(st, s.StatePool)
				f.MakeApplication(c, nil)
			},
		}, {
			about: "remote applications",
			getWatcher: func(st *state.State) interface{} {
				return st.WatchRemoteApplications()
			},
			triggerEvent: func(st *state.State) {
				_, err := st.AddRemoteApplication(state.AddRemoteApplicationParams{
					Name: "db2", SourceModel: s.Model.ModelTag()})
				c.Assert(err, jc.ErrorIsNil)
			},
		}, {
			about: "relations",
			getWatcher: func(st *state.State) interface{} {
				f := factory.NewFactory(st, s.StatePool)
				wordpressCharm := f.MakeCharm(c, &factory.CharmParams{Name: "wordpress"})
				wordpress := f.MakeApplication(c, &factory.ApplicationParams{Name: "wordpress", Charm: wordpressCharm})
				return wordpress.WatchRelations()
			},
			setUpState: func(st *state.State) bool {
				f := factory.NewFactory(st, s.StatePool)
				mysqlCharm := f.MakeCharm(c, &factory.CharmParams{Name: "mysql"})
				f.MakeApplication(c, &factory.ApplicationParams{Name: "mysql", Charm: mysqlCharm})
				return false
			},
			triggerEvent: func(st *state.State) {
				eps, err := st.InferEndpoints("wordpress", "mysql")
				c.Assert(err, jc.ErrorIsNil)
				_, err = st.AddRelation(eps...)
				c.Assert(err, jc.ErrorIsNil)
			},
		}, {
			about: "remote relations",
			getWatcher: func(st *state.State) interface{} {
				return st.WatchRemoteRelations()
			},
			setUpState: func(st *state.State) bool {
				_, err := st.AddRemoteApplication(state.AddRemoteApplicationParams{
					Name: "mysql", SourceModel: s.OtherModel.ModelTag(),
					Endpoints: []charm.Relation{{Name: "database", Interface: "mysql", Role: "provider", Scope: "global"}},
				})
				c.Assert(err, jc.ErrorIsNil)
				f := factory.NewFactory(st, s.StatePool)
				wpCharm := f.MakeCharm(c, &factory.CharmParams{Name: "wordpress"})
				f.MakeApplication(c, &factory.ApplicationParams{Name: "wordpress", Charm: wpCharm})
				return false
			},
			triggerEvent: func(st *state.State) {
				eps, err := st.InferEndpoints("wordpress", "mysql")
				c.Assert(err, jc.ErrorIsNil)
				_, err = st.AddRelation(eps...)
				c.Assert(err, jc.ErrorIsNil)
			},
		}, {
			about: "relation ingress networks",
			getWatcher: func(st *state.State) interface{} {
				_, err := st.AddRemoteApplication(state.AddRemoteApplicationParams{
					Name: "mysql", SourceModel: s.OtherModel.ModelTag(),
					Endpoints: []charm.Relation{{Name: "database", Interface: "mysql", Role: "provider", Scope: "global"}},
				})
				c.Assert(err, jc.ErrorIsNil)
				f := factory.NewFactory(st, s.StatePool)
				wpCharm := f.MakeCharm(c, &factory.CharmParams{Name: "wordpress"})
				f.MakeApplication(c, &factory.ApplicationParams{Name: "wordpress", Charm: wpCharm})
				eps, err := st.InferEndpoints("wordpress", "mysql")
				c.Assert(err, jc.ErrorIsNil)
				rel, err := st.AddRelation(eps...)
				c.Assert(err, jc.ErrorIsNil)
				return rel.WatchRelationIngressNetworks()
			},
			triggerEvent: func(st *state.State) {
				relIngress := state.NewRelationIngressNetworks(st)
				_, err := relIngress.Save("wordpress:db mysql:database", false, []string{"1.2.3.4/32", "4.3.2.1/16"})
				c.Assert(err, jc.ErrorIsNil)
			},
		}, {
			about: "relation egress networks",
			getWatcher: func(st *state.State) interface{} {
				_, err := st.AddRemoteApplication(state.AddRemoteApplicationParams{
					Name: "mysql", SourceModel: s.OtherModel.ModelTag(),
					Endpoints: []charm.Relation{{Name: "database", Interface: "mysql", Role: "provider", Scope: "global"}},
				})
				c.Assert(err, jc.ErrorIsNil)
				f := factory.NewFactory(st, s.StatePool)
				wpCharm := f.MakeCharm(c, &factory.CharmParams{Name: "wordpress"})
				f.MakeApplication(c, &factory.ApplicationParams{Name: "wordpress", Charm: wpCharm})
				eps, err := st.InferEndpoints("wordpress", "mysql")
				c.Assert(err, jc.ErrorIsNil)
				rel, err := st.AddRelation(eps...)
				c.Assert(err, jc.ErrorIsNil)
				return rel.WatchRelationEgressNetworks()
			},
			triggerEvent: func(st *state.State) {
				relIngress := state.NewRelationEgressNetworks(st)
				_, err := relIngress.Save("wordpress:db mysql:database", false, []string{"1.2.3.4/32", "4.3.2.1/16"})
				c.Assert(err, jc.ErrorIsNil)
			},
		}, {
			about: "open ports",
			getWatcher: func(st *state.State) interface{} {
				return st.WatchOpenedPorts()
			},
			setUpState: func(st *state.State) bool {
				f := factory.NewFactory(st, s.StatePool)
				mysql := f.MakeApplication(c, &factory.ApplicationParams{Name: "mysql"})
				f.MakeUnit(c, &factory.UnitParams{Application: mysql})
				return false
			},
			triggerEvent: func(st *state.State) {
				u, err := st.Unit("mysql/0")
				c.Assert(err, jc.ErrorIsNil)
				err = u.OpenPorts("TCP", 100, 200)
				c.Assert(err, jc.ErrorIsNil)
			},
		}, {
			about: "cleanups",
			getWatcher: func(st *state.State) interface{} {
				return st.WatchCleanups()
			},
			setUpState: func(st *state.State) bool {
				f := factory.NewFactory(st, s.StatePool)
				wordpressCharm := f.MakeCharm(c, &factory.CharmParams{Name: "wordpress"})
				f.MakeApplication(c, &factory.ApplicationParams{Name: "wordpress", Charm: wordpressCharm})
				mysqlCharm := f.MakeCharm(c, &factory.CharmParams{Name: "mysql"})
				f.MakeApplication(c, &factory.ApplicationParams{Name: "mysql", Charm: mysqlCharm})

				// add and destroy a relation, so there is something to cleanup.
				eps, err := st.InferEndpoints("wordpress", "mysql")
				c.Assert(err, jc.ErrorIsNil)
				r := f.MakeRelation(c, &factory.RelationParams{Endpoints: eps})
				loggo.GetLogger("juju.state").SetLogLevel(loggo.TRACE)
				err = r.Destroy()
				c.Assert(err, jc.ErrorIsNil)
				loggo.GetLogger("juju.state").SetLogLevel(loggo.DEBUG)

				return false
			},
			triggerEvent: func(st *state.State) {
				loggo.GetLogger("juju.state").SetLogLevel(loggo.TRACE)
				err := st.Cleanup()
				c.Assert(err, jc.ErrorIsNil)
				loggo.GetLogger("juju.state").SetLogLevel(loggo.DEBUG)
			},
		}, {
			about: "reboots",
			getWatcher: func(st *state.State) interface{} {
				f := factory.NewFactory(st, s.StatePool)
				m := f.MakeMachine(c, &factory.MachineParams{})
				c.Assert(m.Id(), gc.Equals, "0")
				w := m.WatchForRebootEvent()
				return w
			},
			triggerEvent: func(st *state.State) {
				m, err := st.Machine("0")
				c.Assert(err, jc.ErrorIsNil)
				err = m.SetRebootFlag(true)
				c.Assert(err, jc.ErrorIsNil)
			},
		}, {
			about: "block devices",
			getWatcher: func(st *state.State) interface{} {
				f := factory.NewFactory(st, s.StatePool)
				m := f.MakeMachine(c, &factory.MachineParams{})
				c.Assert(m.Id(), gc.Equals, "0")
				sb, err := state.NewStorageBackend(st)
				c.Assert(err, jc.ErrorIsNil)
				return sb.WatchBlockDevices(m.MachineTag())
			},
			setUpState: func(st *state.State) bool {
				m, err := st.Machine("0")
				c.Assert(err, jc.ErrorIsNil)
				sdb := state.BlockDeviceInfo{DeviceName: "sdb"}
				err = m.SetMachineBlockDevices(sdb)
				c.Assert(err, jc.ErrorIsNil)
				return false
			},
			triggerEvent: func(st *state.State) {
				m, err := st.Machine("0")
				c.Assert(err, jc.ErrorIsNil)
				sdb := state.BlockDeviceInfo{DeviceName: "sdb", Label: "fatty"}
				err = m.SetMachineBlockDevices(sdb)
				c.Assert(err, jc.ErrorIsNil)
			},
		}, {
			about: "statuses",
			getWatcher: func(st *state.State) interface{} {
				m, err := st.AddMachine("trusty", state.JobHostUnits)
				c.Assert(err, jc.ErrorIsNil)
				c.Assert(m.Id(), gc.Equals, "0")
				return m.Watch()
			},
			setUpState: func(st *state.State) bool {
				m, err := st.Machine("0")
				c.Assert(err, jc.ErrorIsNil)
				m.SetProvisioned("inst-id", "", "fake_nonce", nil)
				return false
			},
			triggerEvent: func(st *state.State) {
				m, err := st.Machine("0")
				c.Assert(err, jc.ErrorIsNil)

				now := time.Now()
				sInfo := status.StatusInfo{
					Status:  status.Error,
					Message: "some status",
					Since:   &now,
				}
				err = m.SetStatus(sInfo)
				c.Assert(err, jc.ErrorIsNil)
			},
		}, {
			about: "settings",
			getWatcher: func(st *state.State) interface{} {
				return st.WatchApplications()
			},
			setUpState: func(st *state.State) bool {
				f := factory.NewFactory(st, s.StatePool)
				wordpressCharm := f.MakeCharm(c, &factory.CharmParams{Name: "wordpress"})
				f.MakeApplication(c, &factory.ApplicationParams{Name: "wordpress", Charm: wordpressCharm})
				return false
			},
			triggerEvent: func(st *state.State) {
				app, err := st.Application("wordpress")
				c.Assert(err, jc.ErrorIsNil)

				err = app.UpdateCharmConfig(model.GenerationCurrent, charm.Settings{"blog-title": "awesome"})
				c.Assert(err, jc.ErrorIsNil)
			},
		}, {
			about: "action status",
			getWatcher: func(st *state.State) interface{} {
				f := factory.NewFactory(st, s.StatePool)
				dummyCharm := f.MakeCharm(c, &factory.CharmParams{Name: "dummy"})
				application := f.MakeApplication(c, &factory.ApplicationParams{Name: "dummy", Charm: dummyCharm})

				unit, err := application.AddUnit(state.AddUnitParams{})
				c.Assert(err, jc.ErrorIsNil)
				return unit.WatchActionNotifications()
			},
			triggerEvent: func(st *state.State) {
				unit, err := st.Unit("dummy/0")
				c.Assert(err, jc.ErrorIsNil)
				_, err = unit.AddAction("snapshot", nil)
				c.Assert(err, jc.ErrorIsNil)
			},
		}, {
			about: "min units",
			getWatcher: func(st *state.State) interface{} {
				return st.WatchMinUnits()
			},
			setUpState: func(st *state.State) bool {
				f := factory.NewFactory(st, s.StatePool)
				wordpressCharm := f.MakeCharm(c, &factory.CharmParams{Name: "wordpress"})
				_ = f.MakeApplication(c, &factory.ApplicationParams{Name: "wordpress", Charm: wordpressCharm})
				return false
			},
			triggerEvent: func(st *state.State) {
				wordpress, err := st.Application("wordpress")
				c.Assert(err, jc.ErrorIsNil)
				err = wordpress.SetMinUnits(2)
				c.Assert(err, jc.ErrorIsNil)
			},
		}, {
			about: "subnets",
			getWatcher: func(st *state.State) interface{} {
				return st.WatchSubnets(nil)
			},
			triggerEvent: func(st *state.State) {
				_, err := st.AddSubnet(state.SubnetInfo{
					CIDR: "10.0.0.0/24",
				})
				c.Assert(err, jc.ErrorIsNil)
			},
		},
	} {
		c.Logf("Test %d: %s", i, test.about)
		func() {
			getTestWatcher := func(st *state.State) TestWatcherC {
				var wc interface{}
				switch w := test.getWatcher(st).(type) {
				case statetesting.StringsWatcher:
					wc = statetesting.NewStringsWatcherC(c, st, w)
					swc := wc.(statetesting.StringsWatcherC)
					// consume initial event
					swc.AssertChange()
					swc.AssertNoChange()
				case statetesting.NotifyWatcher:
					wc = statetesting.NewNotifyWatcherC(c, st, w)
					nwc := wc.(statetesting.NotifyWatcherC)
					// consume initial event
					nwc.AssertOneChange()
					nwc.AssertNoChange()
				default:
					c.Fatalf("unknown watcher type %T", w)
				}
				return TestWatcherC{
					c:       c,
					State:   st,
					Watcher: wc,
				}
			}

			checkIsolationForModel := func(w1, w2 TestWatcherC) {
				c.Logf("Making changes to model %s", w1.State.ModelUUID())
				// switch on type of watcher here
				if test.setUpState != nil {

					assertChanges := test.setUpState(w1.State)
					if assertChanges {
						// Consume events from setup.
						w1.AssertChanges()
						w1.AssertNoChange()
						w2.AssertNoChange()
					}
				}
				c.Logf("triggering event")
				test.triggerEvent(w1.State)
				w1.AssertChanges()
				w1.AssertNoChange()
				w2.AssertNoChange()
			}

			wc1 := getTestWatcher(s.State)
			defer wc1.Stop()
			wc2 := getTestWatcher(s.OtherState)
			defer wc2.Stop()
			wc2.AssertNoChange()
			wc1.AssertNoChange()
			checkIsolationForModel(wc1, wc2)
			checkIsolationForModel(wc2, wc1)
		}()
		s.Reset(c)
	}
}

type TestWatcherC struct {
	c       *gc.C
	State   *state.State
	Watcher interface{}
}

func (tw *TestWatcherC) AssertChanges() {
	switch wc := tw.Watcher.(type) {
	case statetesting.StringsWatcherC:
		wc.AssertChanges()
	case statetesting.NotifyWatcherC:
		wc.AssertOneChange()
	default:
		tw.c.Fatalf("unknown watcher type %T", wc)
	}
}

func (tw *TestWatcherC) AssertNoChange() {
	switch wc := tw.Watcher.(type) {
	case statetesting.StringsWatcherC:
		wc.AssertNoChange()
	case statetesting.NotifyWatcherC:
		wc.AssertNoChange()
	default:
		tw.c.Fatalf("unknown watcher type %T", wc)
	}
}

func (tw *TestWatcherC) Stop() {
	switch wc := tw.Watcher.(type) {
	case statetesting.StringsWatcherC:
		statetesting.AssertStop(tw.c, wc.Watcher)
	case statetesting.NotifyWatcherC:
		statetesting.AssertStop(tw.c, wc.Watcher)
	default:
		tw.c.Fatalf("unknown watcher type %T", wc)
	}
}

func (s *StateSuite) TestAddresses(c *gc.C) {
	var err error
	machines := make([]*state.Machine, 4)
	machines[0], err = s.State.AddMachine("quantal", state.JobManageModel, state.JobHostUnits)
	c.Assert(err, jc.ErrorIsNil)
	machines[1], err = s.State.AddMachine("quantal", state.JobHostUnits)
	c.Assert(err, jc.ErrorIsNil)

	err = machines[0].SetHasVote(true)
	c.Assert(err, jc.ErrorIsNil)
	changes, err := s.State.EnableHA(3, constraints.Value{}, "quantal", nil)
	c.Assert(err, jc.ErrorIsNil)
	c.Assert(changes.Added, gc.DeepEquals, []string{"2", "3"})
	c.Assert(changes.Maintained, gc.DeepEquals, []string{machines[0].Id()})

	machines[2], err = s.State.Machine("2")
	c.Assert(err, jc.ErrorIsNil)
	machines[3], err = s.State.Machine("3")
	c.Assert(err, jc.ErrorIsNil)

	for i, m := range machines {
		err := m.SetProviderAddresses(network.Address{
			Type:  network.IPv4Address,
			Scope: network.ScopeCloudLocal,
			Value: fmt.Sprintf("10.0.0.%d", i),
		}, network.Address{
			Type:  network.IPv6Address,
			Scope: network.ScopeCloudLocal,
			Value: "::1",
		}, network.Address{
			Type:  network.IPv4Address,
			Scope: network.ScopeMachineLocal,
			Value: "127.0.0.1",
		}, network.Address{
			Type:  network.IPv4Address,
			Scope: network.ScopePublic,
			Value: "5.4.3.2",
		})
		c.Assert(err, jc.ErrorIsNil)
	}
	cfg, err := s.State.ControllerConfig()
	c.Assert(err, jc.ErrorIsNil)

	addrs, err := s.State.Addresses()
	c.Assert(err, jc.ErrorIsNil)
	c.Assert(addrs, gc.HasLen, 3)
	c.Assert(addrs, jc.SameContents, []string{
		fmt.Sprintf("10.0.0.0:%d", cfg.StatePort()),
		fmt.Sprintf("10.0.0.2:%d", cfg.StatePort()),
		fmt.Sprintf("10.0.0.3:%d", cfg.StatePort()),
	})
}

func (s *StateSuite) TestPing(c *gc.C) {
	c.Assert(s.State.Ping(), gc.IsNil)
	gitjujutesting.MgoServer.Restart()
	c.Assert(s.State.Ping(), gc.NotNil)
}

func (s *StateSuite) TestIsNotFound(c *gc.C) {
	err1 := fmt.Errorf("unrelated error")
	err2 := errors.NotFoundf("foo")
	c.Assert(err1, gc.Not(jc.Satisfies), errors.IsNotFound)
	c.Assert(err2, jc.Satisfies, errors.IsNotFound)
}

func (s *StateSuite) AssertMachineCount(c *gc.C, expect int) {
	ms, err := s.State.AllMachines()
	c.Assert(err, jc.ErrorIsNil)
	c.Assert(len(ms), gc.Equals, expect)
}

var jobStringTests = []struct {
	job state.MachineJob
	s   string
}{
	{state.JobHostUnits, "JobHostUnits"},
	{state.JobManageModel, "JobManageModel"},
	{0, "<unknown job 0>"},
	{5, "<unknown job 5>"},
}

func (s *StateSuite) TestJobString(c *gc.C) {
	for _, t := range jobStringTests {
		c.Check(t.job.String(), gc.Equals, t.s)
	}
}

func (s *StateSuite) TestAddMachineErrors(c *gc.C) {
	_, err := s.State.AddMachine("")
	c.Assert(err, gc.ErrorMatches, "cannot add a new machine: no series specified")
	_, err = s.State.AddMachine("quantal")
	c.Assert(err, gc.ErrorMatches, "cannot add a new machine: no jobs specified")
	_, err = s.State.AddMachine("quantal", state.JobHostUnits, state.JobHostUnits)
	c.Assert(err, gc.ErrorMatches, "cannot add a new machine: duplicate job: .*")
}

func (s *StateSuite) TestAddMachine(c *gc.C) {
	allJobs := []state.MachineJob{
		state.JobHostUnits,
		state.JobManageModel,
	}
	m0, err := s.State.AddMachine("quantal", allJobs...)
	c.Assert(err, jc.ErrorIsNil)
	check := func(m *state.Machine, id, series string, jobs []state.MachineJob) {
		c.Assert(m.Id(), gc.Equals, id)
		c.Assert(m.Series(), gc.Equals, series)
		c.Assert(m.Jobs(), gc.DeepEquals, jobs)
		s.assertMachineContainers(c, m, nil)
	}
	check(m0, "0", "quantal", allJobs)
	m0, err = s.State.Machine("0")
	c.Assert(err, jc.ErrorIsNil)
	check(m0, "0", "quantal", allJobs)

	oneJob := []state.MachineJob{state.JobHostUnits}
	m1, err := s.State.AddMachine("blahblah", oneJob...)
	c.Assert(err, jc.ErrorIsNil)
	check(m1, "1", "blahblah", oneJob)

	m1, err = s.State.Machine("1")
	c.Assert(err, jc.ErrorIsNil)
	check(m1, "1", "blahblah", oneJob)

	m, err := s.State.AllMachines()
	c.Assert(err, jc.ErrorIsNil)
	c.Assert(m, gc.HasLen, 2)
	check(m[0], "0", "quantal", allJobs)
	check(m[1], "1", "blahblah", oneJob)

	st2 := s.Factory.MakeModel(c, nil)
	defer st2.Close()
	_, err = st2.AddMachine("quantal", state.JobManageModel)
	c.Assert(err, gc.ErrorMatches, "cannot add a new machine: controller jobs specified but not allowed")
}

func (s *StateSuite) TestAddMachines(c *gc.C) {
	oneJob := []state.MachineJob{state.JobHostUnits}
	cons := constraints.MustParse("mem=4G")
	hc := instance.MustParseHardware("mem=2G")
	machineTemplate := state.MachineTemplate{
		Series:                  "precise",
		Constraints:             cons,
		HardwareCharacteristics: hc,
		InstanceId:              "inst-id",
		Nonce:                   "nonce",
		Jobs:                    oneJob,
	}
	machines, err := s.State.AddMachines(machineTemplate)
	c.Assert(err, jc.ErrorIsNil)
	c.Assert(machines, gc.HasLen, 1)
	m, err := s.State.Machine(machines[0].Id())
	c.Assert(err, jc.ErrorIsNil)
	instId, err := m.InstanceId()
	c.Assert(err, jc.ErrorIsNil)
	c.Assert(string(instId), gc.Equals, "inst-id")
	c.Assert(m.CheckProvisioned("nonce"), jc.IsTrue)
	c.Assert(m.Series(), gc.Equals, "precise")
	mcons, err := m.Constraints()
	c.Assert(err, jc.ErrorIsNil)
	c.Assert(mcons, gc.DeepEquals, cons)
	mhc, err := m.HardwareCharacteristics()
	c.Assert(err, jc.ErrorIsNil)
	c.Assert(*mhc, gc.DeepEquals, hc)
	instId, err = m.InstanceId()
	c.Assert(err, jc.ErrorIsNil)
	c.Assert(string(instId), gc.Equals, "inst-id")
}

func (s *StateSuite) TestAddMachinesmodelDying(c *gc.C) {
	err := s.model.Destroy(state.DestroyModelParams{})
	c.Assert(err, jc.ErrorIsNil)
	// Check that machines cannot be added if the model is initially Dying.
	_, err = s.State.AddMachine("quantal", state.JobHostUnits)
	c.Assert(err, gc.ErrorMatches, `cannot add a new machine: model "testmodel" is no longer alive`)
}

func (s *StateSuite) TestAddMachinesmodelDyingAfterInitial(c *gc.C) {
	// Check that machines cannot be added if the model is initially
	// Alive but set to Dying immediately before the transaction is run.
	defer state.SetBeforeHooks(c, s.State, func() {
		c.Assert(s.model.Life(), gc.Equals, state.Alive)
		c.Assert(s.model.Destroy(state.DestroyModelParams{}), gc.IsNil)
	}).Check()
	_, err := s.State.AddMachine("quantal", state.JobHostUnits)
	c.Assert(err, gc.ErrorMatches, `cannot add a new machine: model "testmodel" is no longer alive`)
}

func (s *StateSuite) TestAddMachinesmodelMigrating(c *gc.C) {
	err := s.model.SetMigrationMode(state.MigrationModeExporting)
	c.Assert(err, jc.ErrorIsNil)
	// Check that machines cannot be added if the model is initially Dying.
	_, err = s.State.AddMachine("quantal", state.JobHostUnits)
	c.Assert(err, gc.ErrorMatches, `cannot add a new machine: model "testmodel" is being migrated`)
}

func (s *StateSuite) TestAddMachineExtraConstraints(c *gc.C) {
	err := s.State.SetModelConstraints(constraints.MustParse("mem=4G"))
	c.Assert(err, jc.ErrorIsNil)
	oneJob := []state.MachineJob{state.JobHostUnits}
	extraCons := constraints.MustParse("cores=4")
	m, err := s.State.AddOneMachine(state.MachineTemplate{
		Series:      "quantal",
		Constraints: extraCons,
		Jobs:        oneJob,
	})
	c.Assert(err, jc.ErrorIsNil)
	c.Assert(m.Id(), gc.Equals, "0")
	c.Assert(m.Series(), gc.Equals, "quantal")
	c.Assert(m.Jobs(), gc.DeepEquals, oneJob)
	expectedCons := constraints.MustParse("cores=4 mem=4G")
	mcons, err := m.Constraints()
	c.Assert(err, jc.ErrorIsNil)
	c.Assert(mcons, gc.DeepEquals, expectedCons)
}

func (s *StateSuite) TestAddMachinePlacementIgnoresModelConstraints(c *gc.C) {
	err := s.State.SetModelConstraints(constraints.MustParse("mem=4G tags=foo"))
	c.Assert(err, jc.ErrorIsNil)
	oneJob := []state.MachineJob{state.JobHostUnits}
	m, err := s.State.AddOneMachine(state.MachineTemplate{
		Series:    "quantal",
		Jobs:      oneJob,
		Placement: "theplacement",
	})
	c.Assert(err, jc.ErrorIsNil)
	c.Assert(m.Id(), gc.Equals, "0")
	c.Assert(m.Series(), gc.Equals, "quantal")
	c.Assert(m.Placement(), gc.Equals, "theplacement")
	c.Assert(m.Jobs(), gc.DeepEquals, oneJob)
	expectedCons := constraints.MustParse("")
	mcons, err := m.Constraints()
	c.Assert(err, jc.ErrorIsNil)
	c.Assert(mcons, gc.DeepEquals, expectedCons)
}

func (s *StateSuite) TestAddMachineWithVolumes(c *gc.C) {
	pm := poolmanager.New(state.NewStateSettings(s.State), provider.CommonStorageProviders())
	_, err := pm.Create("loop-pool", provider.LoopProviderType, map[string]interface{}{})
	c.Assert(err, jc.ErrorIsNil)

	oneJob := []state.MachineJob{state.JobHostUnits}
	cons := constraints.MustParse("mem=4G")
	hc := instance.MustParseHardware("mem=2G")

	volume0 := state.VolumeParams{
		Pool: "loop-pool",
		Size: 123,
	}
	volume1 := state.VolumeParams{
		Pool: "", // use default
		Size: 456,
	}
	volumeAttachment0 := state.VolumeAttachmentParams{}
	volumeAttachment1 := state.VolumeAttachmentParams{
		ReadOnly: true,
	}

	machineTemplate := state.MachineTemplate{
		Series:                  "precise",
		Constraints:             cons,
		HardwareCharacteristics: hc,
		InstanceId:              "inst-id",
		Nonce:                   "nonce",
		Jobs:                    oneJob,
		Volumes: []state.HostVolumeParams{{
			volume0, volumeAttachment0,
		}, {
			volume1, volumeAttachment1,
		}},
	}
	machines, err := s.State.AddMachines(machineTemplate)
	c.Assert(err, jc.ErrorIsNil)
	c.Assert(machines, gc.HasLen, 1)
	m, err := s.State.Machine(machines[0].Id())
	c.Assert(err, jc.ErrorIsNil)

	// When adding the machine, the default pool should
	// have been set on the volume params.
	machineTemplate.Volumes[1].Volume.Pool = "loop"

	sb, err := state.NewStorageBackend(s.State)
	c.Assert(err, jc.ErrorIsNil)
	volumeAttachments, err := sb.MachineVolumeAttachments(m.MachineTag())
	c.Assert(err, jc.ErrorIsNil)
	c.Assert(volumeAttachments, gc.HasLen, 2)
	if volumeAttachments[0].Volume() == names.NewVolumeTag(m.Id()+"/1") {
		va := volumeAttachments
		va[0], va[1] = va[1], va[0]
	}
	for i, att := range volumeAttachments {
		_, err = att.Info()
		c.Assert(err, jc.Satisfies, errors.IsNotProvisioned)
		attachmentParams, ok := att.Params()
		c.Assert(ok, jc.IsTrue)
		c.Check(attachmentParams, gc.Equals, machineTemplate.Volumes[i].Attachment)
		volume, err := sb.Volume(att.Volume())
		c.Assert(err, jc.ErrorIsNil)
		_, err = volume.Info()
		c.Assert(err, jc.Satisfies, errors.IsNotProvisioned)
		volumeParams, ok := volume.Params()
		c.Assert(ok, jc.IsTrue)
		c.Check(volumeParams, gc.Equals, machineTemplate.Volumes[i].Volume)
	}
}

func (s *StateSuite) assertMachineContainers(c *gc.C, m *state.Machine, containers []string) {
	mc, err := m.Containers()
	c.Assert(err, jc.ErrorIsNil)
	c.Assert(mc, gc.DeepEquals, containers)
}

func (s *StateSuite) TestAddContainerToNewMachine(c *gc.C) {
	oneJob := []state.MachineJob{state.JobHostUnits}

	template := state.MachineTemplate{
		Series: "quantal",
		Jobs:   oneJob,
	}
	parentTemplate := state.MachineTemplate{
		Series: "raring",
		Jobs:   oneJob,
	}
	m, err := s.State.AddMachineInsideNewMachine(template, parentTemplate, instance.LXD)
	c.Assert(err, jc.ErrorIsNil)
	c.Assert(m.Id(), gc.Equals, "0/lxd/0")
	c.Assert(m.Series(), gc.Equals, "quantal")
	c.Assert(m.ContainerType(), gc.Equals, instance.LXD)
	mcons, err := m.Constraints()
	c.Assert(err, jc.ErrorIsNil)
	c.Assert(&mcons, jc.Satisfies, constraints.IsEmpty)
	c.Assert(m.Jobs(), gc.DeepEquals, oneJob)

	m, err = s.State.Machine("0")
	c.Assert(err, jc.ErrorIsNil)
	s.assertMachineContainers(c, m, []string{"0/lxd/0"})
	c.Assert(m.Series(), gc.Equals, "raring")

	m, err = s.State.Machine("0/lxd/0")
	c.Assert(err, jc.ErrorIsNil)
	s.assertMachineContainers(c, m, nil)
	c.Assert(m.Jobs(), gc.DeepEquals, oneJob)
}

func (s *StateSuite) TestAddContainerToExistingMachine(c *gc.C) {
	oneJob := []state.MachineJob{state.JobHostUnits}
	m0, err := s.State.AddMachine("quantal", oneJob...)
	c.Assert(err, jc.ErrorIsNil)
	m1, err := s.State.AddMachine("quantal", oneJob...)
	c.Assert(err, jc.ErrorIsNil)

	// Add first container.
	m, err := s.State.AddMachineInsideMachine(state.MachineTemplate{
		Series: "quantal",
		Jobs:   []state.MachineJob{state.JobHostUnits},
	}, "1", instance.LXD)
	c.Assert(err, jc.ErrorIsNil)
	c.Assert(m.Id(), gc.Equals, "1/lxd/0")
	c.Assert(m.Series(), gc.Equals, "quantal")
	c.Assert(m.ContainerType(), gc.Equals, instance.LXD)
	mcons, err := m.Constraints()
	c.Assert(err, jc.ErrorIsNil)
	c.Assert(&mcons, jc.Satisfies, constraints.IsEmpty)
	c.Assert(m.Jobs(), gc.DeepEquals, oneJob)
	s.assertMachineContainers(c, m1, []string{"1/lxd/0"})

	s.assertMachineContainers(c, m0, nil)
	s.assertMachineContainers(c, m1, []string{"1/lxd/0"})
	m, err = s.State.Machine("1/lxd/0")
	c.Assert(err, jc.ErrorIsNil)
	s.assertMachineContainers(c, m, nil)

	// Add second container.
	m, err = s.State.AddMachineInsideMachine(state.MachineTemplate{
		Series: "quantal",
		Jobs:   []state.MachineJob{state.JobHostUnits},
	}, "1", instance.LXD)
	c.Assert(err, jc.ErrorIsNil)
	c.Assert(m.Id(), gc.Equals, "1/lxd/1")
	c.Assert(m.Series(), gc.Equals, "quantal")
	c.Assert(m.ContainerType(), gc.Equals, instance.LXD)
	c.Assert(m.Jobs(), gc.DeepEquals, oneJob)
	s.assertMachineContainers(c, m1, []string{"1/lxd/0", "1/lxd/1"})
}

func (s *StateSuite) TestAddContainerToMachineWithKnownSupportedContainers(c *gc.C) {
	oneJob := []state.MachineJob{state.JobHostUnits}
	host, err := s.State.AddMachine("quantal", oneJob...)
	c.Assert(err, jc.ErrorIsNil)
	err = host.SetSupportedContainers([]instance.ContainerType{instance.KVM})
	c.Assert(err, jc.ErrorIsNil)

	m, err := s.State.AddMachineInsideMachine(state.MachineTemplate{
		Series: "quantal",
		Jobs:   []state.MachineJob{state.JobHostUnits},
	}, "0", instance.KVM)
	c.Assert(err, jc.ErrorIsNil)
	c.Assert(m.Id(), gc.Equals, "0/kvm/0")
	s.assertMachineContainers(c, host, []string{"0/kvm/0"})
}

func (s *StateSuite) TestAddInvalidContainerToMachineWithKnownSupportedContainers(c *gc.C) {
	oneJob := []state.MachineJob{state.JobHostUnits}
	host, err := s.State.AddMachine("quantal", oneJob...)
	c.Assert(err, jc.ErrorIsNil)
	err = host.SetSupportedContainers([]instance.ContainerType{instance.KVM})
	c.Assert(err, jc.ErrorIsNil)

	_, err = s.State.AddMachineInsideMachine(state.MachineTemplate{
		Series: "quantal",
		Jobs:   []state.MachineJob{state.JobHostUnits},
	}, "0", instance.LXD)
	c.Assert(err, gc.ErrorMatches, "cannot add a new machine: machine 0 cannot host lxd containers")
	s.assertMachineContainers(c, host, nil)
}

func (s *StateSuite) TestAddContainerToMachineSupportingNoContainers(c *gc.C) {
	oneJob := []state.MachineJob{state.JobHostUnits}
	host, err := s.State.AddMachine("quantal", oneJob...)
	c.Assert(err, jc.ErrorIsNil)
	err = host.SupportsNoContainers()
	c.Assert(err, jc.ErrorIsNil)

	_, err = s.State.AddMachineInsideMachine(state.MachineTemplate{
		Series: "quantal",
		Jobs:   []state.MachineJob{state.JobHostUnits},
	}, "0", instance.LXD)
	c.Assert(err, gc.ErrorMatches, "cannot add a new machine: machine 0 cannot host lxd containers")
	s.assertMachineContainers(c, host, nil)
}

func (s *StateSuite) TestAddContainerToMachineLockedForSeriesUpgrade(c *gc.C) {
	oneJob := []state.MachineJob{state.JobHostUnits}
	host, err := s.State.AddMachine("xenial", oneJob...)
	c.Assert(err, jc.ErrorIsNil)
	err = host.CreateUpgradeSeriesLock(nil, "bionic")
	c.Assert(err, jc.ErrorIsNil)

	_, err = s.State.AddMachineInsideMachine(state.MachineTemplate{
		Series: "xenial",
		Jobs:   []state.MachineJob{state.JobHostUnits},
	}, "0", instance.LXD)
	c.Assert(err, gc.ErrorMatches, "cannot add a new machine: machine 0 is locked for series upgrade")
	s.assertMachineContainers(c, host, nil)
}

func (s *StateSuite) TestInvalidAddMachineParams(c *gc.C) {
	instIdTemplate := state.MachineTemplate{
		Series:     "quantal",
		Jobs:       []state.MachineJob{state.JobHostUnits},
		InstanceId: "i-foo",
	}
	normalTemplate := state.MachineTemplate{
		Series: "quantal",
		Jobs:   []state.MachineJob{state.JobHostUnits},
	}
	_, err := s.State.AddMachineInsideMachine(instIdTemplate, "0", instance.LXD)
	c.Check(err, gc.ErrorMatches, "cannot add a new machine: cannot specify instance id for a new container")

	_, err = s.State.AddMachineInsideNewMachine(instIdTemplate, normalTemplate, instance.LXD)
	c.Check(err, gc.ErrorMatches, "cannot add a new machine: cannot specify instance id for a new container")

	_, err = s.State.AddMachineInsideNewMachine(normalTemplate, instIdTemplate, instance.LXD)
	c.Check(err, gc.ErrorMatches, "cannot add a new machine: cannot specify instance id for a new container")

	_, err = s.State.AddOneMachine(instIdTemplate)
	c.Check(err, gc.ErrorMatches, "cannot add a new machine: cannot add a machine with an instance id and no nonce")

	_, err = s.State.AddOneMachine(state.MachineTemplate{
		Series:     "quantal",
		Jobs:       []state.MachineJob{state.JobHostUnits, state.JobHostUnits},
		InstanceId: "i-foo",
		Nonce:      "nonce",
	})
	c.Check(err, gc.ErrorMatches, fmt.Sprintf("cannot add a new machine: duplicate job: %s", state.JobHostUnits))

	noSeriesTemplate := state.MachineTemplate{
		Jobs: []state.MachineJob{state.JobHostUnits, state.JobHostUnits},
	}
	_, err = s.State.AddOneMachine(noSeriesTemplate)
	c.Check(err, gc.ErrorMatches, "cannot add a new machine: no series specified")

	_, err = s.State.AddMachineInsideNewMachine(noSeriesTemplate, normalTemplate, instance.LXD)
	c.Check(err, gc.ErrorMatches, "cannot add a new machine: no series specified")

	_, err = s.State.AddMachineInsideNewMachine(normalTemplate, noSeriesTemplate, instance.LXD)
	c.Check(err, gc.ErrorMatches, "cannot add a new machine: no series specified")

	_, err = s.State.AddMachineInsideMachine(noSeriesTemplate, "0", instance.LXD)
	c.Check(err, gc.ErrorMatches, "cannot add a new machine: no series specified")
}

func (s *StateSuite) TestAddContainerErrors(c *gc.C) {
	template := state.MachineTemplate{
		Series: "quantal",
		Jobs:   []state.MachineJob{state.JobHostUnits},
	}
	_, err := s.State.AddMachineInsideMachine(template, "10", instance.LXD)
	c.Assert(err, gc.ErrorMatches, "cannot add a new machine: machine 10 not found")
	_, err = s.State.AddMachineInsideMachine(template, "10", "")
	c.Assert(err, gc.ErrorMatches, "cannot add a new machine: no container type specified")
}

func (s *StateSuite) TestInjectMachineErrors(c *gc.C) {
	injectMachine := func(series string, instanceId instance.Id, nonce string, jobs ...state.MachineJob) error {
		_, err := s.State.AddOneMachine(state.MachineTemplate{
			Series:     series,
			Jobs:       jobs,
			InstanceId: instanceId,
			Nonce:      nonce,
		})
		return err
	}
	err := injectMachine("", "i-minvalid", agent.BootstrapNonce, state.JobHostUnits)
	c.Assert(err, gc.ErrorMatches, "cannot add a new machine: no series specified")
	err = injectMachine("quantal", "", agent.BootstrapNonce, state.JobHostUnits)
	c.Assert(err, gc.ErrorMatches, "cannot add a new machine: cannot specify a nonce without an instance id")
	err = injectMachine("quantal", "i-minvalid", "", state.JobHostUnits)
	c.Assert(err, gc.ErrorMatches, "cannot add a new machine: cannot add a machine with an instance id and no nonce")
	err = injectMachine("quantal", agent.BootstrapNonce, "i-mlazy")
	c.Assert(err, gc.ErrorMatches, "cannot add a new machine: no jobs specified")
}

func (s *StateSuite) TestInjectMachine(c *gc.C) {
	cons := constraints.MustParse("mem=4G")
	arch := "amd64"
	mem := uint64(1024)
	disk := uint64(1024)
	tags := []string{"foo", "bar"}
	template := state.MachineTemplate{
		Series:      "quantal",
		Jobs:        []state.MachineJob{state.JobHostUnits, state.JobManageModel},
		Constraints: cons,
		InstanceId:  "i-mindustrious",
		Nonce:       agent.BootstrapNonce,
		HardwareCharacteristics: instance.HardwareCharacteristics{
			Arch:     &arch,
			Mem:      &mem,
			RootDisk: &disk,
			Tags:     &tags,
		},
	}
	m, err := s.State.AddOneMachine(template)
	c.Assert(err, jc.ErrorIsNil)
	c.Assert(m.Jobs(), gc.DeepEquals, template.Jobs)
	instanceId, err := m.InstanceId()
	c.Assert(err, jc.ErrorIsNil)
	c.Assert(instanceId, gc.Equals, template.InstanceId)
	mcons, err := m.Constraints()
	c.Assert(err, jc.ErrorIsNil)
	c.Assert(cons, gc.DeepEquals, mcons)
	characteristics, err := m.HardwareCharacteristics()
	c.Assert(err, jc.ErrorIsNil)
	c.Assert(*characteristics, gc.DeepEquals, template.HardwareCharacteristics)

	// Make sure the bootstrap nonce value is set.
	c.Assert(m.CheckProvisioned(template.Nonce), jc.IsTrue)
}

func (s *StateSuite) TestAddContainerToInjectedMachine(c *gc.C) {
	oneJob := []state.MachineJob{state.JobHostUnits}
	template := state.MachineTemplate{
		Series:     "quantal",
		InstanceId: "i-mindustrious",
		Nonce:      agent.BootstrapNonce,
		Jobs:       []state.MachineJob{state.JobHostUnits, state.JobManageModel},
	}
	m0, err := s.State.AddOneMachine(template)
	c.Assert(err, jc.ErrorIsNil)

	// Add first container.
	template = state.MachineTemplate{
		Series: "quantal",
		Jobs:   []state.MachineJob{state.JobHostUnits},
	}
	m, err := s.State.AddMachineInsideMachine(template, "0", instance.LXD)
	c.Assert(err, jc.ErrorIsNil)
	c.Assert(m.Id(), gc.Equals, "0/lxd/0")
	c.Assert(m.Series(), gc.Equals, "quantal")
	c.Assert(m.ContainerType(), gc.Equals, instance.LXD)
	mcons, err := m.Constraints()
	c.Assert(err, jc.ErrorIsNil)
	c.Assert(&mcons, jc.Satisfies, constraints.IsEmpty)
	c.Assert(m.Jobs(), gc.DeepEquals, oneJob)
	s.assertMachineContainers(c, m0, []string{"0/lxd/0"})

	// Add second container.
	m, err = s.State.AddMachineInsideMachine(template, "0", instance.LXD)
	c.Assert(err, jc.ErrorIsNil)
	c.Assert(m.Id(), gc.Equals, "0/lxd/1")
	c.Assert(m.Series(), gc.Equals, "quantal")
	c.Assert(m.ContainerType(), gc.Equals, instance.LXD)
	c.Assert(m.Jobs(), gc.DeepEquals, oneJob)
	s.assertMachineContainers(c, m0, []string{"0/lxd/0", "0/lxd/1"})
}

func (s *StateSuite) TestAddMachineCanOnlyAddControllerForMachine0(c *gc.C) {
	template := state.MachineTemplate{
		Series: "quantal",
		Jobs:   []state.MachineJob{state.JobManageModel},
	}
	// Check that we can add the bootstrap machine.
	m, err := s.State.AddOneMachine(template)
	c.Assert(err, jc.ErrorIsNil)
	c.Assert(m.Id(), gc.Equals, "0")
	c.Assert(m.WantsVote(), jc.IsTrue)
	c.Assert(m.Jobs(), gc.DeepEquals, []state.MachineJob{state.JobManageModel})

	// Check that the controller information is correct.
	info, err := s.State.ControllerInfo()
	c.Assert(err, jc.ErrorIsNil)
	c.Assert(info.ModelTag, gc.Equals, s.modelTag)
	c.Assert(info.MachineIds, gc.DeepEquals, []string{"0"})

	const errCannotAdd = "cannot add a new machine: controller jobs specified but not allowed"
	m, err = s.State.AddOneMachine(template)
	c.Assert(err, gc.ErrorMatches, errCannotAdd)

	m, err = s.State.AddMachineInsideMachine(template, "0", instance.LXD)
	c.Assert(err, gc.ErrorMatches, errCannotAdd)

	m, err = s.State.AddMachineInsideNewMachine(template, template, instance.LXD)
	c.Assert(err, gc.ErrorMatches, errCannotAdd)
}

func (s *StateSuite) TestReadMachine(c *gc.C) {
	machine, err := s.State.AddMachine("quantal", state.JobHostUnits)
	c.Assert(err, jc.ErrorIsNil)
	expectedId := machine.Id()
	machine, err = s.State.Machine(expectedId)
	c.Assert(err, jc.ErrorIsNil)
	c.Assert(machine.Id(), gc.Equals, expectedId)
}

func (s *StateSuite) TestMachineNotFound(c *gc.C) {
	_, err := s.State.Machine("0")
	c.Assert(err, gc.ErrorMatches, "machine 0 not found")
	c.Assert(err, jc.Satisfies, errors.IsNotFound)
}

func (s *StateSuite) TestMachineIdLessThan(c *gc.C) {
	c.Assert(state.MachineIdLessThan("0", "0"), jc.IsFalse)
	c.Assert(state.MachineIdLessThan("0", "1"), jc.IsTrue)
	c.Assert(state.MachineIdLessThan("1", "0"), jc.IsFalse)
	c.Assert(state.MachineIdLessThan("10", "2"), jc.IsFalse)
	c.Assert(state.MachineIdLessThan("0", "0/lxd/0"), jc.IsTrue)
	c.Assert(state.MachineIdLessThan("0/lxd/0", "0"), jc.IsFalse)
	c.Assert(state.MachineIdLessThan("1", "0/lxd/0"), jc.IsFalse)
	c.Assert(state.MachineIdLessThan("0/lxd/0", "1"), jc.IsTrue)
	c.Assert(state.MachineIdLessThan("0/lxd/0/lxd/1", "0/lxd/0"), jc.IsFalse)
	c.Assert(state.MachineIdLessThan("0/kvm/0", "0/lxd/0"), jc.IsTrue)
}

func (s *StateSuite) TestAllMachines(c *gc.C) {
	numInserts := 42
	for i := 0; i < numInserts; i++ {
		m, err := s.State.AddMachine("quantal", state.JobHostUnits)
		c.Assert(err, jc.ErrorIsNil)
		err = m.SetProvisioned(instance.Id(fmt.Sprintf("foo-%d", i)), "", "fake_nonce", nil)
		c.Assert(err, jc.ErrorIsNil)
		err = m.SetAgentVersion(version.MustParseBinary("7.8.9-quantal-amd64"))
		c.Assert(err, jc.ErrorIsNil)
		err = m.Destroy()
		c.Assert(err, jc.ErrorIsNil)
	}
	s.AssertMachineCount(c, numInserts)
	ms, _ := s.State.AllMachines()
	for i, m := range ms {
		c.Assert(m.Id(), gc.Equals, strconv.Itoa(i))
		instId, err := m.InstanceId()
		c.Assert(err, jc.ErrorIsNil)
		c.Assert(string(instId), gc.Equals, fmt.Sprintf("foo-%d", i))
		tools, err := m.AgentTools()
		c.Check(err, jc.ErrorIsNil)
		c.Check(tools.Version, gc.DeepEquals, version.MustParseBinary("7.8.9-quantal-amd64"))
		c.Assert(m.Life(), gc.Equals, state.Dying)
	}
}

func (s *StateSuite) TestAllRelations(c *gc.C) {
	const numRelations = 32
	_, err := s.State.AddMachine("quantal", state.JobHostUnits)
	c.Assert(err, jc.ErrorIsNil)
	mysql := s.AddTestingApplication(c, "mysql", s.AddTestingCharm(c, "mysql"))
	_, err = mysql.AddUnit(state.AddUnitParams{})
	c.Assert(err, jc.ErrorIsNil)
	wordpressCharm := s.AddTestingCharm(c, "wordpress")
	for i := 0; i < numRelations; i++ {
		applicationname := fmt.Sprintf("wordpress%d", i)
		wordpress := s.AddTestingApplication(c, applicationname, wordpressCharm)
		_, err = wordpress.AddUnit(state.AddUnitParams{})
		c.Assert(err, jc.ErrorIsNil)
		eps, err := s.State.InferEndpoints(applicationname, "mysql")
		c.Assert(err, jc.ErrorIsNil)
		_, err = s.State.AddRelation(eps...)
		c.Assert(err, jc.ErrorIsNil)
	}

	relations, _ := s.State.AllRelations()

	c.Assert(len(relations), gc.Equals, numRelations)
	for i, relation := range relations {
		c.Assert(relation.Id(), gc.Equals, i)
		c.Assert(relation, gc.Matches, fmt.Sprintf("wordpress%d:.+ mysql:.+", i))
	}
}

func (s *StateSuite) TestAddApplication(c *gc.C) {
	ch := s.AddTestingCharm(c, "dummy")
	_, err := s.State.AddApplication(state.AddApplicationArgs{Name: "haha/borken", Charm: ch})
	c.Assert(err, gc.ErrorMatches, `cannot add application "haha/borken": invalid name`)
	_, err = s.State.Application("haha/borken")
	c.Assert(err, gc.ErrorMatches, `"haha/borken" is not a valid application name`)

	// set that a nil charm is handled correctly
	_, err = s.State.AddApplication(state.AddApplicationArgs{Name: "umadbro"})
	c.Assert(err, gc.ErrorMatches, `cannot add application "umadbro": charm is nil`)

	insettings := charm.Settings{"tuning": "optimized"}
	inconfig, err := application.NewConfig(application.ConfigAttributes{"outlook": "good"}, sampleApplicationConfigSchema(), nil)
	c.Assert(err, jc.ErrorIsNil)

	wordpress, err := s.State.AddApplication(
		state.AddApplicationArgs{Name: "wordpress", Charm: ch, CharmConfig: insettings, ApplicationConfig: inconfig})
	c.Assert(err, jc.ErrorIsNil)
	c.Assert(wordpress.Name(), gc.Equals, "wordpress")
	outsettings, err := wordpress.CharmConfig(model.GenerationCurrent)
	c.Assert(err, jc.ErrorIsNil)
	expected := ch.Config().DefaultSettings()
	for name, value := range insettings {
		expected[name] = value
	}
	c.Assert(outsettings, gc.DeepEquals, expected)
	outconfig, err := wordpress.ApplicationConfig()
	c.Assert(err, jc.ErrorIsNil)
	c.Assert(outconfig, gc.DeepEquals, inconfig.Attributes())

	mysql, err := s.State.AddApplication(state.AddApplicationArgs{Name: "mysql", Charm: ch})
	c.Assert(err, jc.ErrorIsNil)
	c.Assert(mysql.Name(), gc.Equals, "mysql")
	sInfo, err := mysql.Status()
	c.Assert(sInfo.Status, gc.Equals, status.Waiting)
	c.Assert(sInfo.Message, gc.Equals, "waiting for machine")

	// Check that retrieving the new created applications works correctly.
	wordpress, err = s.State.Application("wordpress")
	c.Assert(err, jc.ErrorIsNil)
	c.Assert(wordpress.Name(), gc.Equals, "wordpress")
	ch, _, err = wordpress.Charm()
	c.Assert(err, jc.ErrorIsNil)
	c.Assert(ch.URL(), gc.DeepEquals, ch.URL())
	mysql, err = s.State.Application("mysql")
	c.Assert(err, jc.ErrorIsNil)
	c.Assert(mysql.Name(), gc.Equals, "mysql")
	ch, _, err = mysql.Charm()
	c.Assert(err, jc.ErrorIsNil)
	c.Assert(ch.URL(), gc.DeepEquals, ch.URL())
}

func (s *StateSuite) TestAddCAASApplication(c *gc.C) {
	st := s.Factory.MakeCAASModel(c, nil)
	defer st.Close()
	f := factory.NewFactory(st, s.StatePool)
	ch := f.MakeCharm(c, &factory.CharmParams{Name: "gitlab", Series: "kubernetes"})

	insettings := charm.Settings{"tuning": "optimized"}
	inconfig, err := application.NewConfig(application.ConfigAttributes{"outlook": "good"}, sampleApplicationConfigSchema(), nil)
	c.Assert(err, jc.ErrorIsNil)

	gitlab, err := st.AddApplication(
		state.AddApplicationArgs{Name: "gitlab", Charm: ch, CharmConfig: insettings, ApplicationConfig: inconfig})
	c.Assert(err, jc.ErrorIsNil)
	c.Assert(gitlab.Name(), gc.Equals, "gitlab")
	c.Assert(gitlab.GetScale(), gc.Equals, 0)
<<<<<<< HEAD
	c.Assert(gitlab.GetPlacement(), gc.Equals, "a=b")
	outsettings, err := gitlab.CharmConfig(model.GenerationCurrent)
=======
	outsettings, err := gitlab.CharmConfig()
>>>>>>> bd7aa0bc
	c.Assert(err, jc.ErrorIsNil)
	expected := ch.Config().DefaultSettings()
	for name, value := range insettings {
		expected[name] = value
	}
	c.Assert(outsettings, gc.DeepEquals, expected)
	outconfig, err := gitlab.ApplicationConfig()
	c.Assert(err, jc.ErrorIsNil)
	c.Assert(outconfig, gc.DeepEquals, inconfig.Attributes())

	sInfo, err := gitlab.Status()
	c.Assert(sInfo.Status, gc.Equals, status.Waiting)
	c.Assert(sInfo.Message, gc.Equals, "waiting for container")

	// Check that retrieving the newly created application works correctly.
	gitlab, err = st.Application("gitlab")
	c.Assert(err, jc.ErrorIsNil)
	c.Assert(gitlab.Name(), gc.Equals, "gitlab")
	ch, _, err = gitlab.Charm()
	c.Assert(err, jc.ErrorIsNil)
	c.Assert(ch.URL(), gc.DeepEquals, ch.URL())
}

func (s *StateSuite) TestAddCAASApplicationPlacementNotAllowed(c *gc.C) {
	st := s.Factory.MakeCAASModel(c, nil)
	defer st.Close()
	f := factory.NewFactory(st, s.StatePool)
	ch := f.MakeCharm(c, &factory.CharmParams{Name: "gitlab", Series: "kubernetes"})

	placement := []*instance.Placement{instance.MustParsePlacement("#:2")}
	_, err := st.AddApplication(
		state.AddApplicationArgs{Name: "gitlab", Charm: ch, Placement: placement})
	c.Assert(err, gc.ErrorMatches, ".*"+regexp.QuoteMeta(`cannot add application "gitlab": placement directives on k8s models not valid`))
}

func (s *StateSuite) TestAddApplicationWithNilCharmConfigValues(c *gc.C) {
	ch := s.AddTestingCharm(c, "dummy")
	insettings := charm.Settings{"tuning": nil}

	wordpress, err := s.State.AddApplication(state.AddApplicationArgs{Name: "wordpress", Charm: ch, CharmConfig: insettings})
	c.Assert(err, jc.ErrorIsNil)
	outsettings, err := wordpress.CharmConfig(model.GenerationCurrent)
	c.Assert(err, jc.ErrorIsNil)
	expected := ch.Config().DefaultSettings()
	for name, value := range insettings {
		expected[name] = value
	}
	c.Assert(outsettings, gc.DeepEquals, expected)

	// Ensure that during creation, application settings with nil config values
	// were stripped and not written into database.
	dbSettings := state.GetApplicationCharmConfig(s.State, wordpress)
	_, dbFound := dbSettings.Get("tuning")
	c.Assert(dbFound, jc.IsFalse)
}

func (s *StateSuite) TestAddApplicationModelDying(c *gc.C) {
	charm := s.AddTestingCharm(c, "dummy")
	// Check that applications cannot be added if the model is initially Dying.
	model, err := s.State.Model()
	c.Assert(err, jc.ErrorIsNil)
	err = model.Destroy(state.DestroyModelParams{})
	c.Assert(err, jc.ErrorIsNil)
	_, err = s.State.AddApplication(state.AddApplicationArgs{Name: "s1", Charm: charm})
	c.Assert(err, gc.ErrorMatches, `cannot add application "s1": model "testmodel" is no longer alive`)
}

func (s *StateSuite) TestAddApplicationModelMigrating(c *gc.C) {
	charm := s.AddTestingCharm(c, "dummy")
	// Check that applications cannot be added if the model is initially Dying.
	err := s.model.SetMigrationMode(state.MigrationModeExporting)
	c.Assert(err, jc.ErrorIsNil)
	_, err = s.State.AddApplication(state.AddApplicationArgs{Name: "s1", Charm: charm})
	c.Assert(err, gc.ErrorMatches, `cannot add application "s1": model "testmodel" is being migrated`)
}

func (s *StateSuite) TestAddApplicationSameRemoteExists(c *gc.C) {
	charm := s.AddTestingCharm(c, "dummy")
	_, err := s.State.AddRemoteApplication(state.AddRemoteApplicationParams{
		Name: "s1", SourceModel: s.Model.ModelTag()})
	c.Assert(err, jc.ErrorIsNil)
	_, err = s.State.AddApplication(state.AddApplicationArgs{Name: "s1", Charm: charm})
	c.Assert(err, gc.ErrorMatches, `cannot add application "s1": remote application with same name already exists`)
}

func (s *StateSuite) TestAddApplicationRemoteAddedAfterInitial(c *gc.C) {
	charm := s.AddTestingCharm(c, "dummy")
	// Check that a application with a name conflict cannot be added if
	// there is no conflict initially but a remote application is added
	// before the transaction is run.
	defer state.SetBeforeHooks(c, s.State, func() {
		_, err := s.State.AddRemoteApplication(state.AddRemoteApplicationParams{
			Name: "s1", SourceModel: s.Model.ModelTag()})
		c.Assert(err, jc.ErrorIsNil)
	}).Check()
	_, err := s.State.AddApplication(state.AddApplicationArgs{Name: "s1", Charm: charm})
	c.Assert(err, gc.ErrorMatches, `cannot add application "s1": remote application with same name already exists`)
}

func (s *StateSuite) TestAddApplicationSameLocalExists(c *gc.C) {
	charm := s.AddTestingCharm(c, "dummy")
	s.AddTestingApplication(c, "s0", charm)
	_, err := s.State.AddApplication(state.AddApplicationArgs{Name: "s0", Charm: charm})
	c.Assert(err, gc.ErrorMatches, `cannot add application "s0": application already exists`)
}

func (s *StateSuite) TestAddApplicationLocalAddedAfterInitial(c *gc.C) {
	charm := s.AddTestingCharm(c, "dummy")
	// Check that a application with a name conflict cannot be added if
	// there is no conflict initially but a local application is added
	// before the transaction is run.
	defer state.SetBeforeHooks(c, s.State, func() {
		s.AddTestingApplication(c, "s1", charm)
	}).Check()
	_, err := s.State.AddApplication(state.AddApplicationArgs{Name: "s1", Charm: charm})
	c.Assert(err, gc.ErrorMatches, `cannot add application "s1": application already exists`)
}

func (s *StateSuite) TestAddApplicationModelDyingAfterInitial(c *gc.C) {
	charm := s.AddTestingCharm(c, "dummy")
	s.AddTestingApplication(c, "s0", charm)
	// Check that applications cannot be added if the model is initially
	// Alive but set to Dying immediately before the transaction is run.
	defer state.SetBeforeHooks(c, s.State, func() {
		c.Assert(s.model.Life(), gc.Equals, state.Alive)
		c.Assert(s.model.Destroy(state.DestroyModelParams{}), gc.IsNil)
	}).Check()
	_, err := s.State.AddApplication(state.AddApplicationArgs{Name: "s1", Charm: charm})
	c.Assert(err, gc.ErrorMatches, `cannot add application "s1": model "testmodel" is no longer alive`)
}

func (s *StateSuite) TestApplicationNotFound(c *gc.C) {
	_, err := s.State.Application("bummer")
	c.Assert(err, gc.ErrorMatches, `application "bummer" not found`)
	c.Assert(err, jc.Satisfies, errors.IsNotFound)
}

func (s *StateSuite) TestAddApplicationWithDefaultBindings(c *gc.C) {
	ch := s.AddMetaCharm(c, "mysql", metaBase, 42)
	app, err := s.State.AddApplication(state.AddApplicationArgs{
		Name:  "yoursql",
		Charm: ch,
	})
	c.Assert(err, jc.ErrorIsNil)

	// Read them back to verify defaults and given bindings got merged as
	// expected.
	bindings, err := app.EndpointBindings()
	c.Assert(err, jc.ErrorIsNil)
	c.Assert(bindings, jc.DeepEquals, map[string]string{
		"server":  "",
		"client":  "",
		"cluster": "",
	})

	// Removing the application also removes its bindings.
	err = app.Destroy()
	c.Assert(err, jc.ErrorIsNil)
	err = app.Refresh()
	c.Assert(err, jc.Satisfies, errors.IsNotFound)
	state.AssertEndpointBindingsNotFoundForApplication(c, app)
}

func (s *StateSuite) TestAddApplicationWithSpecifiedBindings(c *gc.C) {
	// Add extra spaces to use in bindings.
	_, err := s.State.AddSpace("db", "", nil, false)
	c.Assert(err, jc.ErrorIsNil)
	_, err = s.State.AddSpace("client", "", nil, true)
	c.Assert(err, jc.ErrorIsNil)

	// Specify some bindings, but not all when adding the application.
	ch := s.AddMetaCharm(c, "mysql", metaBase, 43)
	app, err := s.State.AddApplication(state.AddApplicationArgs{
		Name:  "yoursql",
		Charm: ch,
		EndpointBindings: map[string]string{
			"client":  "client",
			"cluster": "db",
		},
	})
	c.Assert(err, jc.ErrorIsNil)

	// Read them back to verify defaults and given bindings got merged as
	// expected.
	bindings, err := app.EndpointBindings()
	c.Assert(err, jc.ErrorIsNil)
	c.Assert(bindings, jc.DeepEquals, map[string]string{
		"server":  "", // inherited from defaults.
		"client":  "client",
		"cluster": "db",
	})
}

func (s *StateSuite) TestAddApplicationWithInvalidBindings(c *gc.C) {
	charm := s.AddMetaCharm(c, "mysql", metaBase, 44)
	// Add extra spaces to use in bindings.
	_, err := s.State.AddSpace("db", "", nil, false)
	c.Assert(err, jc.ErrorIsNil)
	_, err = s.State.AddSpace("client", "", nil, true)
	c.Assert(err, jc.ErrorIsNil)

	for i, test := range []struct {
		about         string
		bindings      map[string]string
		expectedError string
	}{{
		about:         "extra endpoint bound to unknown space",
		bindings:      map[string]string{"extra": "missing"},
		expectedError: `unknown endpoint "extra" not valid`,
	}, {
		about:         "extra endpoint not bound to a space",
		bindings:      map[string]string{"extra": ""},
		expectedError: `unknown endpoint "extra" not valid`,
	}, {
		about:         "two extra endpoints, both bound to known spaces",
		bindings:      map[string]string{"ex1": "db", "ex2": "client"},
		expectedError: `unknown endpoint "ex(1|2)" not valid`,
	}, {
		about:         "empty endpoint bound to unknown space",
		bindings:      map[string]string{"": "anything"},
		expectedError: `unknown space "anything" not valid`,
	}, {
		about:         "known endpoint bound to unknown space",
		bindings:      map[string]string{"server": "invalid"},
		expectedError: `unknown space "invalid" not valid`,
	}, {
		about:         "known endpoint bound correctly and an extra endpoint",
		bindings:      map[string]string{"server": "db", "foo": "public"},
		expectedError: `unknown endpoint "foo" not valid`,
	}} {
		c.Logf("test #%d: %s", i, test.about)

		_, err := s.State.AddApplication(state.AddApplicationArgs{
			Name:             "yoursql",
			Charm:            charm,
			EndpointBindings: test.bindings,
		})
		c.Check(err, gc.ErrorMatches, `cannot add application "yoursql": `+test.expectedError)
		c.Check(err, jc.Satisfies, errors.IsNotValid)
	}
}

func (s *StateSuite) TestAddApplicationMachinePlacementInvalidSeries(c *gc.C) {
	m, err := s.State.AddMachine("trusty", state.JobHostUnits)
	c.Assert(err, jc.ErrorIsNil)

	charm := s.AddTestingCharm(c, "dummy")
	_, err = s.State.AddApplication(state.AddApplicationArgs{
		Name: "wordpress", Charm: charm,
		Placement: []*instance.Placement{
			{instance.MachineScope, m.Id()},
		},
	})
	c.Assert(err, gc.ErrorMatches, "cannot add application \"wordpress\": cannot deploy to machine .*: series does not match")
}

func (s *StateSuite) TestAddApplicationIncompatibleOSWithSeriesInURL(c *gc.C) {
	charm := s.AddTestingCharm(c, "dummy")
	// A charm with a series in its URL is implicitly supported by that
	// series only.
	_, err := s.State.AddApplication(state.AddApplicationArgs{
		Name: "wordpress", Charm: charm,
		Series: "centos7",
	})
	c.Assert(err, gc.ErrorMatches, `cannot add application "wordpress": series "centos7" \(OS \"CentOS"\) not supported by charm, supported series are "quantal"`)
}

func (s *StateSuite) TestAddApplicationCompatibleOSWithSeriesInURL(c *gc.C) {
	charm := s.AddTestingCharm(c, "dummy")
	// A charm with a series in its URL is implicitly supported by that
	// series only.
	_, err := s.State.AddApplication(state.AddApplicationArgs{
		Name: "wordpress", Charm: charm,
		Series: charm.URL().Series,
	})
	c.Assert(err, jc.ErrorIsNil)
}

func (s *StateSuite) TestAddApplicationCompatibleOSWithNoExplicitSupportedSeries(c *gc.C) {
	// If a charm doesn't declare any series, we can add it with any series we choose.
	charm := s.AddSeriesCharm(c, "dummy", "")
	_, err := s.State.AddApplication(state.AddApplicationArgs{
		Name: "wordpress", Charm: charm,
		Series: "quantal",
	})
	c.Assert(err, jc.ErrorIsNil)
}

func (s *StateSuite) TestAddApplicationOSIncompatibleWithSupportedSeries(c *gc.C) {
	charm := state.AddTestingCharmMultiSeries(c, s.State, "multi-series")
	// A charm with supported series can only be force-deployed to series
	// of the same operating systems as the suppoted series.
	_, err := s.State.AddApplication(state.AddApplicationArgs{
		Name: "wordpress", Charm: charm,
		Series: "centos7",
	})
	c.Assert(err, gc.ErrorMatches, `cannot add application "wordpress": series "centos7" \(OS "CentOS"\) not supported by charm, supported series are "precise, trusty, xenial, yakkety"`)
}

func (s *StateSuite) TestAllApplications(c *gc.C) {
	charm := s.AddTestingCharm(c, "dummy")
	applications, err := s.State.AllApplications()
	c.Assert(err, jc.ErrorIsNil)
	c.Assert(len(applications), gc.Equals, 0)

	// Check that after adding applications the result is ok.
	_, err = s.State.AddApplication(state.AddApplicationArgs{Name: "wordpress", Charm: charm})
	c.Assert(err, jc.ErrorIsNil)
	applications, err = s.State.AllApplications()
	c.Assert(err, jc.ErrorIsNil)
	c.Assert(len(applications), gc.Equals, 1)

	_, err = s.State.AddApplication(state.AddApplicationArgs{Name: "mysql", Charm: charm})
	c.Assert(err, jc.ErrorIsNil)
	applications, err = s.State.AllApplications()
	c.Assert(err, jc.ErrorIsNil)
	c.Assert(applications, gc.HasLen, 2)

	// Check the returned application, order is defined by sorted keys.
	names := make([]string, len(applications))
	for i, app := range applications {
		names[i] = app.Name()
	}
	sort.Strings(names)
	c.Assert(names[0], gc.Equals, "mysql")
	c.Assert(names[1], gc.Equals, "wordpress")
}

var inferEndpointsTests = []struct {
	summary string
	inputs  [][]string
	eps     []state.Endpoint
	err     string
}{
	{
		summary: "insane args",
		inputs:  [][]string{nil},
		err:     `cannot relate 0 endpoints`,
	}, {
		summary: "insane args",
		inputs:  [][]string{{"blah", "blur", "bleurgh"}},
		err:     `cannot relate 3 endpoints`,
	}, {
		summary: "invalid args",
		inputs: [][]string{
			{"ping:"},
			{":pong"},
			{":"},
		},
		err: `invalid endpoint ".*"`,
	}, {
		summary: "unknown application",
		inputs:  [][]string{{"wooble"}},
		err:     `application "wooble" not found`,
	}, {
		summary: "invalid relations",
		inputs: [][]string{
			{"ms", "ms"},
			{"wp", "wp"},
			{"rk1", "rk1"},
			{"rk1", "rk2"},
		},
		err: `no relations found`,
	}, {
		summary: "container scoped relation not possible when there's no subordinate",
		inputs: [][]string{
			{"lg-p", "wp"},
		},
		err: `no relations found`,
	}, {
		summary: "container scoped relations between 2 subordinates is ok",
		inputs:  [][]string{{"lg:logging-directory", "lg2:logging-client"}},
		eps: []state.Endpoint{{
			ApplicationName: "lg",
			Relation: charm.Relation{
				Name:      "logging-directory",
				Role:      "requirer",
				Interface: "logging",
				Limit:     1,
				Scope:     charm.ScopeContainer,
			}}, {
			ApplicationName: "lg2",
			Relation: charm.Relation{
				Name:      "logging-client",
				Role:      "provider",
				Interface: "logging",
				Limit:     0,
				Scope:     charm.ScopeGlobal,
			}},
		},
	},
	{
		summary: "valid peer relation",
		inputs: [][]string{
			{"rk1"},
			{"rk1:ring"},
		},
		eps: []state.Endpoint{{
			ApplicationName: "rk1",
			Relation: charm.Relation{
				Name:      "ring",
				Interface: "riak",
				Limit:     1,
				Role:      charm.RolePeer,
				Scope:     charm.ScopeGlobal,
			},
		}},
	}, {
		summary: "ambiguous provider/requirer relation",
		inputs: [][]string{
			{"ms", "wp"},
			{"ms", "wp:db"},
		},
		err: `ambiguous relation: ".*" could refer to "wp:db ms:dev"; "wp:db ms:prod"`,
	}, {
		summary: "unambiguous provider/requirer relation",
		inputs: [][]string{
			{"ms:dev", "wp"},
			{"ms:dev", "wp:db"},
		},
		eps: []state.Endpoint{{
			ApplicationName: "ms",
			Relation: charm.Relation{
				Interface: "mysql",
				Name:      "dev",
				Role:      charm.RoleProvider,
				Scope:     charm.ScopeGlobal,
				Limit:     2,
			},
		}, {
			ApplicationName: "wp",
			Relation: charm.Relation{
				Interface: "mysql",
				Name:      "db",
				Role:      charm.RoleRequirer,
				Scope:     charm.ScopeGlobal,
				Limit:     1,
			},
		}},
	}, {
		summary: "explicit logging relation is preferred over implicit juju-info",
		inputs:  [][]string{{"lg", "wp"}},
		eps: []state.Endpoint{{
			ApplicationName: "lg",
			Relation: charm.Relation{
				Interface: "logging",
				Name:      "logging-directory",
				Role:      charm.RoleRequirer,
				Scope:     charm.ScopeContainer,
				Limit:     1,
			},
		}, {
			ApplicationName: "wp",
			Relation: charm.Relation{
				Interface: "logging",
				Name:      "logging-dir",
				Role:      charm.RoleProvider,
				Scope:     charm.ScopeContainer,
			},
		}},
	}, {
		summary: "implicit relations can be chosen explicitly",
		inputs: [][]string{
			{"lg:info", "wp"},
			{"lg", "wp:juju-info"},
			{"lg:info", "wp:juju-info"},
		},
		eps: []state.Endpoint{{
			ApplicationName: "lg",
			Relation: charm.Relation{
				Interface: "juju-info",
				Name:      "info",
				Role:      charm.RoleRequirer,
				Scope:     charm.ScopeContainer,
				Limit:     1,
			},
		}, {
			ApplicationName: "wp",
			Relation: charm.Relation{
				Interface: "juju-info",
				Name:      "juju-info",
				Role:      charm.RoleProvider,
				Scope:     charm.ScopeGlobal,
			},
		}},
	}, {
		summary: "implicit relations will be chosen if there are no other options",
		inputs:  [][]string{{"lg", "ms"}},
		eps: []state.Endpoint{{
			ApplicationName: "lg",
			Relation: charm.Relation{
				Interface: "juju-info",
				Name:      "info",
				Role:      charm.RoleRequirer,
				Scope:     charm.ScopeContainer,
				Limit:     1,
			},
		}, {
			ApplicationName: "ms",
			Relation: charm.Relation{
				Interface: "juju-info",
				Name:      "juju-info",
				Role:      charm.RoleProvider,
				Scope:     charm.ScopeGlobal,
			},
		}},
	},
}

func (s *StateSuite) TestInferEndpoints(c *gc.C) {
	s.AddTestingApplication(c, "ms", s.AddTestingCharm(c, "mysql-alternative"))
	s.AddTestingApplication(c, "wp", s.AddTestingCharm(c, "wordpress"))
	loggingCh := s.AddTestingCharm(c, "logging")
	s.AddTestingApplication(c, "lg", loggingCh)
	s.AddTestingApplication(c, "lg2", loggingCh)
	riak := s.AddTestingCharm(c, "riak")
	s.AddTestingApplication(c, "rk1", riak)
	s.AddTestingApplication(c, "rk2", riak)
	s.AddTestingApplication(c, "lg-p", s.AddTestingCharm(c, "logging-principal"))

	for i, t := range inferEndpointsTests {
		c.Logf("test %d: %s", i, t.summary)
		for j, input := range t.inputs {
			c.Logf("  input %d: %+v", j, input)
			eps, err := s.State.InferEndpoints(input...)
			if t.err == "" {
				c.Assert(err, jc.ErrorIsNil)
				c.Assert(eps, gc.DeepEquals, t.eps)
			} else {
				c.Assert(err, gc.ErrorMatches, t.err)
			}
		}
	}
}

func (s *StateSuite) TestModelConstraints(c *gc.C) {
	// Environ constraints start out empty (for now).
	cons, err := s.State.ModelConstraints()
	c.Assert(err, jc.ErrorIsNil)
	c.Assert(&cons, jc.Satisfies, constraints.IsEmpty)

	// Environ constraints can be set.
	cons2 := constraints.Value{Mem: uint64p(1024)}
	err = s.State.SetModelConstraints(cons2)
	c.Assert(err, jc.ErrorIsNil)
	cons3, err := s.State.ModelConstraints()
	c.Assert(err, jc.ErrorIsNil)
	c.Assert(cons3, gc.DeepEquals, cons2)

	// Environ constraints are completely overwritten when re-set.
	cons4 := constraints.Value{CpuPower: uint64p(250)}
	err = s.State.SetModelConstraints(cons4)
	c.Assert(err, jc.ErrorIsNil)
	cons5, err := s.State.ModelConstraints()
	c.Assert(err, jc.ErrorIsNil)
	c.Assert(cons5, gc.DeepEquals, cons4)
}

func (s *StateSuite) TestSetInvalidConstraints(c *gc.C) {
	cons := constraints.MustParse("mem=4G instance-type=foo")
	err := s.State.SetModelConstraints(cons)
	c.Assert(err, gc.ErrorMatches, `ambiguous constraints: "instance-type" overlaps with "mem"`)
}

func (s *StateSuite) TestSetUnsupportedConstraintsWarning(c *gc.C) {
	defer loggo.ResetWriters()
	logger := loggo.GetLogger("test")
	logger.SetLogLevel(loggo.DEBUG)
	tw := &loggo.TestWriter{}
	c.Assert(loggo.RegisterWriter("constraints-tester", tw), gc.IsNil)

	cons := constraints.MustParse("mem=4G cpu-power=10")
	err := s.State.SetModelConstraints(cons)
	c.Assert(err, jc.ErrorIsNil)
	c.Assert(tw.Log(), jc.LogMatches, jc.SimpleMessages{{
		loggo.WARNING,
		`setting model constraints: unsupported constraints: cpu-power`},
	})
	econs, err := s.State.ModelConstraints()
	c.Assert(err, jc.ErrorIsNil)
	c.Assert(econs, gc.DeepEquals, cons)
}

func (s *StateSuite) TestWatchModelsBulkEvents(c *gc.C) {
	// Alive model...
	alive := s.model

	// Dying model...
	st1 := s.Factory.MakeModel(c, nil)
	defer st1.Close()
	// Add a application so Destroy doesn't advance to Dead.
	app := factory.NewFactory(st1, s.StatePool).MakeApplication(c, nil)
	dying, err := st1.Model()
	c.Assert(err, jc.ErrorIsNil)
	err = dying.Destroy(state.DestroyModelParams{})
	c.Assert(err, jc.ErrorIsNil)

	// Add an empty model, destroy and remove it; we should
	// never see it reported.
	st2 := s.Factory.MakeModel(c, nil)
	defer st2.Close()
	model2, err := st2.Model()
	c.Assert(err, jc.ErrorIsNil)
	c.Assert(model2.Destroy(state.DestroyModelParams{}), jc.ErrorIsNil)
	err = st2.RemoveDyingModel()
	c.Assert(err, jc.ErrorIsNil)

	// All except the removed model are reported in initial event.
	w := s.State.WatchModels()
	defer statetesting.AssertStop(c, w)
	wc := statetesting.NewStringsWatcherC(c, s.State, w)
	wc.AssertChangeInSingleEvent(alive.UUID(), dying.UUID())

	// Progress dying to dead, alive to dying; and see changes reported.
	err = app.Destroy()
	c.Assert(err, jc.ErrorIsNil)
	c.Assert(st1.ProcessDyingModel(), jc.ErrorIsNil)
	c.Assert(st1.RemoveDyingModel(), jc.ErrorIsNil)
	c.Assert(alive.Destroy(state.DestroyModelParams{}), jc.ErrorIsNil)
	c.Assert(alive.Refresh(), jc.ErrorIsNil)
	c.Assert(alive.Life(), gc.Equals, state.Dying)
	c.Assert(dying.Refresh(), jc.Satisfies, errors.IsNotFound)
	wc.AssertChangeInSingleEvent(alive.UUID())
}

func (s *StateSuite) TestWatchModelsLifecycle(c *gc.C) {
	// Initial event reports the controller model.
	w := s.State.WatchModelLives()
	defer statetesting.AssertStop(c, w)
	wc := statetesting.NewStringsWatcherC(c, s.State, w)
	wc.AssertChange(s.State.ModelUUID())
	wc.AssertNoChange()

	// Add a non-empty model: reported.
	st1 := s.Factory.MakeModel(c, nil)
	defer st1.Close()
	app := factory.NewFactory(st1, s.StatePool).MakeApplication(c, nil)
	model, err := st1.Model()
	c.Assert(err, jc.ErrorIsNil)
	wc.AssertChange(model.UUID())
	wc.AssertNoChange()

	// Make it Dying: reported.
	err = model.Destroy(state.DestroyModelParams{})
	c.Assert(err, jc.ErrorIsNil)
	wc.AssertChange(model.UUID())
	wc.AssertNoChange()

	// Remove the model: reported.
	c.Assert(app.Destroy(), jc.ErrorIsNil)
	c.Assert(st1.ProcessDyingModel(), jc.ErrorIsNil)
	c.Assert(st1.RemoveDyingModel(), jc.ErrorIsNil)
	wc.AssertChange(model.UUID())
	wc.AssertNoChange()
	c.Assert(model.Refresh(), jc.Satisfies, errors.IsNotFound)
}

func (s *StateSuite) TestWatchApplicationsBulkEvents(c *gc.C) {
	// Alive application...
	dummyCharm := s.AddTestingCharm(c, "dummy")
	alive := s.AddTestingApplication(c, "application0", dummyCharm)

	// Dying application...
	dying := s.AddTestingApplication(c, "application1", dummyCharm)
	keepDying, err := dying.AddUnit(state.AddUnitParams{})
	c.Assert(err, jc.ErrorIsNil)
	err = dying.Destroy()
	c.Assert(err, jc.ErrorIsNil)

	// Dead application (actually, gone, Dead == removed in this case).
	gone := s.AddTestingApplication(c, "application2", dummyCharm)
	err = gone.Destroy()
	c.Assert(err, jc.ErrorIsNil)

	// All except gone are reported in initial event.
	w := s.State.WatchApplications()
	defer statetesting.AssertStop(c, w)
	wc := statetesting.NewStringsWatcherC(c, s.State, w)
	wc.AssertChange(alive.Name(), dying.Name())
	wc.AssertNoChange()

	// Remove them all; alive/dying changes reported.
	err = alive.Destroy()
	c.Assert(err, jc.ErrorIsNil)
	err = keepDying.Destroy()
	c.Assert(err, jc.ErrorIsNil)
	wc.AssertChange(alive.Name(), dying.Name())
	wc.AssertNoChange()
}

func (s *StateSuite) TestWatchApplicationsLifecycle(c *gc.C) {
	// Initial event is empty when no applications.
	w := s.State.WatchApplications()
	defer statetesting.AssertStop(c, w)
	wc := statetesting.NewStringsWatcherC(c, s.State, w)
	wc.AssertChange()
	wc.AssertNoChange()

	// Add a application: reported.
	application := s.AddTestingApplication(c, "application", s.AddTestingCharm(c, "dummy"))
	wc.AssertChange("application")
	wc.AssertNoChange()

	// Change the application: not reported.
	keepDying, err := application.AddUnit(state.AddUnitParams{})
	c.Assert(err, jc.ErrorIsNil)
	wc.AssertNoChange()

	// Make it Dying: reported.
	err = application.Destroy()
	c.Assert(err, jc.ErrorIsNil)
	wc.AssertChange("application")
	wc.AssertNoChange()

	// Make it Dead(/removed): reported.
	err = keepDying.Destroy()
	c.Assert(err, jc.ErrorIsNil)
	wc.AssertChange("application")
	wc.AssertNoChange()
}

func (s *StateSuite) TestWatchApplicationsDiesOnStateClose(c *gc.C) {
	// This test is testing logic in watcher.lifecycleWatcher,
	// which is also used by:
	//     State.WatchModels
	//     Application.WatchUnits
	//     Application.WatchRelations
	//     Machine.WatchContainers
	testWatcherDiesWhenStateCloses(c, s.Session, s.modelTag, s.State.ControllerTag(), func(c *gc.C, st *state.State) waiter {
		w := st.WatchApplications()
		<-w.Changes()
		return w
	})
}

func (s *StateSuite) TestWatchMachinesBulkEvents(c *gc.C) {
	// Alive machine...
	alive, err := s.State.AddMachine("quantal", state.JobHostUnits)
	c.Assert(err, jc.ErrorIsNil)

	// Dying machine...
	dying, err := s.State.AddMachine("quantal", state.JobHostUnits)
	c.Assert(err, jc.ErrorIsNil)
	err = dying.SetProvisioned(instance.Id("i-blah"), "", "fake-nonce", nil)
	c.Assert(err, jc.ErrorIsNil)
	err = dying.Destroy()
	c.Assert(err, jc.ErrorIsNil)

	// Dead machine...
	dead, err := s.State.AddMachine("quantal", state.JobHostUnits)
	c.Assert(err, jc.ErrorIsNil)
	err = dead.EnsureDead()
	c.Assert(err, jc.ErrorIsNil)

	// Gone machine.
	gone, err := s.State.AddMachine("quantal", state.JobHostUnits)
	c.Assert(err, jc.ErrorIsNil)
	err = gone.EnsureDead()
	c.Assert(err, jc.ErrorIsNil)
	err = gone.Remove()
	c.Assert(err, jc.ErrorIsNil)

	// All except gone machine are reported in initial event.
	w := s.State.WatchModelMachines()
	defer statetesting.AssertStop(c, w)
	wc := statetesting.NewStringsWatcherC(c, s.State, w)
	wc.AssertChange(alive.Id(), dying.Id(), dead.Id())
	wc.AssertNoChange()

	// Remove them all; alive/dying changes reported; dead never mentioned again.
	err = alive.Destroy()
	c.Assert(err, jc.ErrorIsNil)
	err = dying.EnsureDead()
	c.Assert(err, jc.ErrorIsNil)
	err = dying.Remove()
	c.Assert(err, jc.ErrorIsNil)
	err = dead.Remove()
	c.Assert(err, jc.ErrorIsNil)
	wc.AssertChange(alive.Id(), dying.Id())
	wc.AssertNoChange()
}

func (s *StateSuite) TestWatchMachinesLifecycle(c *gc.C) {
	// Initial event is empty when no machines.
	w := s.State.WatchModelMachines()
	defer statetesting.AssertStop(c, w)
	wc := statetesting.NewStringsWatcherC(c, s.State, w)
	wc.AssertChange()
	wc.AssertNoChange()

	// Add a machine: reported.
	machine, err := s.State.AddMachine("quantal", state.JobHostUnits)
	c.Assert(err, jc.ErrorIsNil)
	wc.AssertChange("0")
	wc.AssertNoChange()

	// Change the machine: not reported.
	err = machine.SetProvisioned(instance.Id("i-blah"), "", "fake-nonce", nil)
	c.Assert(err, jc.ErrorIsNil)
	wc.AssertNoChange()

	// Make it Dying: reported.
	err = machine.Destroy()
	c.Assert(err, jc.ErrorIsNil)
	wc.AssertChange("0")
	wc.AssertNoChange()

	// Make it Dead: reported.
	err = machine.EnsureDead()
	c.Assert(err, jc.ErrorIsNil)
	wc.AssertChange("0")
	wc.AssertNoChange()

	// Remove it: not reported.
	err = machine.Remove()
	c.Assert(err, jc.ErrorIsNil)
	wc.AssertNoChange()
}

func (s *StateSuite) TestWatchMachinesIncludesOldMachines(c *gc.C) {
	// Older versions of juju do not write the "containertype" field.
	// This has caused machines to not be detected in the initial event.
	machine, err := s.State.AddMachine("quantal", state.JobHostUnits)
	c.Assert(err, jc.ErrorIsNil)
	err = s.machines.Update(
		bson.D{{"_id", state.DocID(s.State, machine.Id())}},
		bson.D{{"$unset", bson.D{{"containertype", 1}}}},
	)
	c.Assert(err, jc.ErrorIsNil)

	w := s.State.WatchModelMachines()
	defer statetesting.AssertStop(c, w)
	wc := statetesting.NewStringsWatcherC(c, s.State, w)
	wc.AssertChange(machine.Id())
	wc.AssertNoChange()
}

func (s *StateSuite) TestWatchMachinesIgnoresContainers(c *gc.C) {
	// Initial event is empty when no machines.
	w := s.State.WatchModelMachines()
	defer statetesting.AssertStop(c, w)
	wc := statetesting.NewStringsWatcherC(c, s.State, w)
	wc.AssertChange()
	wc.AssertNoChange()

	// Add a machine: reported.
	template := state.MachineTemplate{
		Series: "quantal",
		Jobs:   []state.MachineJob{state.JobHostUnits},
	}
	machines, err := s.State.AddMachines(template)
	c.Assert(err, jc.ErrorIsNil)
	c.Assert(machines, gc.HasLen, 1)
	machine := machines[0]
	wc.AssertChange("0")
	wc.AssertNoChange()

	// Add a container: not reported.
	m, err := s.State.AddMachineInsideMachine(template, machine.Id(), instance.LXD)
	c.Assert(err, jc.ErrorIsNil)
	wc.AssertNoChange()

	// Make the container Dying: not reported.
	err = m.Destroy()
	c.Assert(err, jc.ErrorIsNil)
	wc.AssertNoChange()

	// Make the container Dead: not reported.
	err = m.EnsureDead()
	c.Assert(err, jc.ErrorIsNil)
	wc.AssertNoChange()

	// Remove the container: not reported.
	err = m.Remove()
	c.Assert(err, jc.ErrorIsNil)
	wc.AssertNoChange()
}

func (s *StateSuite) TestWatchContainerLifecycle(c *gc.C) {
	// Add a host machine.
	template := state.MachineTemplate{
		Series: "quantal",
		Jobs:   []state.MachineJob{state.JobHostUnits},
	}
	machine, err := s.State.AddOneMachine(template)
	c.Assert(err, jc.ErrorIsNil)

	otherMachine, err := s.State.AddOneMachine(template)
	c.Assert(err, jc.ErrorIsNil)

	// Initial event is empty when no containers.
	w := machine.WatchContainers(instance.LXD)
	defer statetesting.AssertStop(c, w)
	wAll := machine.WatchAllContainers()
	defer statetesting.AssertStop(c, wAll)

	wc := statetesting.NewStringsWatcherC(c, s.State, w)
	wc.AssertChange()
	wc.AssertNoChange()

	wcAll := statetesting.NewStringsWatcherC(c, s.State, wAll)
	wcAll.AssertChange()
	wcAll.AssertNoChange()

	// Add a container of the required type: reported.
	m, err := s.State.AddMachineInsideMachine(template, machine.Id(), instance.LXD)
	c.Assert(err, jc.ErrorIsNil)
	wc.AssertChange("0/lxd/0")
	wc.AssertNoChange()
	wcAll.AssertChange("0/lxd/0")
	wcAll.AssertNoChange()

	// Add a container of a different type: not reported.
	m1, err := s.State.AddMachineInsideMachine(template, machine.Id(), instance.KVM)
	c.Assert(err, jc.ErrorIsNil)
	wc.AssertNoChange()
	// But reported by the all watcher.
	wcAll.AssertChange("0/kvm/0")
	wcAll.AssertNoChange()

	// Add a nested container of the right type: not reported.
	mchild, err := s.State.AddMachineInsideMachine(template, m.Id(), instance.LXD)
	c.Assert(err, jc.ErrorIsNil)
	wc.AssertNoChange()
	wcAll.AssertNoChange()

	// Add a container of a different machine: not reported.
	m2, err := s.State.AddMachineInsideMachine(template, otherMachine.Id(), instance.LXD)
	c.Assert(err, jc.ErrorIsNil)
	wc.AssertNoChange()
	statetesting.AssertStop(c, w)
	wcAll.AssertNoChange()
	statetesting.AssertStop(c, wAll)

	w = machine.WatchContainers(instance.LXD)
	defer statetesting.AssertStop(c, w)
	wc = statetesting.NewStringsWatcherC(c, s.State, w)
	wAll = machine.WatchAllContainers()
	defer statetesting.AssertStop(c, wAll)
	wcAll = statetesting.NewStringsWatcherC(c, s.State, wAll)
	wc.AssertChange("0/lxd/0")
	wc.AssertNoChange()
	wcAll.AssertChange("0/kvm/0", "0/lxd/0")
	wcAll.AssertNoChange()

	// Make the container Dying: cannot because of nested container.
	err = m.Destroy()
	c.Assert(err, gc.ErrorMatches, `machine .* is hosting containers ".*"`)

	err = mchild.EnsureDead()
	c.Assert(err, jc.ErrorIsNil)
	err = mchild.Remove()
	c.Assert(err, jc.ErrorIsNil)

	// Make the container Dying: reported.
	err = m.Destroy()
	c.Assert(err, jc.ErrorIsNil)
	wc.AssertChange("0/lxd/0")
	wc.AssertNoChange()
	wcAll.AssertChange("0/lxd/0")
	wcAll.AssertNoChange()

	// Make the other containers Dying: not reported.
	err = m1.Destroy()
	c.Assert(err, jc.ErrorIsNil)
	err = m2.Destroy()
	c.Assert(err, jc.ErrorIsNil)
	wc.AssertNoChange()
	// But reported by the all watcher.
	wcAll.AssertChange("0/kvm/0")
	wcAll.AssertNoChange()

	// Make the container Dead: reported.
	err = m.EnsureDead()
	c.Assert(err, jc.ErrorIsNil)
	wc.AssertChange("0/lxd/0")
	wc.AssertNoChange()
	wcAll.AssertChange("0/lxd/0")
	wcAll.AssertNoChange()

	// Make the other containers Dead: not reported.
	err = m1.EnsureDead()
	c.Assert(err, jc.ErrorIsNil)
	err = m2.EnsureDead()
	c.Assert(err, jc.ErrorIsNil)
	wc.AssertNoChange()
	// But reported by the all watcher.
	wcAll.AssertChange("0/kvm/0")
	wcAll.AssertNoChange()

	// Remove the container: not reported.
	err = m.Remove()
	c.Assert(err, jc.ErrorIsNil)
	wc.AssertNoChange()
	wcAll.AssertNoChange()
}

func (s *StateSuite) TestWatchMachineHardwareCharacteristics(c *gc.C) {
	// Add a machine: reported.
	machine, err := s.State.AddMachine("quantal", state.JobHostUnits)
	c.Assert(err, jc.ErrorIsNil)
	w := machine.WatchHardwareCharacteristics()
	defer statetesting.AssertStop(c, w)

	// Initial event.
	wc := statetesting.NewNotifyWatcherC(c, s.State, w)
	wc.AssertOneChange()

	// Provision a machine: reported.
	err = machine.SetProvisioned(instance.Id("i-blah"), "", "fake-nonce", nil)
	c.Assert(err, jc.ErrorIsNil)
	wc.AssertOneChange()

	// Alter the machine: not reported.
	vers := version.MustParseBinary("1.2.3-quantal-ppc")
	err = machine.SetAgentVersion(vers)
	c.Assert(err, jc.ErrorIsNil)
	wc.AssertNoChange()
}

func (s *StateSuite) TestWatchControllerConfig(c *gc.C) {
	_, err := s.State.AddMachine("quantal", state.JobManageModel)
	c.Assert(err, jc.ErrorIsNil)

	w := s.State.WatchControllerConfig()
	defer statetesting.AssertStop(c, w)

	// Initial event.
	wc := statetesting.NewNotifyWatcherC(c, s.State, w)
	wc.AssertOneChange()

	cfg, err := s.State.ControllerConfig()
	c.Assert(err, jc.ErrorIsNil)
	expectedCfg := testing.FakeControllerConfig()
	c.Assert(cfg, jc.DeepEquals, expectedCfg)

	settings := state.GetControllerSettings(s.State)
	settings.Set("max-logs-age", "96h")
	_, err = settings.Write()
	c.Assert(err, jc.ErrorIsNil)

	wc.AssertOneChange()

	cfg, err = s.State.ControllerConfig()
	c.Assert(err, jc.ErrorIsNil)
	expectedCfg["max-logs-age"] = "96h"
	c.Assert(cfg, jc.DeepEquals, expectedCfg)
}

func (s *StateSuite) insertFakeModelDocs(c *gc.C, st *state.State) string {
	// insert one doc for each multiModelCollection
	var ops []mgotxn.Op
	modelUUID := st.ModelUUID()
	for _, collName := range state.MultiModelCollections() {
		// skip adding constraints, modelUser and settings as they were added when the
		// model was created
		if collName == "constraints" || collName == "modelusers" || collName == "settings" {
			continue
		}
		if state.HasRawAccess(collName) {
			coll, closer := state.GetRawCollection(st, collName)
			defer closer()

			err := coll.Insert(bson.M{
				"_id":        state.DocID(st, "arbitraryid"),
				"model-uuid": modelUUID,
			})
			c.Assert(err, jc.ErrorIsNil)
		} else {
			ops = append(ops, mgotxn.Op{
				C:      collName,
				Id:     state.DocID(st, "arbitraryid"),
				Insert: bson.M{"model-uuid": modelUUID},
			})
		}
	}

	err := state.RunTransaction(st, ops)
	c.Assert(err, jc.ErrorIsNil)

	// test that we can find each doc in state
	for _, collName := range state.MultiModelCollections() {
		coll, closer := state.GetRawCollection(st, collName)
		defer closer()
		n, err := coll.Find(bson.D{{"model-uuid", st.ModelUUID()}}).Count()
		c.Assert(err, jc.ErrorIsNil)
		c.Assert(n, gc.Not(gc.Equals), 0)
	}

	// Add a model user whose permissions should get removed
	// when the model is.
	_, err = s.Model.AddUser(
		state.UserAccessSpec{
			User:      names.NewUserTag("amelia@external"),
			CreatedBy: s.Owner,
			Access:    permission.ReadAccess,
		})
	c.Assert(err, jc.ErrorIsNil)

	return state.UserModelNameIndex(s.model.Owner().Id(), s.model.Name())
}

type checkUserModelNameArgs struct {
	st     *state.State
	id     string
	exists bool
}

func (s *StateSuite) checkUserModelNameExists(c *gc.C, args checkUserModelNameArgs) {
	indexColl, closer := state.GetCollection(args.st, "usermodelname")
	defer closer()
	n, err := indexColl.FindId(args.id).Count()
	c.Assert(err, jc.ErrorIsNil)
	if args.exists {
		c.Assert(n, gc.Equals, 1)
	} else {
		c.Assert(n, gc.Equals, 0)
	}
}

func (s *StateSuite) AssertModelDeleted(c *gc.C, st *state.State) {
	// check to see if the model itself is gone
	_, err := st.Model()
	c.Assert(err, gc.ErrorMatches, `model "`+st.ModelUUID()+`" not found`)

	// ensure all docs for all MultiModelCollections are removed
	for _, collName := range state.MultiModelCollections() {
		coll, closer := state.GetRawCollection(st, collName)
		defer closer()
		n, err := coll.Find(bson.D{{"model-uuid", st.ModelUUID()}}).Count()
		c.Assert(err, jc.ErrorIsNil)
		c.Assert(n, gc.Equals, 0)
	}

	// ensure user permissions for the model are removed
	permPattern := fmt.Sprintf("^%s#%s#", state.ModelGlobalKey, st.ModelUUID())
	permissions, closer := state.GetCollection(st, "permissions")
	defer closer()
	permCount, err := permissions.Find(bson.M{"_id": bson.M{"$regex": permPattern}}).Count()
	c.Assert(err, jc.ErrorIsNil)
	c.Check(permCount, gc.Equals, 0)
}

func (s *StateSuite) TestRemoveModel(c *gc.C) {
	st := s.State

	userModelKey := s.insertFakeModelDocs(c, st)
	s.checkUserModelNameExists(c, checkUserModelNameArgs{st: st, id: userModelKey, exists: true})

	model, err := st.Model()
	c.Assert(err, jc.ErrorIsNil)
	err = model.SetDead()
	c.Assert(err, jc.ErrorIsNil)

	cloud, err := s.State.Cloud(model.Cloud())
	c.Assert(err, jc.ErrorIsNil)
	refCount, err := state.CloudModelRefCount(st, cloud.Name)
	c.Assert(err, jc.ErrorIsNil)
	c.Assert(refCount, gc.Equals, 1)

	err = st.RemoveDyingModel()
	c.Assert(err, jc.ErrorIsNil)

	cloud, err = s.State.Cloud(model.Cloud())
	c.Assert(err, jc.ErrorIsNil)
	_, err = state.CloudModelRefCount(st, cloud.Name)
	c.Assert(err, jc.Satisfies, errors.IsNotFound)

	// test that we can not find the user:envName unique index
	s.checkUserModelNameExists(c, checkUserModelNameArgs{st: st, id: userModelKey, exists: false})
	s.AssertModelDeleted(c, st)
}

func (s *StateSuite) TestRemoveDyingModelAliveModelFails(c *gc.C) {
	st := s.Factory.MakeModel(c, nil)
	defer st.Close()
	err := st.RemoveDyingModel()
	c.Assert(errors.Cause(err), gc.ErrorMatches, "can't remove model: model still alive")
}

func (s *StateSuite) TestRemoveDyingModelForDyingModel(c *gc.C) {
	st := s.Factory.MakeModel(c, nil)
	defer st.Close()

	model, err := st.Model()
	c.Assert(err, jc.ErrorIsNil)

	c.Assert(model.Destroy(state.DestroyModelParams{}), jc.ErrorIsNil)
	c.Assert(st.SetDyingModelToDead(), jc.ErrorIsNil)
	c.Assert(model.Refresh(), jc.ErrorIsNil)
	c.Assert(model.Life(), jc.DeepEquals, state.Dead)

	c.Assert(st.RemoveDyingModel(), jc.ErrorIsNil)
	c.Assert(model.Refresh(), jc.Satisfies, errors.IsNotFound)
}

func (s *StateSuite) TestRemoveDyingModelForDeadModel(c *gc.C) {
	st := s.Factory.MakeModel(c, nil)
	defer st.Close()

	model, err := st.Model()
	c.Assert(err, jc.ErrorIsNil)

	c.Assert(model.Destroy(state.DestroyModelParams{}), jc.ErrorIsNil)
	c.Assert(model.Refresh(), jc.ErrorIsNil)
	c.Assert(model.Life(), jc.DeepEquals, state.Dying)

	c.Assert(st.RemoveDyingModel(), jc.ErrorIsNil)
	c.Assert(model.Refresh(), jc.Satisfies, errors.IsNotFound)
}

func (s *StateSuite) TestSetDyingModelToDeadRequiresDyingModel(c *gc.C) {
	st := s.Factory.MakeModel(c, nil)
	defer st.Close()

	model, err := st.Model()
	c.Assert(err, jc.ErrorIsNil)

	err = st.SetDyingModelToDead()
	c.Assert(errors.Cause(err), gc.Equals, state.ErrModelNotDying)

	c.Assert(model.Destroy(state.DestroyModelParams{}), jc.ErrorIsNil)
	c.Assert(model.Refresh(), jc.ErrorIsNil)
	c.Assert(model.Life(), jc.DeepEquals, state.Dying)
	c.Assert(st.SetDyingModelToDead(), jc.ErrorIsNil)
	c.Assert(model.Refresh(), jc.ErrorIsNil)
	c.Assert(model.Life(), jc.DeepEquals, state.Dead)

	err = st.SetDyingModelToDead()
	c.Assert(errors.Cause(err), gc.Equals, state.ErrModelNotDying)
}

func (s *StateSuite) TestRemoveImportingModelDocsFailsActive(c *gc.C) {
	st := s.Factory.MakeModel(c, nil)
	defer st.Close()

	err := st.RemoveImportingModelDocs()
	c.Assert(err, gc.ErrorMatches, "can't remove model: model not being imported for migration")
}

func (s *StateSuite) TestRemoveImportingModelDocsFailsExporting(c *gc.C) {
	st := s.Factory.MakeModel(c, nil)
	defer st.Close()
	model, err := st.Model()
	c.Assert(err, jc.ErrorIsNil)
	err = model.SetMigrationMode(state.MigrationModeExporting)
	c.Assert(err, jc.ErrorIsNil)

	err = st.RemoveImportingModelDocs()
	c.Assert(err, gc.ErrorMatches, "can't remove model: model not being imported for migration")
}

func (s *StateSuite) TestRemoveImportingModelDocsImporting(c *gc.C) {
	st := s.Factory.MakeModel(c, nil)
	defer st.Close()
	userModelKey := s.insertFakeModelDocs(c, st)
	c.Assert(state.HostedModelCount(c, st), gc.Equals, 1)

	m, err := st.Model()
	c.Assert(err, jc.ErrorIsNil)

	err = m.SetMigrationMode(state.MigrationModeImporting)
	c.Assert(err, jc.ErrorIsNil)

	err = s.model.SetMigrationMode(state.MigrationModeImporting)
	c.Assert(err, jc.ErrorIsNil)

	err = st.RemoveImportingModelDocs()
	c.Assert(err, jc.ErrorIsNil)

	// remove suite state
	err = s.State.RemoveImportingModelDocs()
	c.Assert(err, jc.ErrorIsNil)

	// test that we can not find the user:envName unique index
	s.checkUserModelNameExists(c, checkUserModelNameArgs{st: st, id: userModelKey, exists: false})
	s.AssertModelDeleted(c, st)
	c.Assert(state.HostedModelCount(c, st), gc.Equals, 0)
}

func (s *StateSuite) TestRemoveExportingModelDocsFailsActive(c *gc.C) {
	st := s.Factory.MakeModel(c, nil)
	defer st.Close()

	err := st.RemoveExportingModelDocs()
	c.Assert(err, gc.ErrorMatches, "can't remove model: model not being exported for migration")
}

func (s *StateSuite) TestRemoveExportingModelDocsFailsImporting(c *gc.C) {
	st := s.Factory.MakeModel(c, nil)
	defer st.Close()

	model, err := st.Model()
	c.Assert(err, jc.ErrorIsNil)

	err = model.SetMigrationMode(state.MigrationModeImporting)
	c.Assert(err, jc.ErrorIsNil)

	err = st.RemoveExportingModelDocs()
	c.Assert(err, gc.ErrorMatches, "can't remove model: model not being exported for migration")
}

func (s *StateSuite) TestRemoveExportingModelDocsExporting(c *gc.C) {
	st := s.Factory.MakeModel(c, nil)
	defer st.Close()
	userModelKey := s.insertFakeModelDocs(c, st)
	c.Assert(state.HostedModelCount(c, s.State), gc.Equals, 1)

	model, err := st.Model()
	c.Assert(err, jc.ErrorIsNil)

	err = model.SetMigrationMode(state.MigrationModeExporting)
	c.Assert(err, jc.ErrorIsNil)

	err = st.RemoveExportingModelDocs()
	c.Assert(err, jc.ErrorIsNil)

	err = s.model.SetMigrationMode(state.MigrationModeExporting)
	c.Assert(err, jc.ErrorIsNil)

	err = s.State.RemoveExportingModelDocs()
	c.Assert(err, jc.ErrorIsNil)

	// test that we can not find the user:envName unique index
	s.checkUserModelNameExists(c, checkUserModelNameArgs{st: st, id: userModelKey, exists: false})
	s.AssertModelDeleted(c, st)
	c.Assert(state.HostedModelCount(c, s.State), gc.Equals, 0)
}

func (s *StateSuite) TestRemoveExportingModelDocsRemovesLogs(c *gc.C) {
	st := s.Factory.MakeModel(c, nil)
	defer st.Close()

	model, err := st.Model()
	c.Assert(err, jc.ErrorIsNil)

	err = model.SetMigrationMode(state.MigrationModeExporting)
	c.Assert(err, jc.ErrorIsNil)

	writeLogs(c, st, 5)
	writeLogs(c, s.State, 5)

	err = st.RemoveExportingModelDocs()
	c.Assert(err, jc.ErrorIsNil)

	assertLogCount(c, s.State, 5)
	assertLogCount(c, st, 0)
}

func (s *StateSuite) TestRemoveImportingModelDocsRemovesLogs(c *gc.C) {
	st := s.Factory.MakeModel(c, nil)
	defer st.Close()

	model, err := st.Model()
	c.Assert(err, jc.ErrorIsNil)

	err = model.SetMigrationMode(state.MigrationModeImporting)
	c.Assert(err, jc.ErrorIsNil)

	writeLogs(c, st, 5)
	writeLogs(c, s.State, 5)

	err = st.RemoveImportingModelDocs()
	c.Assert(err, jc.ErrorIsNil)

	assertLogCount(c, s.State, 5)
	assertLogCount(c, st, 0)
}

func (s *StateSuite) TestRemoveModelRemovesLogs(c *gc.C) {
	st := s.Factory.MakeModel(c, nil)
	defer st.Close()

	model, err := st.Model()
	c.Assert(err, jc.ErrorIsNil)
	err = model.SetDead()
	c.Assert(err, jc.ErrorIsNil)

	writeLogs(c, st, 5)
	writeLogs(c, s.State, 5)

	err = st.RemoveDyingModel()
	c.Assert(err, jc.ErrorIsNil)

	assertLogCount(c, s.State, 5)
	assertLogCount(c, st, 0)
}

func (s *StateSuite) TestRemoveExportingModelDocsRemovesLogTrackers(c *gc.C) {
	st := s.Factory.MakeModel(c, nil)
	defer st.Close()

	model, err := st.Model()
	c.Assert(err, jc.ErrorIsNil)

	err = model.SetMigrationMode(state.MigrationModeExporting)
	c.Assert(err, jc.ErrorIsNil)

	t1 := state.NewLastSentLogTracker(st, model.UUID(), "go-away")
	defer t1.Close()
	t2 := state.NewLastSentLogTracker(st, s.State.ModelUUID(), "stay")
	defer t2.Close()

	c.Assert(t1.Set(100, 100), jc.ErrorIsNil)
	c.Assert(t2.Set(100, 100), jc.ErrorIsNil)

	err = st.RemoveExportingModelDocs()
	c.Assert(err, jc.ErrorIsNil)

	_, _, err = t1.Get()
	c.Check(errors.Cause(err), gc.Equals, state.ErrNeverForwarded)

	id, count, err := t2.Get()
	c.Assert(err, jc.ErrorIsNil)
	c.Check(id, gc.Equals, int64(100))
	c.Check(count, gc.Equals, int64(100))
}

func writeLogs(c *gc.C, st *state.State, n int) {
	dbLogger := state.NewDbLogger(st)
	defer dbLogger.Close()
	for i := 0; i < n; i++ {
		err := dbLogger.Log([]state.LogRecord{{
			Time:     time.Now(),
			Entity:   names.NewApplicationTag("van-occupanther"),
			Module:   "chasing after deer",
			Location: "in a log house",
			Level:    loggo.INFO,
			Message:  "why are your fingers like that of a hedge in winter?",
		}})
		c.Assert(err, jc.ErrorIsNil)
	}
}

func assertLogCount(c *gc.C, st *state.State, expected int) {
	logColl := st.MongoSession().DB("logs").C("logs." + st.ModelUUID())
	actual, err := logColl.Count()
	c.Assert(err, jc.ErrorIsNil)
	c.Assert(actual, gc.Equals, expected)
}

type attrs map[string]interface{}

func (s *StateSuite) TestWatchForModelConfigChanges(c *gc.C) {
	cur := jujuversion.Current
	err := statetesting.SetAgentVersion(s.State, cur)
	c.Assert(err, jc.ErrorIsNil)
	w := s.model.WatchForModelConfigChanges()
	defer statetesting.AssertStop(c, w)

	wc := statetesting.NewNotifyWatcherC(c, s.State, w)
	// Initially we get one change notification
	wc.AssertOneChange()

	// Multiple changes will only result in a single change notification
	newVersion := cur
	newVersion.Minor++
	err = statetesting.SetAgentVersion(s.State, newVersion)
	c.Assert(err, jc.ErrorIsNil)

	newerVersion := newVersion
	newerVersion.Minor++
	err = statetesting.SetAgentVersion(s.State, newerVersion)
	c.Assert(err, jc.ErrorIsNil)
	wc.AssertOneChange()

	// Setting it to the same value does not trigger a change notification
	err = statetesting.SetAgentVersion(s.State, newerVersion)
	c.Assert(err, jc.ErrorIsNil)
	wc.AssertNoChange()
}

func (s *StateSuite) TestWatchForModelConfigControllerChanges(c *gc.C) {
	w := s.model.WatchForModelConfigChanges()
	defer statetesting.AssertStop(c, w)

	wc := statetesting.NewNotifyWatcherC(c, s.State, w)
	wc.AssertOneChange()
}

func (s *StateSuite) TestAddAndGetEquivalence(c *gc.C) {
	// The equivalence tested here isn't necessarily correct, and
	// comparing private details is discouraged in the project.
	// The implementation might choose to cache information, or
	// to have different logic when adding or removing, and the
	// comparison might fail despite it being correct.
	// That said, we've had bugs with txn-revno being incorrect
	// before, so this testing at least ensures we're conscious
	// about such changes.

	m1, err := s.State.AddMachine("quantal", state.JobHostUnits)
	c.Assert(err, jc.ErrorIsNil)
	m2, err := s.State.Machine(m1.Id())
	c.Assert(m1, jc.DeepEquals, m2)

	charm1 := s.AddTestingCharm(c, "wordpress")
	charm2, err := s.State.Charm(charm1.URL())
	c.Assert(err, jc.ErrorIsNil)
	c.Assert(charm1, jc.DeepEquals, charm2)

	wordpress1 := s.AddTestingApplication(c, "wordpress", charm1)
	wordpress2, err := s.State.Application("wordpress")
	c.Assert(err, jc.ErrorIsNil)
	c.Assert(wordpress1, jc.DeepEquals, wordpress2)

	unit1, err := wordpress1.AddUnit(state.AddUnitParams{})
	c.Assert(err, jc.ErrorIsNil)
	unit2, err := s.State.Unit("wordpress/0")
	c.Assert(err, jc.ErrorIsNil)
	c.Assert(unit1, jc.DeepEquals, unit2)

	s.AddTestingApplication(c, "mysql", s.AddTestingCharm(c, "mysql"))
	c.Assert(err, jc.ErrorIsNil)
	eps, err := s.State.InferEndpoints("wordpress", "mysql")
	c.Assert(err, jc.ErrorIsNil)
	relation1, err := s.State.AddRelation(eps...)
	c.Assert(err, jc.ErrorIsNil)
	relation2, err := s.State.EndpointsRelation(eps...)
	c.Assert(relation1, jc.DeepEquals, relation2)
	relation3, err := s.State.Relation(relation1.Id())
	c.Assert(relation1, jc.DeepEquals, relation3)
}

func tryOpenState(modelTag names.ModelTag, controllerTag names.ControllerTag, info *mongo.MongoInfo) error {
	session, err := mongo.DialWithInfo(*info, mongotest.DialOpts())
	if err != nil {
		return err
	}
	defer session.Close()
	pool, err := state.OpenStatePool(state.OpenParams{
		Clock:              clock.WallClock,
		ControllerTag:      controllerTag,
		ControllerModelTag: modelTag,
		MongoSession:       session,
	})
	if err == nil {
		err = pool.Close()
	}
	return err
}

func (s *StateSuite) TestOpenWithoutSetMongoPassword(c *gc.C) {
	info := statetesting.NewMongoInfo()
	info.Tag, info.Password = names.NewUserTag("arble"), "bar"
	err := tryOpenState(s.modelTag, s.State.ControllerTag(), info)
	c.Check(errors.Cause(err), jc.Satisfies, errors.IsUnauthorized)
	c.Check(err, gc.ErrorMatches, `cannot log in to admin database as "user-arble": unauthorized mongo access: .*`)

	info.Tag, info.Password = names.NewUserTag("arble"), ""
	err = tryOpenState(s.modelTag, s.State.ControllerTag(), info)
	c.Check(errors.Cause(err), jc.Satisfies, errors.IsUnauthorized)
	c.Check(err, gc.ErrorMatches, `cannot log in to admin database as "user-arble": unauthorized mongo access: .*`)

	info.Tag, info.Password = nil, ""
	err = tryOpenState(s.modelTag, s.State.ControllerTag(), info)
	c.Check(err, jc.ErrorIsNil)
}

func testSetPassword(c *gc.C, getEntity func() (state.Authenticator, error)) {
	e, err := getEntity()
	c.Assert(err, jc.ErrorIsNil)

	c.Assert(e.PasswordValid(goodPassword), jc.IsFalse)
	err = e.SetPassword(goodPassword)
	c.Assert(err, jc.ErrorIsNil)
	c.Assert(e.PasswordValid(goodPassword), jc.IsTrue)

	// Check a newly-fetched entity has the same password.
	e2, err := getEntity()
	c.Assert(err, jc.ErrorIsNil)
	c.Assert(e2.PasswordValid(goodPassword), jc.IsTrue)

	err = e.SetPassword(alternatePassword)
	c.Assert(err, jc.ErrorIsNil)
	c.Assert(e.PasswordValid(goodPassword), jc.IsFalse)
	c.Assert(e.PasswordValid(alternatePassword), jc.IsTrue)

	// Check that refreshing fetches the new password
	err = e2.Refresh()
	c.Assert(err, jc.ErrorIsNil)
	c.Assert(e2.PasswordValid(alternatePassword), jc.IsTrue)

	if le, ok := e.(lifer); ok {
		testWhenDying(c, le, noErr, deadErr, func() error {
			return e.SetPassword("arble-farble-dying-yarble")
		})
	}
}

type entity interface {
	state.Entity
	state.Lifer
	state.Authenticator
}

type findEntityTest struct {
	tag names.Tag
	err string
}

var findEntityTests = []findEntityTest{{
	tag: names.NewRelationTag("app1:rel1 app2:rel2"),
	err: `relation "app1:rel1 app2:rel2" not found`,
}, {
	tag: names.NewModelTag("9f484882-2f18-4fd2-967d-db9663db7bea"),
	err: `model "9f484882-2f18-4fd2-967d-db9663db7bea" not found`,
}, {
	tag: names.NewMachineTag("0"),
}, {
	tag: names.NewApplicationTag("ser-vice2"),
}, {
	tag: names.NewRelationTag("wordpress:db ser-vice2:server"),
}, {
	tag: names.NewUnitTag("ser-vice2/0"),
}, {
	tag: names.NewUserTag("arble"),
}, {
	tag: names.NewActionTag("fedcba98-7654-4321-ba98-76543210beef"),
	err: `action "fedcba98-7654-4321-ba98-76543210beef" not found`,
}, {
	tag: names.NewUserTag("eric"),
}, {
	tag: names.NewUserTag("eric@local"),
}, {
	tag: names.NewUserTag("eric@remote"),
	err: `user "eric@remote" not found`,
}}

var entityTypes = map[string]interface{}{
	names.UserTagKind:        (*state.User)(nil),
	names.ModelTagKind:       (*state.Model)(nil),
	names.ApplicationTagKind: (*state.Application)(nil),
	names.UnitTagKind:        (*state.Unit)(nil),
	names.MachineTagKind:     (*state.Machine)(nil),
	names.RelationTagKind:    (*state.Relation)(nil),
	names.ActionTagKind:      (state.Action)(nil),
}

func (s *StateSuite) TestFindEntity(c *gc.C) {
	s.Factory.MakeUser(c, &factory.UserParams{Name: "eric"})
	_, err := s.State.AddMachine("quantal", state.JobHostUnits)
	c.Assert(err, jc.ErrorIsNil)
	app := s.AddTestingApplication(c, "ser-vice2", s.AddTestingCharm(c, "mysql"))
	unit, err := app.AddUnit(state.AddUnitParams{})
	c.Assert(err, jc.ErrorIsNil)
	_, err = unit.AddAction("fakeaction", nil)
	c.Assert(err, jc.ErrorIsNil)
	s.Factory.MakeUser(c, &factory.UserParams{Name: "arble"})
	c.Assert(err, jc.ErrorIsNil)
	s.AddTestingApplication(c, "wordpress", s.AddTestingCharm(c, "wordpress"))
	eps, err := s.State.InferEndpoints("wordpress", "ser-vice2")
	c.Assert(err, jc.ErrorIsNil)
	rel, err := s.State.AddRelation(eps...)
	c.Assert(err, jc.ErrorIsNil)
	c.Assert(rel.String(), gc.Equals, "wordpress:db ser-vice2:server")

	findEntityTests = append([]findEntityTest{}, findEntityTests...)
	findEntityTests = append(findEntityTests, findEntityTest{
		tag: names.NewModelTag(s.model.UUID()),
	})

	for i, test := range findEntityTests {
		c.Logf("test %d: %q", i, test.tag)
		e, err := s.State.FindEntity(test.tag)
		if test.err != "" {
			c.Assert(err, gc.ErrorMatches, test.err)
		} else {
			c.Assert(err, jc.ErrorIsNil)
			kind := test.tag.Kind()
			c.Assert(e, gc.FitsTypeOf, entityTypes[kind])
			if kind == names.ModelTagKind {
				// TODO(axw) 2013-12-04 #1257587
				// We *should* only be able to get the entity with its tag, but
				// for backwards-compatibility we accept any non-UUID tag.
				c.Assert(e.Tag(), gc.Equals, s.model.Tag())
			} else if kind == names.UserTagKind {
				// Test the fully qualified username rather than the tag structure itself.
				expected := test.tag.(names.UserTag).Id()
				c.Assert(e.Tag().(names.UserTag).Id(), gc.Equals, expected)
			} else {
				c.Assert(e.Tag(), gc.Equals, test.tag)
			}
		}
	}
}

func (s *StateSuite) TestParseNilTagReturnsAnError(c *gc.C) {
	coll, id, err := state.ConvertTagToCollectionNameAndId(s.State, nil)
	c.Assert(err, gc.ErrorMatches, "tag is nil")
	c.Assert(coll, gc.Equals, "")
	c.Assert(id, gc.IsNil)
}

func (s *StateSuite) TestParseMachineTag(c *gc.C) {
	m, err := s.State.AddMachine("quantal", state.JobHostUnits)
	c.Assert(err, jc.ErrorIsNil)
	coll, id, err := state.ConvertTagToCollectionNameAndId(s.State, m.Tag())
	c.Assert(err, jc.ErrorIsNil)
	c.Assert(coll, gc.Equals, "machines")
	c.Assert(id, gc.Equals, state.DocID(s.State, m.Id()))
}

func (s *StateSuite) TestParseApplicationTag(c *gc.C) {
	app := s.AddTestingApplication(c, "ser-vice2", s.AddTestingCharm(c, "dummy"))
	coll, id, err := state.ConvertTagToCollectionNameAndId(s.State, app.Tag())
	c.Assert(err, jc.ErrorIsNil)
	c.Assert(coll, gc.Equals, "applications")
	c.Assert(id, gc.Equals, state.DocID(s.State, app.Name()))
}

func (s *StateSuite) TestParseUnitTag(c *gc.C) {
	app := s.AddTestingApplication(c, "application2", s.AddTestingCharm(c, "dummy"))
	u, err := app.AddUnit(state.AddUnitParams{})
	c.Assert(err, jc.ErrorIsNil)
	coll, id, err := state.ConvertTagToCollectionNameAndId(s.State, u.Tag())
	c.Assert(err, jc.ErrorIsNil)
	c.Assert(coll, gc.Equals, "units")
	c.Assert(id, gc.Equals, state.DocID(s.State, u.Name()))
}

func (s *StateSuite) TestParseActionTag(c *gc.C) {
	app := s.AddTestingApplication(c, "application2", s.AddTestingCharm(c, "dummy"))
	u, err := app.AddUnit(state.AddUnitParams{})
	c.Assert(err, jc.ErrorIsNil)
	f, err := u.AddAction("snapshot", nil)
	c.Assert(err, jc.ErrorIsNil)

	action, err := s.model.Action(f.Id())
	c.Assert(action.Tag(), gc.Equals, names.NewActionTag(action.Id()))
	coll, id, err := state.ConvertTagToCollectionNameAndId(s.State, action.Tag())
	c.Assert(err, jc.ErrorIsNil)
	c.Assert(coll, gc.Equals, "actions")
	c.Assert(id, gc.Equals, action.Id())
}

func (s *StateSuite) TestParseUserTag(c *gc.C) {
	user := s.Factory.MakeUser(c, nil)
	coll, id, err := state.ConvertTagToCollectionNameAndId(s.State, user.Tag())
	c.Assert(err, jc.ErrorIsNil)
	c.Assert(coll, gc.Equals, "users")
	c.Assert(id, gc.Equals, user.Name())
}

func (s *StateSuite) TestParseModelTag(c *gc.C) {
	coll, id, err := state.ConvertTagToCollectionNameAndId(s.State, s.model.Tag())
	c.Assert(err, jc.ErrorIsNil)
	c.Assert(coll, gc.Equals, "models")
	c.Assert(id, gc.Equals, s.model.UUID())
}

func (s *StateSuite) TestWatchCleanups(c *gc.C) {
	// Check initial event.
	w := s.State.WatchCleanups()
	defer statetesting.AssertStop(c, w)
	wc := statetesting.NewNotifyWatcherC(c, s.State, w)
	wc.AssertOneChange()

	// Set up two relations for later use, check no events.
	s.AddTestingApplication(c, "wordpress", s.AddTestingCharm(c, "wordpress"))
	s.AddTestingApplication(c, "mysql", s.AddTestingCharm(c, "mysql"))
	eps, err := s.State.InferEndpoints("wordpress", "mysql")
	c.Assert(err, jc.ErrorIsNil)
	relM, err := s.State.AddRelation(eps...)
	c.Assert(err, jc.ErrorIsNil)
	s.AddTestingApplication(c, "varnish", s.AddTestingCharm(c, "varnish"))
	c.Assert(err, jc.ErrorIsNil)
	eps, err = s.State.InferEndpoints("wordpress", "varnish")
	c.Assert(err, jc.ErrorIsNil)
	relV, err := s.State.AddRelation(eps...)
	c.Assert(err, jc.ErrorIsNil)
	wc.AssertNoChange()

	// Destroy one relation, check one change.
	err = relM.Destroy()
	c.Assert(err, jc.ErrorIsNil)
	wc.AssertOneChange()

	// Handle that cleanup doc and create another, check one change.
	err = s.State.Cleanup()
	c.Assert(err, jc.ErrorIsNil)
	err = relV.Destroy()
	c.Assert(err, jc.ErrorIsNil)
	wc.AssertOneChange()

	// Clean up final doc, check change.
	err = s.State.Cleanup()
	c.Assert(err, jc.ErrorIsNil)
	wc.AssertOneChange()

	// Stop watcher, check closed.
	statetesting.AssertStop(c, w)
	wc.AssertClosed()
}

func (s *StateSuite) TestWatchCleanupsDiesOnStateClose(c *gc.C) {
	testWatcherDiesWhenStateCloses(c, s.Session, s.modelTag, s.State.ControllerTag(), func(c *gc.C, st *state.State) waiter {
		w := st.WatchCleanups()
		<-w.Changes()
		return w
	})
}

func (s *StateSuite) TestWatchCleanupsBulk(c *gc.C) {
	// Check initial event.
	w := s.State.WatchCleanups()
	defer statetesting.AssertStop(c, w)
	wc := statetesting.NewNotifyWatcherC(c, s.State, w)
	wc.AssertOneChange()

	// Create two peer relations by creating their applications.
	riak := s.AddTestingApplication(c, "riak", s.AddTestingCharm(c, "riak"))
	_, err := riak.Endpoint("ring")
	c.Assert(err, jc.ErrorIsNil)
	allHooks := s.AddTestingApplication(c, "all-hooks", s.AddTestingCharm(c, "all-hooks"))
	_, err = allHooks.Endpoint("self")
	c.Assert(err, jc.ErrorIsNil)
	wc.AssertNoChange()

	// Destroy them both, check one change.
	err = riak.Destroy()
	c.Assert(err, jc.ErrorIsNil)
	err = allHooks.Destroy()
	c.Assert(err, jc.ErrorIsNil)
	wc.AssertOneChange()

	// Clean them both up, check one change.
	err = s.State.Cleanup()
	c.Assert(err, jc.ErrorIsNil)
	wc.AssertOneChange()
}

func (s *StateSuite) TestWatchMinUnits(c *gc.C) {
	// Check initial event.
	w := s.State.WatchMinUnits()
	defer statetesting.AssertStop(c, w)
	wc := statetesting.NewStringsWatcherC(c, s.State, w)
	wc.AssertChange()
	wc.AssertNoChange()

	// Set up applications for later use.
	wordpress := s.AddTestingApplication(c,
		"wordpress", s.AddTestingCharm(c, "wordpress"))
	mysql := s.AddTestingApplication(c, "mysql", s.AddTestingCharm(c, "mysql"))
	wordpressName := wordpress.Name()

	// Add application units for later use.
	wordpress0, err := wordpress.AddUnit(state.AddUnitParams{})
	c.Assert(err, jc.ErrorIsNil)
	wordpress1, err := wordpress.AddUnit(state.AddUnitParams{})
	c.Assert(err, jc.ErrorIsNil)
	mysql0, err := mysql.AddUnit(state.AddUnitParams{})
	c.Assert(err, jc.ErrorIsNil)
	// No events should occur.
	wc.AssertNoChange()

	// Add minimum units to a application; a single change should occur.
	err = wordpress.SetMinUnits(2)
	c.Assert(err, jc.ErrorIsNil)
	wc.AssertChange(wordpressName)
	wc.AssertNoChange()

	// Decrease minimum units for a application; expect no changes.
	err = wordpress.SetMinUnits(1)
	c.Assert(err, jc.ErrorIsNil)
	wc.AssertNoChange()

	// Increase minimum units for two applications; a single change should occur.
	err = mysql.SetMinUnits(1)
	c.Assert(err, jc.ErrorIsNil)
	err = wordpress.SetMinUnits(3)
	c.Assert(err, jc.ErrorIsNil)
	wc.AssertChange(mysql.Name(), wordpressName)
	wc.AssertNoChange()

	// Remove minimum units for a application; expect no changes.
	err = mysql.SetMinUnits(0)
	c.Assert(err, jc.ErrorIsNil)
	wc.AssertNoChange()

	// Destroy a unit of a application with required minimum units.
	// Also avoid the unit removal. A single change should occur.
	preventUnitDestroyRemove(c, wordpress0)
	err = wordpress0.Destroy()
	c.Assert(err, jc.ErrorIsNil)
	wc.AssertChange(wordpressName)
	wc.AssertNoChange()

	// Two actions: destroy a unit and increase minimum units for a application.
	// A single change should occur, and the application name should appear only
	// one time in the change.
	err = wordpress.SetMinUnits(5)
	c.Assert(err, jc.ErrorIsNil)
	err = wordpress1.Destroy()
	c.Assert(err, jc.ErrorIsNil)
	wc.AssertChange(wordpressName)
	wc.AssertNoChange()

	// Destroy a unit of a application not requiring minimum units; expect no changes.
	err = mysql0.Destroy()
	c.Assert(err, jc.ErrorIsNil)
	wc.AssertNoChange()

	// Destroy a application with required minimum units; expect no changes.
	err = wordpress.Destroy()
	c.Assert(err, jc.ErrorIsNil)
	wc.AssertNoChange()

	// Destroy a application not requiring minimum units; expect no changes.
	err = mysql.Destroy()
	c.Assert(err, jc.ErrorIsNil)
	wc.AssertNoChange()

	// Stop watcher, check closed.
	statetesting.AssertStop(c, w)
	wc.AssertClosed()
}

func (s *StateSuite) TestWatchMinUnitsDiesOnStateClose(c *gc.C) {
	testWatcherDiesWhenStateCloses(c, s.Session, s.modelTag, s.State.ControllerTag(), func(c *gc.C, st *state.State) waiter {
		w := st.WatchMinUnits()
		<-w.Changes()
		return w
	})
}

func (s *StateSuite) TestWatchSubnets(c *gc.C) {
	filter := func(id interface{}) bool {
		return id != "10.20.0.0/24"
	}
	w := s.State.WatchSubnets(filter)
	defer statetesting.AssertStop(c, w)
	wc := statetesting.NewStringsWatcherC(c, s.State, w)

	// Check initial event.
	wc.AssertChange()
	wc.AssertNoChange()

	_, err := s.State.AddSubnet(state.SubnetInfo{CIDR: "10.20.0.0/24"})
	c.Assert(err, jc.ErrorIsNil)
	_, err = s.State.AddSubnet(state.SubnetInfo{CIDR: "10.0.0.0/24"})
	wc.AssertChange("10.0.0.0/24")
	wc.AssertNoChange()
}

func (s *StateSuite) TestWatchSubnetsDiesOnStateClose(c *gc.C) {
	testWatcherDiesWhenStateCloses(c, s.Session, s.modelTag, s.State.ControllerTag(), func(c *gc.C, st *state.State) waiter {
		w := st.WatchSubnets(nil)
		<-w.Changes()
		return w
	})
}

func (s *StateSuite) setupWatchRemoteRelations(c *gc.C, wc statetesting.StringsWatcherC) (*state.RemoteApplication, *state.Application, *state.Relation) {
	// Check initial event.
	wc.AssertChange()
	wc.AssertNoChange()

	remoteApp, err := s.State.AddRemoteApplication(state.AddRemoteApplicationParams{
		Name: "mysql", SourceModel: s.Model.ModelTag(),
		Endpoints: []charm.Relation{{Name: "database", Interface: "mysql", Role: "provider", Scope: "global"}},
	})
	c.Assert(err, jc.ErrorIsNil)
	app := s.AddTestingApplication(c, "wordpress", s.AddTestingCharm(c, "wordpress"))

	// Add a remote relation, single change should occur.
	eps, err := s.State.InferEndpoints("wordpress", "mysql")
	c.Assert(err, jc.ErrorIsNil)
	rel, err := s.State.AddRelation(eps...)
	c.Assert(err, jc.ErrorIsNil)
	wc.AssertChange("wordpress:db mysql:database")
	wc.AssertNoChange()
	return remoteApp, app, rel
}

func (s *StateSuite) TestWatchRemoteRelationsIgnoresLocal(c *gc.C) {
	// Set up a non-remote relation to ensure it is properly filtered out.
	s.AddTestingApplication(c, "wplocal", s.AddTestingCharm(c, "wordpress"))
	s.AddTestingApplication(c, "mysqllocal", s.AddTestingCharm(c, "mysql"))
	eps, err := s.State.InferEndpoints("wplocal", "mysqllocal")
	c.Assert(err, jc.ErrorIsNil)
	_, err = s.State.AddRelation(eps...)
	c.Assert(err, jc.ErrorIsNil)

	w := s.State.WatchRemoteRelations()
	defer statetesting.AssertStop(c, w)
	wc := statetesting.NewStringsWatcherC(c, s.State, w)
	// Check initial event.
	wc.AssertChange()
	// No change for local relation.
	wc.AssertNoChange()
}

func (s *StateSuite) TestWatchRemoteRelationsDestroyRelation(c *gc.C) {
	w := s.State.WatchRemoteRelations()
	defer statetesting.AssertStop(c, w)
	wc := statetesting.NewStringsWatcherC(c, s.State, w)

	_, _, rel := s.setupWatchRemoteRelations(c, wc)

	// Destroy the remote relation.
	// A single change should occur.
	err := rel.Destroy()
	c.Assert(err, jc.ErrorIsNil)
	wc.AssertChange("wordpress:db mysql:database")
	wc.AssertNoChange()

	// Stop watcher, check closed.
	statetesting.AssertStop(c, w)
	wc.AssertClosed()
}

func (s *StateSuite) TestWatchRemoteRelationsDestroyRemoteApplication(c *gc.C) {
	w := s.State.WatchRemoteRelations()
	defer statetesting.AssertStop(c, w)
	wc := statetesting.NewStringsWatcherC(c, s.State, w)

	remoteApp, _, _ := s.setupWatchRemoteRelations(c, wc)

	// Destroy the remote application.
	// A single change should occur.
	err := remoteApp.Destroy()
	c.Assert(err, jc.ErrorIsNil)
	wc.AssertChange("wordpress:db mysql:database")
	wc.AssertNoChange()

	// Stop watcher, check closed.
	statetesting.AssertStop(c, w)
	wc.AssertClosed()
}

func (s *StateSuite) TestWatchRemoteRelationsDestroyLocalApplication(c *gc.C) {
	w := s.State.WatchRemoteRelations()
	defer statetesting.AssertStop(c, w)
	wc := statetesting.NewStringsWatcherC(c, s.State, w)

	_, app, _ := s.setupWatchRemoteRelations(c, wc)

	// Destroy the local application.
	// A single change should occur.
	err := app.Destroy()
	c.Assert(err, jc.ErrorIsNil)
	wc.AssertChange("wordpress:db mysql:database")
	wc.AssertNoChange()

	// Stop watcher, check closed.
	statetesting.AssertStop(c, w)
	wc.AssertClosed()
}

func (s *StateSuite) TestWatchRemoteRelationsDiesOnStateClose(c *gc.C) {
	testWatcherDiesWhenStateCloses(c, s.Session, s.modelTag, s.State.ControllerTag(), func(c *gc.C, st *state.State) waiter {
		w := st.WatchRemoteRelations()
		<-w.Changes()
		return w
	})
}

func (s *StateSuite) TestNestingLevel(c *gc.C) {
	c.Assert(state.NestingLevel("0"), gc.Equals, 0)
	c.Assert(state.NestingLevel("0/lxd/1"), gc.Equals, 1)
	c.Assert(state.NestingLevel("0/lxd/1/kvm/0"), gc.Equals, 2)
}

func (s *StateSuite) TestTopParentId(c *gc.C) {
	c.Assert(state.TopParentId("0"), gc.Equals, "0")
	c.Assert(state.TopParentId("0/lxd/1"), gc.Equals, "0")
	c.Assert(state.TopParentId("0/lxd/1/kvm/2"), gc.Equals, "0")
}

func (s *StateSuite) TestParentId(c *gc.C) {
	c.Assert(state.ParentId("0"), gc.Equals, "")
	c.Assert(state.ParentId("0/lxd/1"), gc.Equals, "0")
	c.Assert(state.ParentId("0/lxd/1/kvm/0"), gc.Equals, "0/lxd/1")
}

func (s *StateSuite) TestContainerTypeFromId(c *gc.C) {
	c.Assert(state.ContainerTypeFromId("0"), gc.Equals, instance.ContainerType(""))
	c.Assert(state.ContainerTypeFromId("0/lxd/1"), gc.Equals, instance.LXD)
	c.Assert(state.ContainerTypeFromId("0/lxd/1/kvm/0"), gc.Equals, instance.KVM)
}

func (s *StateSuite) TestIsUpgradeInProgressError(c *gc.C) {
	c.Assert(state.IsUpgradeInProgressError(errors.New("foo")), jc.IsFalse)
	c.Assert(state.IsUpgradeInProgressError(state.UpgradeInProgressError), jc.IsTrue)
	c.Assert(state.IsUpgradeInProgressError(errors.Trace(state.UpgradeInProgressError)), jc.IsTrue)
}

func (s *StateSuite) TestSetModelAgentVersionErrors(c *gc.C) {
	// Get the agent-version set in the model.
	modelConfig, err := s.Model.ModelConfig()
	c.Assert(err, jc.ErrorIsNil)
	agentVersion, ok := modelConfig.AgentVersion()
	c.Assert(ok, jc.IsTrue)
	stringVersion := agentVersion.String()

	// Add 4 machines: one with a different version, one with an
	// empty version, one with the current version, and one with
	// the new version.
	machine0, err := s.State.AddMachine("series", state.JobHostUnits)
	c.Assert(err, jc.ErrorIsNil)
	err = machine0.SetAgentVersion(version.MustParseBinary("9.9.9-quantal-amd64"))
	c.Assert(err, jc.ErrorIsNil)
	machine1, err := s.State.AddMachine("series", state.JobHostUnits)
	c.Assert(err, jc.ErrorIsNil)
	machine2, err := s.State.AddMachine("series", state.JobHostUnits)
	c.Assert(err, jc.ErrorIsNil)
	err = machine2.SetAgentVersion(version.MustParseBinary(stringVersion + "-quantal-amd64"))
	c.Assert(err, jc.ErrorIsNil)
	machine3, err := s.State.AddMachine("series", state.JobHostUnits)
	c.Assert(err, jc.ErrorIsNil)
	err = machine3.SetAgentVersion(version.MustParseBinary("4.5.6-quantal-amd64"))
	c.Assert(err, jc.ErrorIsNil)

	// Verify machine0 and machine1 are reported as error.
	err = s.State.SetModelAgentVersion(version.MustParse("4.5.6"), false)
	expectErr := fmt.Sprintf("some agents have not upgraded to the current model version %s: machine-0, machine-1", stringVersion)
	c.Assert(err, gc.ErrorMatches, expectErr)
	c.Assert(err, jc.Satisfies, state.IsVersionInconsistentError)

	// Add a application and 4 units: one with a different version, one
	// with an empty version, one with the current version, and one
	// with the new version.
	application, err := s.State.AddApplication(state.AddApplicationArgs{Name: "wordpress", Charm: s.AddTestingCharm(c, "wordpress")})
	c.Assert(err, jc.ErrorIsNil)
	unit0, err := application.AddUnit(state.AddUnitParams{})
	c.Assert(err, jc.ErrorIsNil)
	err = unit0.SetAgentVersion(version.MustParseBinary("6.6.6-quantal-amd64"))
	c.Assert(err, jc.ErrorIsNil)
	_, err = application.AddUnit(state.AddUnitParams{})
	c.Assert(err, jc.ErrorIsNil)
	unit2, err := application.AddUnit(state.AddUnitParams{})
	c.Assert(err, jc.ErrorIsNil)
	err = unit2.SetAgentVersion(version.MustParseBinary(stringVersion + "-quantal-amd64"))
	c.Assert(err, jc.ErrorIsNil)
	unit3, err := application.AddUnit(state.AddUnitParams{})
	c.Assert(err, jc.ErrorIsNil)
	err = unit3.SetAgentVersion(version.MustParseBinary("4.5.6-quantal-amd64"))
	c.Assert(err, jc.ErrorIsNil)

	// Verify unit0 and unit1 are reported as error, along with the
	// machines from before.
	err = s.State.SetModelAgentVersion(version.MustParse("4.5.6"), false)
	expectErr = fmt.Sprintf("some agents have not upgraded to the current model version %s: machine-0, machine-1, unit-wordpress-0, unit-wordpress-1", stringVersion)
	c.Assert(err, gc.ErrorMatches, expectErr)
	c.Assert(err, jc.Satisfies, state.IsVersionInconsistentError)

	// Now remove the machines.
	for _, machine := range []*state.Machine{machine0, machine1, machine2} {
		err = machine.EnsureDead()
		c.Assert(err, jc.ErrorIsNil)
		err = machine.Remove()
		c.Assert(err, jc.ErrorIsNil)
	}

	// Verify only the units are reported as error.
	err = s.State.SetModelAgentVersion(version.MustParse("4.5.6"), false)
	expectErr = fmt.Sprintf("some agents have not upgraded to the current model version %s: unit-wordpress-0, unit-wordpress-1", stringVersion)
	c.Assert(err, gc.ErrorMatches, expectErr)
	c.Assert(err, jc.Satisfies, state.IsVersionInconsistentError)
}

func (s *StateSuite) prepareAgentVersionTests(c *gc.C, st *state.State) (*config.Config, string) {
	// Get the agent-version set in the model.
	m, err := st.Model()
	c.Assert(err, jc.ErrorIsNil)
	modelConfig, err := m.ModelConfig()
	c.Assert(err, jc.ErrorIsNil)
	agentVersion, ok := modelConfig.AgentVersion()
	c.Assert(ok, jc.IsTrue)
	currentVersion := agentVersion.String()

	// Add a machine and a unit with the current version.
	machine, err := st.AddMachine("series", state.JobHostUnits)
	c.Assert(err, jc.ErrorIsNil)
	application, err := st.AddApplication(state.AddApplicationArgs{Name: "wordpress", Charm: s.AddTestingCharm(c, "wordpress")})
	c.Assert(err, jc.ErrorIsNil)
	unit, err := application.AddUnit(state.AddUnitParams{})
	c.Assert(err, jc.ErrorIsNil)

	err = machine.SetAgentVersion(version.MustParseBinary(currentVersion + "-quantal-amd64"))
	c.Assert(err, jc.ErrorIsNil)
	err = unit.SetAgentVersion(version.MustParseBinary(currentVersion + "-quantal-amd64"))
	c.Assert(err, jc.ErrorIsNil)

	return modelConfig, currentVersion
}

func (s *StateSuite) changeEnviron(c *gc.C, modelConfig *config.Config, name string, value interface{}) {
	attrs := modelConfig.AllAttrs()
	attrs[name] = value
	c.Assert(s.Model.UpdateModelConfig(attrs, nil), gc.IsNil)
}

func assertAgentVersion(c *gc.C, st *state.State, vers string) {
	m, err := st.Model()
	c.Assert(err, jc.ErrorIsNil)
	modelConfig, err := m.ModelConfig()
	c.Assert(err, jc.ErrorIsNil)
	agentVersion, ok := modelConfig.AgentVersion()
	c.Assert(ok, jc.IsTrue)
	c.Assert(agentVersion.String(), gc.Equals, vers)
}

func (s *StateSuite) TestSetModelAgentVersionRetriesOnConfigChange(c *gc.C) {
	modelConfig, _ := s.prepareAgentVersionTests(c, s.State)

	// Set up a transaction hook to change something
	// other than the version, and make sure it retries
	// and passes.
	defer state.SetBeforeHooks(c, s.State, func() {
		s.changeEnviron(c, modelConfig, "default-series", "foo")
	}).Check()

	// Change the agent-version and ensure it has changed.
	err := s.State.SetModelAgentVersion(version.MustParse("4.5.6"), false)
	c.Assert(err, jc.ErrorIsNil)
	assertAgentVersion(c, s.State, "4.5.6")
}

func (s *StateSuite) TestSetModelAgentVersionSucceedsWithSameVersion(c *gc.C) {
	modelConfig, _ := s.prepareAgentVersionTests(c, s.State)

	// Set up a transaction hook to change the version
	// to the new one, and make sure it retries
	// and passes.
	defer state.SetBeforeHooks(c, s.State, func() {
		s.changeEnviron(c, modelConfig, "agent-version", "4.5.6")
	}).Check()

	// Change the agent-version and verify.
	err := s.State.SetModelAgentVersion(version.MustParse("4.5.6"), false)
	c.Assert(err, jc.ErrorIsNil)
	assertAgentVersion(c, s.State, "4.5.6")
}

func (s *StateSuite) TestSetModelAgentVersionOnOtherModel(c *gc.C) {
	current := version.MustParseBinary("1.24.7-trusty-amd64")
	s.PatchValue(&jujuversion.Current, current.Number)
	s.PatchValue(&arch.HostArch, func() string { return current.Arch })
	s.PatchValue(&series.MustHostSeries, func() string { return current.Series })

	otherSt := s.Factory.MakeModel(c, nil)
	defer otherSt.Close()

	higher := version.MustParseBinary("1.25.0-trusty-amd64")
	lower := version.MustParseBinary("1.24.6-trusty-amd64")

	// Set other model version to < controller model version
	err := otherSt.SetModelAgentVersion(lower.Number, false)
	c.Assert(err, jc.ErrorIsNil)
	assertAgentVersion(c, otherSt, lower.Number.String())

	// Set other model version == controller version
	err = otherSt.SetModelAgentVersion(jujuversion.Current, false)
	c.Assert(err, jc.ErrorIsNil)
	assertAgentVersion(c, otherSt, jujuversion.Current.String())

	// Set other model version to > server version
	err = otherSt.SetModelAgentVersion(higher.Number, false)
	expected := fmt.Sprintf("model cannot be upgraded to %s while the controller is %s: upgrade 'controller' model first",
		higher.Number,
		jujuversion.Current,
	)
	c.Assert(err, gc.ErrorMatches, expected)
}

func (s *StateSuite) TestSetModelAgentVersionExcessiveContention(c *gc.C) {
	modelConfig, currentVersion := s.prepareAgentVersionTests(c, s.State)

	// Set a hook to change the config 3 times
	// to test we return ErrExcessiveContention.
	changeFuncs := []func(){
		func() { s.changeEnviron(c, modelConfig, "default-series", "1") },
		func() { s.changeEnviron(c, modelConfig, "default-series", "2") },
		func() { s.changeEnviron(c, modelConfig, "default-series", "3") },
	}
	defer state.SetBeforeHooks(c, s.State, changeFuncs...).Check()
	err := s.State.SetModelAgentVersion(version.MustParse("4.5.6"), false)
	c.Assert(errors.Cause(err), gc.Equals, txn.ErrExcessiveContention)
	// Make sure the version remained the same.
	assertAgentVersion(c, s.State, currentVersion)
}

func (s *StateSuite) TestSetModelAgentVersionMixedVersions(c *gc.C) {
	_, currentVersion := s.prepareAgentVersionTests(c, s.State)
	machine, err := s.State.Machine("0")
	c.Assert(err, jc.ErrorIsNil)
	// Force this to something old that should not match current versions
	err = machine.SetAgentVersion(version.MustParseBinary("1.0.1-quantal-amd64"))
	c.Assert(err, jc.ErrorIsNil)
	// This should be refused because an agent doesn't match "currentVersion"
	err = s.State.SetModelAgentVersion(version.MustParse("4.5.6"), false)
	c.Check(err, gc.ErrorMatches, "some agents have not upgraded to the current model version .*: machine-0")
	// Version hasn't changed
	assertAgentVersion(c, s.State, currentVersion)
	// But we can force it
	err = s.State.SetModelAgentVersion(version.MustParse("4.5.6"), true)
	c.Assert(err, jc.ErrorIsNil)
	assertAgentVersion(c, s.State, "4.5.6")
}

func (s *StateSuite) TestSetModelAgentVersionFailsIfUpgrading(c *gc.C) {
	// Get the agent-version set in the model.
	modelConfig, err := s.Model.ModelConfig()
	c.Assert(err, jc.ErrorIsNil)
	agentVersion, ok := modelConfig.AgentVersion()
	c.Assert(ok, jc.IsTrue)

	machine, err := s.State.AddMachine("series", state.JobManageModel)
	c.Assert(err, jc.ErrorIsNil)
	err = machine.SetAgentVersion(version.MustParseBinary(agentVersion.String() + "-quantal-amd64"))
	c.Assert(err, jc.ErrorIsNil)
	err = machine.SetProvisioned(instance.Id("i-blah"), "", "fake-nonce", nil)
	c.Assert(err, jc.ErrorIsNil)

	nextVersion := agentVersion
	nextVersion.Minor++

	// Create an unfinished UpgradeInfo instance.
	_, err = s.State.EnsureUpgradeInfo(machine.Tag().Id(), agentVersion, nextVersion)
	c.Assert(err, jc.ErrorIsNil)

	err = s.State.SetModelAgentVersion(nextVersion, false)
	c.Assert(err, jc.Satisfies, state.IsUpgradeInProgressError)
}

func (s *StateSuite) TestSetModelAgentVersionFailsReportsCorrectError(c *gc.C) {
	// Ensure that the correct error is reported if an upgrade is
	// progress but that isn't the reason for the
	// SetModelAgentVersion call failing.

	// Get the agent-version set in the model.
	modelConfig, err := s.Model.ModelConfig()
	c.Assert(err, jc.ErrorIsNil)
	agentVersion, ok := modelConfig.AgentVersion()
	c.Assert(ok, jc.IsTrue)

	machine, err := s.State.AddMachine("series", state.JobManageModel)
	c.Assert(err, jc.ErrorIsNil)
	err = machine.SetAgentVersion(version.MustParseBinary("9.9.9-quantal-amd64"))
	c.Assert(err, jc.ErrorIsNil)
	err = machine.SetProvisioned(instance.Id("i-blah"), "", "fake-nonce", nil)
	c.Assert(err, jc.ErrorIsNil)

	nextVersion := agentVersion
	nextVersion.Minor++

	// Create an unfinished UpgradeInfo instance.
	_, err = s.State.EnsureUpgradeInfo(machine.Tag().Id(), agentVersion, nextVersion)
	c.Assert(err, jc.ErrorIsNil)

	err = s.State.SetModelAgentVersion(nextVersion, false)
	c.Assert(err, gc.ErrorMatches, "some agents have not upgraded to the current model version.+")
}

type waiter interface {
	Wait() error
}

// testWatcherDiesWhenStateCloses calls the given function to start a watcher,
// closes the state and checks that the watcher dies with the expected error.
// The watcher should already have consumed the first
// event, otherwise the watcher's initialisation logic may
// interact with the closed state, causing it to return an
// unexpected error (often "Closed explicitly").
func testWatcherDiesWhenStateCloses(
	c *gc.C,
	session *mgo.Session,
	modelTag names.ModelTag,
	controllerTag names.ControllerTag,
	startWatcher func(c *gc.C, st *state.State) waiter,
) {
	st, err := state.Open(state.OpenParams{
		Clock:              clock.WallClock,
		ControllerTag:      controllerTag,
		ControllerModelTag: modelTag,
		MongoSession:       session,
	})
	c.Assert(err, jc.ErrorIsNil)
	watcher := startWatcher(c, st)
	err = st.Close()
	c.Assert(err, jc.ErrorIsNil)
	done := make(chan error)
	go func() {
		done <- watcher.Wait()
	}()
	select {
	case err := <-done:
		c.Assert(err, gc.ErrorMatches, state.ErrStateClosed.Error())
	case <-time.After(testing.LongWait):
		c.Fatalf("watcher %T did not exit when state closed", watcher)
	}
}

func (s *StateSuite) TestControllerInfo(c *gc.C) {
	ids, err := s.State.ControllerInfo()
	c.Assert(err, jc.ErrorIsNil)
	c.Assert(ids.CloudName, gc.Equals, "dummy")
	c.Assert(ids.ModelTag, gc.Equals, s.modelTag)
	c.Assert(ids.MachineIds, gc.HasLen, 0)

	// TODO(rog) more testing here when we can actually add
	// controllers.
}

func (s *StateSuite) TestReopenWithNoMachines(c *gc.C) {
	expected := &state.ControllerInfo{
		CloudName: "dummy",
		ModelTag:  s.modelTag,
	}
	info, err := s.State.ControllerInfo()
	c.Assert(err, jc.ErrorIsNil)
	c.Assert(info, jc.DeepEquals, expected)

	st, err := state.Open(s.testOpenParams())
	c.Assert(err, jc.ErrorIsNil)
	defer st.Close()

	info, err = s.State.ControllerInfo()
	c.Assert(err, jc.ErrorIsNil)
	c.Assert(info, jc.DeepEquals, expected)
}

func (s *StateSuite) TestStateServingInfo(c *gc.C) {
	info, err := s.State.StateServingInfo()
	c.Assert(err, gc.ErrorMatches, "state serving info not found")
	c.Assert(err, jc.Satisfies, errors.IsNotFound)

	data := state.StateServingInfo{
		APIPort:      69,
		StatePort:    80,
		Cert:         "Some cert",
		PrivateKey:   "Some key",
		SharedSecret: "Some Keyfile",
	}
	err = s.State.SetStateServingInfo(data)
	c.Assert(err, jc.ErrorIsNil)

	info, err = s.State.StateServingInfo()
	c.Assert(err, jc.ErrorIsNil)
	c.Assert(info, jc.DeepEquals, data)
}

var setStateServingInfoWithInvalidInfoTests = []func(info *state.StateServingInfo){
	func(info *state.StateServingInfo) { info.APIPort = 0 },
	func(info *state.StateServingInfo) { info.StatePort = 0 },
	func(info *state.StateServingInfo) { info.Cert = "" },
	func(info *state.StateServingInfo) { info.PrivateKey = "" },
}

func (s *StateSuite) TestSetStateServingInfoWithInvalidInfo(c *gc.C) {
	origData := state.StateServingInfo{
		APIPort:      69,
		StatePort:    80,
		Cert:         "Some cert",
		PrivateKey:   "Some key",
		SharedSecret: "Some Keyfile",
	}
	for i, test := range setStateServingInfoWithInvalidInfoTests {
		c.Logf("test %d", i)
		data := origData
		test(&data)
		err := s.State.SetStateServingInfo(data)
		c.Assert(err, gc.ErrorMatches, "incomplete state serving info set in state")
	}
}

func (s *StateSuite) TestSetAPIHostPortsNoMgmtSpace(c *gc.C) {
	addrs, err := s.State.APIHostPortsForClients()
	c.Assert(err, jc.ErrorIsNil)
	c.Assert(addrs, gc.HasLen, 0)

	newHostPorts := [][]network.HostPort{{{
		Address: network.Address{
			Value: "0.2.4.6",
			Type:  network.IPv4Address,
			Scope: network.ScopeCloudLocal,
		},
		Port: 1,
	}, {
		Address: network.Address{
			Value: "0.4.8.16",
			Type:  network.IPv4Address,
			Scope: network.ScopePublic,
		},
		Port: 2,
	}}, {{
		Address: network.Address{
			Value: "0.6.1.2",
			Type:  network.IPv4Address,
			Scope: network.ScopeCloudLocal,
		},
		Port: 5,
	}}}
	err = s.State.SetAPIHostPorts(newHostPorts)
	c.Assert(err, jc.ErrorIsNil)

	gotHostPorts, err := s.State.APIHostPortsForClients()
	c.Assert(err, jc.ErrorIsNil)
	c.Assert(gotHostPorts, jc.DeepEquals, newHostPorts)

	gotHostPorts, err = s.State.APIHostPortsForAgents()
	c.Assert(err, jc.ErrorIsNil)
	c.Assert(gotHostPorts, jc.DeepEquals, newHostPorts)

	newHostPorts = [][]network.HostPort{{{
		Address: network.Address{
			Value: "0.2.4.6",
			Type:  network.IPv6Address,
			Scope: network.ScopeCloudLocal,
		},
		Port: 13,
	}}}
	err = s.State.SetAPIHostPorts(newHostPorts)
	c.Assert(err, jc.ErrorIsNil)

	gotHostPorts, err = s.State.APIHostPortsForClients()
	c.Assert(err, jc.ErrorIsNil)
	c.Assert(gotHostPorts, jc.DeepEquals, newHostPorts)

	gotHostPorts, err = s.State.APIHostPortsForAgents()
	c.Assert(err, jc.ErrorIsNil)
	c.Assert(gotHostPorts, jc.DeepEquals, newHostPorts)
}

func (s *StateSuite) TestSetAPIHostPortsNoMgmtSpaceConcurrentSame(c *gc.C) {
	hostPorts := [][]network.HostPort{{{
		Address: network.Address{
			Value: "0.4.8.16",
			Type:  network.IPv4Address,
			Scope: network.ScopePublic,
		},
		Port: 2,
	}}, {{
		Address: network.Address{
			Value: "0.2.4.6",
			Type:  network.IPv4Address,
			Scope: network.ScopeCloudLocal,
		},
		Port: 1,
	}}}

	// API host ports are concurrently changed to the same
	// desired value; second arrival will fail its assertion,
	// refresh finding nothing to do, and then issue a
	// read-only assertion that succeeds.
	ctrC := state.ControllersC
	var prevRevno int64
	var prevAgentsRevno int64
	defer state.SetBeforeHooks(c, s.State, func() {
		err := s.State.SetAPIHostPorts(hostPorts)
		c.Assert(err, jc.ErrorIsNil)
		revno, err := state.TxnRevno(s.State, ctrC, "apiHostPorts")
		c.Assert(err, jc.ErrorIsNil)
		prevRevno = revno
		revno, err = state.TxnRevno(s.State, ctrC, "apiHostPortsForAgents")
		c.Assert(err, jc.ErrorIsNil)
		prevAgentsRevno = revno
	}).Check()

	err := s.State.SetAPIHostPorts(hostPorts)
	c.Assert(err, jc.ErrorIsNil)
	c.Assert(prevRevno, gc.Not(gc.Equals), 0)

	revno, err := state.TxnRevno(s.State, ctrC, "apiHostPorts")
	c.Assert(err, jc.ErrorIsNil)
	c.Assert(revno, gc.Equals, prevRevno)

	revno, err = state.TxnRevno(s.State, ctrC, "apiHostPortsForAgents")
	c.Assert(err, jc.ErrorIsNil)
	c.Assert(revno, gc.Equals, prevAgentsRevno)
}

func (s *StateSuite) TestSetAPIHostPortsNoMgmtSpaceConcurrentDifferent(c *gc.C) {
	hostPorts0 := []network.HostPort{{
		Address: network.Address{
			Value: "0.4.8.16",
			Type:  network.IPv4Address,
			Scope: network.ScopePublic,
		},
		Port: 2,
	}}
	hostPorts1 := []network.HostPort{{
		Address: network.Address{
			Value: "0.2.4.6",
			Type:  network.IPv4Address,
			Scope: network.ScopeCloudLocal,
		},
		Port: 1,
	}}

	// API host ports are concurrently changed to different
	// values; second arrival will fail its assertion, refresh
	// finding and reattempt.

	ctrC := state.ControllersC
	var prevRevno int64
	var prevAgentsRevno int64
	defer state.SetBeforeHooks(c, s.State, func() {
		err := s.State.SetAPIHostPorts([][]network.HostPort{hostPorts0})
		c.Assert(err, jc.ErrorIsNil)
		revno, err := state.TxnRevno(s.State, ctrC, "apiHostPorts")
		c.Assert(err, jc.ErrorIsNil)
		prevRevno = revno
		revno, err = state.TxnRevno(s.State, ctrC, "apiHostPortsForAgents")
		c.Assert(err, jc.ErrorIsNil)
		prevAgentsRevno = revno
	}).Check()

	err := s.State.SetAPIHostPorts([][]network.HostPort{hostPorts1})
	c.Assert(err, jc.ErrorIsNil)
	c.Assert(prevRevno, gc.Not(gc.Equals), 0)

	revno, err := state.TxnRevno(s.State, ctrC, "apiHostPorts")
	c.Assert(err, jc.ErrorIsNil)
	c.Assert(revno, gc.Not(gc.Equals), prevRevno)

	revno, err = state.TxnRevno(s.State, ctrC, "apiHostPortsForAgents")
	c.Assert(err, jc.ErrorIsNil)
	c.Assert(revno, gc.Not(gc.Equals), prevAgentsRevno)

	hostPorts, err := s.State.APIHostPortsForClients()
	c.Assert(err, jc.ErrorIsNil)
	c.Assert(hostPorts, gc.DeepEquals, [][]network.HostPort{hostPorts1})

	hostPorts, err = s.State.APIHostPortsForAgents()
	c.Assert(err, jc.ErrorIsNil)
	c.Assert(hostPorts, gc.DeepEquals, [][]network.HostPort{hostPorts1})
}

func (s *StateSuite) TestSetAPIHostPortsWithMgmtSpace(c *gc.C) {
	s.SetJujuManagementSpace(c, "mgmt01")

	addrs, err := s.State.APIHostPortsForClients()
	c.Assert(err, jc.ErrorIsNil)
	c.Assert(addrs, gc.HasLen, 0)

	hostPort1 := network.HostPort{
		Address: network.Address{
			Value: "0.2.4.6",
			Type:  network.IPv4Address,
			Scope: network.ScopeCloudLocal,
		},
		Port: 1,
	}
	hostPort2 := network.HostPort{
		Address: network.Address{
			Value:     "0.4.8.16",
			Type:      network.IPv4Address,
			Scope:     network.ScopePublic,
			SpaceName: "mgmt01",
		},
		Port: 2,
	}
	hostPort3 := network.HostPort{
		Address: network.Address{
			Value: "0.6.1.2",
			Type:  network.IPv4Address,
			Scope: network.ScopeCloudLocal,
		},
		Port: 5,
	}
	newHostPorts := [][]network.HostPort{{hostPort1, hostPort2}, {hostPort3}}

	err = s.State.SetAPIHostPorts(newHostPorts)
	c.Assert(err, jc.ErrorIsNil)

	gotHostPorts, err := s.State.APIHostPortsForClients()
	c.Assert(err, jc.ErrorIsNil)
	c.Assert(gotHostPorts, jc.DeepEquals, newHostPorts)

	gotHostPorts, err = s.State.APIHostPortsForAgents()
	c.Assert(err, jc.ErrorIsNil)
	// First slice filtered down to the address in the management space.
	// Second filtered to zero elements, so retains the supplied slice.
	c.Assert(gotHostPorts, jc.DeepEquals, [][]network.HostPort{{hostPort2}, {hostPort3}})
}

func (s *StateSuite) TestSetAPIHostPortsForAgentsNoDocument(c *gc.C) {
	addrs, err := s.State.APIHostPortsForClients()
	c.Assert(err, jc.ErrorIsNil)
	c.Assert(addrs, gc.HasLen, 0)

	newHostPorts := [][]network.HostPort{{{
		Address: network.Address{
			Value: "0.2.4.6",
			Type:  network.IPv4Address,
			Scope: network.ScopeCloudLocal,
		},
		Port: 1,
	}}}

	// Delete the addresses for agents document before setting.
	col := s.State.MongoSession().DB("juju").C(state.ControllersC)
	key := "apiHostPortsForAgents"
	err = col.RemoveId(key)
	c.Assert(err, jc.ErrorIsNil)
	c.Assert(col.FindId(key).One(&bson.D{}), gc.Equals, mgo.ErrNotFound)

	err = s.State.SetAPIHostPorts(newHostPorts)
	c.Assert(err, jc.ErrorIsNil)

	gotHostPorts, err := s.State.APIHostPortsForAgents()
	c.Assert(err, jc.ErrorIsNil)
	c.Assert(gotHostPorts, jc.DeepEquals, newHostPorts)
}

func (s *StateSuite) TestAPIHostPortsForAgentsNoDocument(c *gc.C) {
	addrs, err := s.State.APIHostPortsForClients()
	c.Assert(err, jc.ErrorIsNil)
	c.Assert(addrs, gc.HasLen, 0)

	newHostPorts := [][]network.HostPort{{{
		Address: network.Address{
			Value: "0.2.4.6",
			Type:  network.IPv4Address,
			Scope: network.ScopeCloudLocal,
		},
		Port: 1,
	}}}

	err = s.State.SetAPIHostPorts(newHostPorts)
	c.Assert(err, jc.ErrorIsNil)

	// Delete the addresses for agents document after setting.
	col := s.State.MongoSession().DB("juju").C(state.ControllersC)
	key := "apiHostPortsForAgents"
	err = col.RemoveId(key)
	c.Assert(err, jc.ErrorIsNil)
	c.Assert(col.FindId(key).One(&bson.D{}), gc.Equals, mgo.ErrNotFound)

	gotHostPorts, err := s.State.APIHostPortsForAgents()
	c.Assert(err, jc.ErrorIsNil)
	c.Assert(gotHostPorts, jc.DeepEquals, newHostPorts)
}

func (s *StateSuite) TestWatchAPIHostPortsForClients(c *gc.C) {
	w := s.State.WatchAPIHostPortsForClients()
	defer statetesting.AssertStop(c, w)

	// Initial event.
	wc := statetesting.NewNotifyWatcherC(c, s.State, w)
	wc.AssertOneChange()

	err := s.State.SetAPIHostPorts([][]network.HostPort{
		network.NewHostPorts(99, "0.1.2.3"),
	})
	c.Assert(err, jc.ErrorIsNil)

	wc.AssertOneChange()

	// Stop, check closed.
	statetesting.AssertStop(c, w)
	wc.AssertClosed()
}

func (s *StateSuite) TestWatchAPIHostPortsForAgents(c *gc.C) {
	s.SetJujuManagementSpace(c, "mgmt01")

	w := s.State.WatchAPIHostPortsForAgents()
	defer statetesting.AssertStop(c, w)

	// Initial event.
	wc := statetesting.NewNotifyWatcherC(c, s.State, w)
	wc.AssertOneChange()

	mgmtHP := network.HostPort{
		Address: network.Address{
			Value:     "0.4.8.16",
			Type:      network.IPv4Address,
			Scope:     network.ScopeCloudLocal,
			SpaceName: "mgmt01",
		},
		Port: 2,
	}

	err := s.State.SetAPIHostPorts([][]network.HostPort{{
		mgmtHP,
	}})
	c.Assert(err, jc.ErrorIsNil)
	wc.AssertOneChange()

	// This should cause no change to APIHostPortsForAgents.
	// We expect only one watcher notification.
	err = s.State.SetAPIHostPorts([][]network.HostPort{{
		mgmtHP,
		network.HostPort{
			Address: network.Address{
				Value: "0.1.2.3",
				Type:  network.IPv4Address,
				Scope: network.ScopeCloudLocal,
			},
			Port: 99,
		},
	}})
	c.Assert(err, jc.ErrorIsNil)
	wc.AssertNoChange()

	// Stop, check closed.
	statetesting.AssertStop(c, w)
	wc.AssertClosed()
}

func (s *StateSuite) TestNowToTheSecond(c *gc.C) {
	t := state.NowToTheSecond(s.State)
	rounded := t.Round(time.Second)
	c.Assert(t, gc.DeepEquals, rounded)
}

func (s *StateSuite) TestUnitsForInvalidId(c *gc.C) {
	// Check that an error is returned if an invalid machine id is provided.
	// Success cases are tested as part of TestMachinePrincipalUnits in the
	// MachineSuite.
	units, err := s.State.UnitsFor("invalid-id")
	c.Assert(units, gc.IsNil)
	c.Assert(err, gc.ErrorMatches, `"invalid-id" is not a valid machine id`)
}

func (s *StateSuite) TestRunTransactionObserver(c *gc.C) {
	type args struct {
		dbName    string
		modelUUID string
		ops       []mgotxn.Op
		err       error
	}
	var mu sync.Mutex
	var recordedCalls []args
	getCalls := func() []args {
		mu.Lock()
		defer mu.Unlock()
		return recordedCalls[:]
	}

	params := s.testOpenParams()
	params.RunTransactionObserver = func(dbName, modelUUID string, ops []mgotxn.Op, err error) {
		mu.Lock()
		defer mu.Unlock()
		recordedCalls = append(recordedCalls, args{
			dbName:    dbName,
			modelUUID: modelUUID,
			ops:       ops,
			err:       err,
		})
	}
	st, err := state.Open(params)
	c.Assert(err, jc.ErrorIsNil)
	defer st.Close()

	c.Assert(getCalls(), gc.HasLen, 0)

	err = st.SetModelConstraints(constraints.Value{})
	c.Assert(err, jc.ErrorIsNil)

	calls := getCalls()
	// There may be some leadership txns in the call list.
	// We only care about the constraints call.
	found := false
	for _, call := range calls {
		if call.ops[0].C != "constraints" {
			continue
		}
		c.Check(call.dbName, gc.Equals, "juju")
		c.Check(call.modelUUID, gc.Equals, s.modelTag.Id())
		c.Check(call.err, gc.IsNil)
		c.Check(call.ops, gc.HasLen, 1)
		c.Check(call.ops[0].Update, gc.NotNil)
		found = true
		break
	}
	c.Assert(found, jc.IsTrue)
}

type SetAdminMongoPasswordSuite struct {
	testing.BaseSuite
}

var _ = gc.Suite(&SetAdminMongoPasswordSuite{})

func setAdminPassword(c *gc.C, inst *gitjujutesting.MgoInstance, owner names.UserTag, password string) {
	session, err := inst.Dial()
	c.Assert(err, jc.ErrorIsNil)
	defer session.Close()
	err = mongo.SetAdminMongoPassword(session, owner.String(), password)
	c.Assert(err, jc.ErrorIsNil)
}

func (s *SetAdminMongoPasswordSuite) TestSetAdminMongoPassword(c *gc.C) {
	inst := &gitjujutesting.MgoInstance{EnableAuth: true}
	err := inst.Start(nil)
	c.Assert(err, jc.ErrorIsNil)
	defer inst.DestroyWithLog()

	// We need to make an admin user before we initialize the state
	// because in Mongo3.2 the localhost exception no longer has
	// permission to create indexes.
	// https://docs.mongodb.com/manual/core/security-users/#localhost-exception
	owner := names.NewLocalUserTag("initialize-admin")
	password := "huggies"
	setAdminPassword(c, inst, owner, password)

	noAuthInfo := &mongo.MongoInfo{
		Info: mongo.Info{
			Addrs:      []string{inst.Addr()},
			CACert:     testing.CACert,
			DisableTLS: true,
		},
	}

	session, err := mongo.DialWithInfo(mongo.MongoInfo{
		Info:     noAuthInfo.Info,
		Tag:      owner,
		Password: password,
	}, mongotest.DialOpts())
	c.Assert(err, jc.ErrorIsNil)
	defer session.Close()

	cfg := testing.ModelConfig(c)
	controllerCfg := testing.FakeControllerConfig()
	ctlr, err := state.Initialize(state.InitializeParams{
		Clock:            clock.WallClock,
		ControllerConfig: controllerCfg,
		ControllerModelArgs: state.ModelArgs{
			Type:                    state.ModelTypeIAAS,
			CloudName:               "dummy",
			Owner:                   owner,
			Config:                  cfg,
			StorageProviderRegistry: storage.StaticProviderRegistry{},
		},
		Cloud: cloud.Cloud{
			Name:      "dummy",
			Type:      "dummy",
			AuthTypes: []cloud.AuthType{cloud.EmptyAuthType},
		},
		MongoSession:  session,
		AdminPassword: password,
	})
	c.Assert(err, jc.ErrorIsNil)
	st := ctlr.SystemState()
	defer ctlr.Close()

	// Check that we can SetAdminMongoPassword to nothing when there's
	// no password currently set.
	err = st.SetAdminMongoPassword("")
	c.Assert(err, jc.ErrorIsNil)

	err = st.SetAdminMongoPassword("foo")
	c.Assert(err, jc.ErrorIsNil)
	err = st.MongoSession().DB("admin").Login("admin", "foo")
	c.Assert(err, jc.ErrorIsNil)

	m, err := st.Model()
	c.Assert(err, jc.ErrorIsNil)
	err = tryOpenState(m.ModelTag(), st.ControllerTag(), noAuthInfo)
	c.Check(errors.Cause(err), jc.Satisfies, errors.IsUnauthorized)
	// note: collections are set up in arbitrary order, proximate cause of
	// failure may differ.
	c.Check(err, gc.ErrorMatches, `[^:]+: unauthorized mongo access: .*`)

	passwordOnlyInfo := *noAuthInfo
	passwordOnlyInfo.Password = "foo"

	// Under mongo 3.2 it's not possible to create collections and
	// indexes with no user - the localhost exception only permits
	// creating users. There were some checks for unsetting the
	// password and then creating the state in an older version of
	// this test, but they couldn't be made to work with 3.2.
	err = tryOpenState(m.ModelTag(), st.ControllerTag(), &passwordOnlyInfo)
	c.Assert(err, jc.ErrorIsNil)
}

func (s *StateSuite) setUpWatchRelationNetworkScenario(c *gc.C) *state.Relation {
	_, err := s.State.AddRemoteApplication(state.AddRemoteApplicationParams{
		Name: "mysql", SourceModel: s.Model.ModelTag(),
		Endpoints: []charm.Relation{{Name: "database", Interface: "mysql", Role: "provider", Scope: "global"}},
	})
	c.Assert(err, jc.ErrorIsNil)
	wpCharm := s.Factory.MakeCharm(c, &factory.CharmParams{Name: "wordpress"})
	s.Factory.MakeApplication(c, &factory.ApplicationParams{Name: "wordpress", Charm: wpCharm})
	eps, err := s.State.InferEndpoints("wordpress", "mysql")
	c.Assert(err, jc.ErrorIsNil)
	rel, err := s.State.AddRelation(eps...)
	c.Assert(err, jc.ErrorIsNil)
	return rel
}

func (s *StateSuite) TestWatchRelationIngressNetworks(c *gc.C) {
	rel := s.setUpWatchRelationNetworkScenario(c)
	// Check initial event.
	w := rel.WatchRelationIngressNetworks()
	defer statetesting.AssertStop(c, w)
	wc := statetesting.NewStringsWatcherC(c, s.State, w)
	wc.AssertChange()
	wc.AssertNoChange()

	// Initial ingress network creation.
	relIngress := state.NewRelationIngressNetworks(s.State)
	_, err := relIngress.Save(rel.Tag().Id(), false, []string{"1.2.3.4/32", "4.3.2.1/16"})
	c.Assert(err, jc.ErrorIsNil)
	wc.AssertChange("1.2.3.4/32", "4.3.2.1/16")
	wc.AssertNoChange()

	// Update value.
	_, err = relIngress.Save(rel.Tag().Id(), false, []string{"1.2.3.4/32"})
	c.Assert(err, jc.ErrorIsNil)
	wc.AssertChange("1.2.3.4/32")
	wc.AssertNoChange()

	// Update value, admin override.
	_, err = relIngress.Save(rel.Tag().Id(), true, []string{"10.0.0.1/32"})
	c.Assert(err, jc.ErrorIsNil)
	wc.AssertChange("10.0.0.1/32")
	wc.AssertNoChange()

	// Same value.
	_, err = relIngress.Save(rel.Tag().Id(), true, []string{"10.0.0.1/32"})
	c.Assert(err, jc.ErrorIsNil)
	wc.AssertNoChange()

	// Delete relation.
	state.RemoveRelation(c, rel)
	c.Assert(err, jc.ErrorIsNil)
	wc.AssertChange()
	wc.AssertNoChange()

	// Stop watcher, check closed.
	statetesting.AssertStop(c, w)
	wc.AssertClosed()
}

func (s *StateSuite) TestWatchRelationIngressNetworksIgnoresEgress(c *gc.C) {
	rel := s.setUpWatchRelationNetworkScenario(c)
	// Check initial event.
	w := rel.WatchRelationIngressNetworks()
	defer statetesting.AssertStop(c, w)
	wc := statetesting.NewStringsWatcherC(c, s.State, w)
	wc.AssertChange()
	wc.AssertNoChange()

	relEgress := state.NewRelationEgressNetworks(s.State)
	_, err := relEgress.Save(rel.Tag().Id(), false, []string{"1.2.3.4/32", "4.3.2.1/16"})
	c.Assert(err, jc.ErrorIsNil)
	wc.AssertNoChange()

	// Stop watcher, check closed.
	statetesting.AssertStop(c, w)
	wc.AssertClosed()
}

func (s *StateSuite) TestWatchRelationEgressNetworks(c *gc.C) {
	rel := s.setUpWatchRelationNetworkScenario(c)
	// Check initial event.
	w := rel.WatchRelationEgressNetworks()
	defer statetesting.AssertStop(c, w)
	wc := statetesting.NewStringsWatcherC(c, s.State, w)
	wc.AssertChange()
	wc.AssertNoChange()

	// Initial egress network creation.
	relEgress := state.NewRelationEgressNetworks(s.State)
	_, err := relEgress.Save(rel.Tag().Id(), false, []string{"1.2.3.4/32", "4.3.2.1/16"})
	c.Assert(err, jc.ErrorIsNil)
	wc.AssertChange("1.2.3.4/32", "4.3.2.1/16")
	wc.AssertNoChange()

	// Update value.
	_, err = relEgress.Save(rel.Tag().Id(), false, []string{"1.2.3.4/32"})
	c.Assert(err, jc.ErrorIsNil)
	wc.AssertChange("1.2.3.4/32")
	wc.AssertNoChange()

	// Update value, admin override.
	_, err = relEgress.Save(rel.Tag().Id(), true, []string{"10.0.0.1/32"})
	c.Assert(err, jc.ErrorIsNil)
	wc.AssertChange("10.0.0.1/32")
	wc.AssertNoChange()

	// Same value.
	_, err = relEgress.Save(rel.Tag().Id(), true, []string{"10.0.0.1/32"})
	c.Assert(err, jc.ErrorIsNil)
	wc.AssertNoChange()

	// Delete relation.
	state.RemoveRelation(c, rel)
	c.Assert(err, jc.ErrorIsNil)
	wc.AssertChange()
	wc.AssertNoChange()

	// Stop watcher, check closed.
	statetesting.AssertStop(c, w)
	wc.AssertClosed()
}

func (s *StateSuite) TestWatchRelationEgressNetworksIgnoresIngress(c *gc.C) {
	rel := s.setUpWatchRelationNetworkScenario(c)
	// Check initial event.
	w := rel.WatchRelationEgressNetworks()
	defer statetesting.AssertStop(c, w)
	wc := statetesting.NewStringsWatcherC(c, s.State, w)
	wc.AssertChange()
	wc.AssertNoChange()

	relEgress := state.NewRelationIngressNetworks(s.State)
	_, err := relEgress.Save(rel.Tag().Id(), false, []string{"1.2.3.4/32", "4.3.2.1/16"})
	c.Assert(err, jc.ErrorIsNil)
	wc.AssertNoChange()

	// Stop watcher, check closed.
	statetesting.AssertStop(c, w)
	wc.AssertClosed()
}

func (s *StateSuite) testOpenParams() state.OpenParams {
	return state.OpenParams{
		Clock:              clock.WallClock,
		ControllerTag:      s.State.ControllerTag(),
		ControllerModelTag: s.modelTag,
		MongoSession:       s.Session,
	}
}

func (s *StateSuite) TestControllerTimestamp(c *gc.C) {
	now := testing.NonZeroTime()
	clock := testclock.NewClock(now)

	err := s.State.SetClockForTesting(clock)
	c.Assert(err, jc.ErrorIsNil)

	got, err := s.State.ControllerTimestamp()
	c.Assert(err, jc.ErrorIsNil)
	c.Assert(got, gc.NotNil)

	c.Assert(*got, jc.DeepEquals, now)
}<|MERGE_RESOLUTION|>--- conflicted
+++ resolved
@@ -1574,12 +1574,7 @@
 	c.Assert(err, jc.ErrorIsNil)
 	c.Assert(gitlab.Name(), gc.Equals, "gitlab")
 	c.Assert(gitlab.GetScale(), gc.Equals, 0)
-<<<<<<< HEAD
-	c.Assert(gitlab.GetPlacement(), gc.Equals, "a=b")
 	outsettings, err := gitlab.CharmConfig(model.GenerationCurrent)
-=======
-	outsettings, err := gitlab.CharmConfig()
->>>>>>> bd7aa0bc
 	c.Assert(err, jc.ErrorIsNil)
 	expected := ch.Config().DefaultSettings()
 	for name, value := range insettings {
