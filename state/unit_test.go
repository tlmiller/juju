--- conflicted
+++ resolved
@@ -552,13 +552,8 @@
 	err := s.unit.SetCharmURL(s.charm.URL())
 	c.Assert(err, jc.ErrorIsNil)
 	newCharm := s.AddConfigCharm(c, "wordpress", "options: {}", 123)
-<<<<<<< HEAD
-	cfg := state.SetCharmConfig{Charm: newCharm}
+	cfg := state.SetCharmConfig{Charm: newCharm, CharmOrigin: defaultCharmOrigin(newCharm.URL())}
 	err = s.application.SetCharm(cfg, state.NewObjectStore(c, s.State))
-=======
-	cfg := state.SetCharmConfig{Charm: newCharm, CharmOrigin: defaultCharmOrigin(newCharm.URL())}
-	err = s.application.SetCharm(cfg)
->>>>>>> 985d5a51
 	c.Assert(err, jc.ErrorIsNil)
 
 	// Settings still reflect charm set on unit.
@@ -608,13 +603,8 @@
 
 	// Change application's charm; nothing detected.
 	newCharm := s.AddConfigCharm(c, "wordpress", floatConfig, 123)
-<<<<<<< HEAD
-	cfg := state.SetCharmConfig{Charm: newCharm}
+	cfg := state.SetCharmConfig{Charm: newCharm, CharmOrigin: defaultCharmOrigin(newCharm.URL())}
 	err = s.application.SetCharm(cfg, state.NewObjectStore(c, s.State))
-=======
-	cfg := state.SetCharmConfig{Charm: newCharm, CharmOrigin: defaultCharmOrigin(newCharm.URL())}
-	err = s.application.SetCharm(cfg)
->>>>>>> 985d5a51
 	c.Assert(err, jc.ErrorIsNil)
 	wc.AssertNoChange()
 
@@ -633,13 +623,8 @@
 
 func (s *UnitSuite) TestWatchConfigSettingsHash(c *gc.C) {
 	newCharm := s.AddConfigCharm(c, "wordpress", sortableConfig, 123)
-<<<<<<< HEAD
-	cfg := state.SetCharmConfig{Charm: newCharm}
+	cfg := state.SetCharmConfig{Charm: newCharm, CharmOrigin: defaultCharmOrigin(newCharm.URL())}
 	err := s.application.SetCharm(cfg, state.NewObjectStore(c, s.State))
-=======
-	cfg := state.SetCharmConfig{Charm: newCharm, CharmOrigin: defaultCharmOrigin(newCharm.URL())}
-	err := s.application.SetCharm(cfg)
->>>>>>> 985d5a51
 	c.Assert(err, jc.ErrorIsNil)
 	err = s.unit.SetCharmURL(newCharm.URL())
 	c.Assert(err, jc.ErrorIsNil)
@@ -692,13 +677,8 @@
 
 	// Change application's charm; nothing detected.
 	newCharm = s.AddConfigCharm(c, "wordpress", floatConfig, 125)
-<<<<<<< HEAD
-	cfg = state.SetCharmConfig{Charm: newCharm}
+	cfg = state.SetCharmConfig{Charm: newCharm, CharmOrigin: defaultCharmOrigin(newCharm.URL())}
 	err = s.application.SetCharm(cfg, state.NewObjectStore(c, s.State))
-=======
-	cfg = state.SetCharmConfig{Charm: newCharm, CharmOrigin: defaultCharmOrigin(newCharm.URL())}
-	err = s.application.SetCharm(cfg)
->>>>>>> 985d5a51
 	c.Assert(err, jc.ErrorIsNil)
 	wc.AssertNoChange()
 
@@ -736,13 +716,8 @@
 	wc1.AssertChange("2e1f49c3e8b53892b822558401af33589522094681276a98458595114e04c0c1")
 
 	newCharm := s.AddConfigCharm(c, "wordpress", wordpressConfig, 125)
-<<<<<<< HEAD
-	cfg := state.SetCharmConfig{Charm: newCharm}
+	cfg := state.SetCharmConfig{Charm: newCharm, CharmOrigin: defaultCharmOrigin(newCharm.URL())}
 	err = s.application.SetCharm(cfg, state.NewObjectStore(c, s.State))
-=======
-	cfg := state.SetCharmConfig{Charm: newCharm, CharmOrigin: defaultCharmOrigin(newCharm.URL())}
-	err = s.application.SetCharm(cfg)
->>>>>>> 985d5a51
 	c.Assert(err, jc.ErrorIsNil)
 
 	c.Logf("new charm url %s", newCharm.URL())
@@ -1378,13 +1353,8 @@
 				// Set a different charm to force a retry: first on
 				// the application, so the settings are created, then on
 				// the unit.
-<<<<<<< HEAD
-				cfg := state.SetCharmConfig{Charm: sch}
+				cfg := state.SetCharmConfig{Charm: sch, CharmOrigin: defaultCharmOrigin(sch.URL())}
 				err := s.application.SetCharm(cfg, state.NewObjectStore(c, s.State))
-=======
-				cfg := state.SetCharmConfig{Charm: sch, CharmOrigin: defaultCharmOrigin(sch.URL())}
-				err := s.application.SetCharm(cfg)
->>>>>>> 985d5a51
 				c.Assert(err, jc.ErrorIsNil)
 				err = s.unit.SetCharmURL(sch.URL())
 				c.Assert(err, jc.ErrorIsNil)
@@ -1392,13 +1362,8 @@
 			After: func() {
 				// Set back the same charm on the application, so the
 				// settings refcount is correct..
-<<<<<<< HEAD
-				cfg := state.SetCharmConfig{Charm: s.charm}
+				cfg := state.SetCharmConfig{Charm: s.charm, CharmOrigin: defaultCharmOrigin(s.charm.URL())}
 				err := s.application.SetCharm(cfg, state.NewObjectStore(c, s.State))
-=======
-				cfg := state.SetCharmConfig{Charm: s.charm, CharmOrigin: defaultCharmOrigin(s.charm.URL())}
-				err := s.application.SetCharm(cfg)
->>>>>>> 985d5a51
 				c.Assert(err, jc.ErrorIsNil)
 			},
 		},
@@ -1455,13 +1420,8 @@
 	err := s.unit.SetCharmURL(s.charm.URL())
 	c.Assert(err, jc.ErrorIsNil)
 	newCharm := s.AddConfigCharm(c, "mysql", "options: {}", 99)
-<<<<<<< HEAD
-	cfg := state.SetCharmConfig{Charm: newCharm}
+	cfg := state.SetCharmConfig{Charm: newCharm, CharmOrigin: defaultCharmOrigin(newCharm.URL())}
 	err = s.application.SetCharm(cfg, state.NewObjectStore(c, s.State))
-=======
-	cfg := state.SetCharmConfig{Charm: newCharm, CharmOrigin: defaultCharmOrigin(newCharm.URL())}
-	err = s.application.SetCharm(cfg)
->>>>>>> 985d5a51
 	c.Assert(err, jc.ErrorIsNil)
 
 	defer state.SetRetryHooks(c, s.State, func() {
