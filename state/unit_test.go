// Copyright 2012, 2013 Canonical Ltd.
// Licensed under the AGPLv3, see LICENCE file for details.

package state_test

import (
	"strconv"

	gc "launchpad.net/gocheck"

	"launchpad.net/juju-core/charm"
	"launchpad.net/juju-core/errors"
	"launchpad.net/juju-core/instance"
	"launchpad.net/juju-core/state"
	"launchpad.net/juju-core/state/api/params"
	"launchpad.net/juju-core/state/testing"
	coretesting "launchpad.net/juju-core/testing"
	jc "launchpad.net/juju-core/testing/checkers"
)

type UnitSuite struct {
	ConnSuite
	charm   *state.Charm
	service *state.Service
	unit    *state.Unit
}

var _ = gc.Suite(&UnitSuite{})

func (s *UnitSuite) SetUpTest(c *gc.C) {
	s.ConnSuite.SetUpTest(c)
	s.charm = s.AddTestingCharm(c, "wordpress")
	var err error
	s.service, err = s.State.AddService("wordpress", s.charm)
	c.Assert(err, gc.IsNil)
	s.unit, err = s.service.AddUnit()
	c.Assert(err, gc.IsNil)
	c.Assert(s.unit.Series(), gc.Equals, "quantal")
}

func (s *UnitSuite) TestUnitNotFound(c *gc.C) {
	_, err := s.State.Unit("subway/0")
	c.Assert(err, gc.ErrorMatches, `unit "subway/0" not found`)
	c.Assert(err, jc.Satisfies, errors.IsNotFoundError)
}

func (s *UnitSuite) TestService(c *gc.C) {
	svc, err := s.unit.Service()
	c.Assert(err, gc.IsNil)
	c.Assert(svc.Name(), gc.Equals, s.unit.ServiceName())
}

func (s *UnitSuite) TestConfigSettingsNeedCharmURLSet(c *gc.C) {
	_, err := s.unit.ConfigSettings()
	c.Assert(err, gc.ErrorMatches, "unit charm not set")
}

func (s *UnitSuite) TestConfigSettingsIncludeDefaults(c *gc.C) {
	err := s.unit.SetCharmURL(s.charm.URL())
	c.Assert(err, gc.IsNil)
	settings, err := s.unit.ConfigSettings()
	c.Assert(err, gc.IsNil)
	c.Assert(settings, gc.DeepEquals, charm.Settings{"blog-title": "My Title"})
}

func (s *UnitSuite) TestConfigSettingsReflectService(c *gc.C) {
	err := s.service.UpdateConfigSettings(charm.Settings{"blog-title": "no title"})
	c.Assert(err, gc.IsNil)
	err = s.unit.SetCharmURL(s.charm.URL())
	c.Assert(err, gc.IsNil)
	settings, err := s.unit.ConfigSettings()
	c.Assert(err, gc.IsNil)
	c.Assert(settings, gc.DeepEquals, charm.Settings{"blog-title": "no title"})

	err = s.service.UpdateConfigSettings(charm.Settings{"blog-title": "ironic title"})
	c.Assert(err, gc.IsNil)
	settings, err = s.unit.ConfigSettings()
	c.Assert(err, gc.IsNil)
	c.Assert(settings, gc.DeepEquals, charm.Settings{"blog-title": "ironic title"})
}

func (s *UnitSuite) TestConfigSettingsReflectCharm(c *gc.C) {
	err := s.unit.SetCharmURL(s.charm.URL())
	c.Assert(err, gc.IsNil)
	newCharm := s.AddConfigCharm(c, "wordpress", "options: {}", 123)
	err = s.service.SetCharm(newCharm, false)
	c.Assert(err, gc.IsNil)

	// Settings still reflect charm set on unit.
	settings, err := s.unit.ConfigSettings()
	c.Assert(err, gc.IsNil)
	c.Assert(settings, gc.DeepEquals, charm.Settings{"blog-title": "My Title"})

	// When the unit has the new charm set, it'll see the new config.
	err = s.unit.SetCharmURL(newCharm.URL())
	c.Assert(err, gc.IsNil)
	settings, err = s.unit.ConfigSettings()
	c.Assert(err, gc.IsNil)
	c.Assert(settings, gc.DeepEquals, charm.Settings{})
}

func (s *UnitSuite) TestWatchConfigSettingsNeedsCharmURL(c *gc.C) {
	_, err := s.unit.WatchConfigSettings()
	c.Assert(err, gc.ErrorMatches, "unit charm not set")
}

func (s *UnitSuite) TestWatchConfigSettings(c *gc.C) {
	err := s.unit.SetCharmURL(s.charm.URL())
	c.Assert(err, gc.IsNil)
	w, err := s.unit.WatchConfigSettings()
	c.Assert(err, gc.IsNil)
	defer testing.AssertStop(c, w)

	// Initial event.
	wc := testing.NewNotifyWatcherC(c, s.State, w)
	wc.AssertOneChange()

	// Update config a couple of times, check a single event.
	err = s.service.UpdateConfigSettings(charm.Settings{
		"blog-title": "superhero paparazzi",
	})
	c.Assert(err, gc.IsNil)
	err = s.service.UpdateConfigSettings(charm.Settings{
		"blog-title": "sauceror central",
	})
	c.Assert(err, gc.IsNil)
	wc.AssertOneChange()

	// Non-change is not reported.
	err = s.service.UpdateConfigSettings(charm.Settings{
		"blog-title": "sauceror central",
	})
	c.Assert(err, gc.IsNil)
	wc.AssertNoChange()

	// Change service's charm; nothing detected.
	newCharm := s.AddConfigCharm(c, "wordpress", floatConfig, 123)
	err = s.service.SetCharm(newCharm, false)
	c.Assert(err, gc.IsNil)
	wc.AssertNoChange()

	// Change service config for new charm; nothing detected.
	err = s.service.UpdateConfigSettings(charm.Settings{
		"key": 42.0,
	})
	c.Assert(err, gc.IsNil)
	wc.AssertNoChange()

	// NOTE: if we were to change the unit to use the new charm, we'd see
	// another event, because the originally-watched document will become
	// unreferenced and be removed. But I'm not testing that behaviour
	// because it's not very helpful and subject to change.
}

func (s *UnitSuite) TestGetSetPublicAddress(c *gc.C) {
	_, ok := s.unit.PublicAddress()
	c.Assert(ok, gc.Equals, false)

	err := s.unit.SetPublicAddress("example.foobar.com")
	c.Assert(err, gc.IsNil)
	address, ok := s.unit.PublicAddress()
	c.Assert(ok, gc.Equals, true)
	c.Assert(address, gc.Equals, "example.foobar.com")

	defer state.SetBeforeHooks(c, s.State, func() {
		c.Assert(s.unit.Destroy(), gc.IsNil)
	}).Check()
	err = s.unit.SetPublicAddress("example.foobar.com")
	c.Assert(err, gc.ErrorMatches, `cannot set public address of unit "wordpress/0": unit not found`)
}

func (s *UnitSuite) TestGetPublicAddressFromMachine(c *gc.C) {
	machine, err := s.State.AddMachine("quantal", state.JobHostUnits)
	c.Assert(err, gc.IsNil)
	err = s.unit.AssignToMachine(machine)
	c.Assert(err, gc.IsNil)

	address, ok := s.unit.PublicAddress()
	c.Check(address, gc.Equals, "")
	c.Assert(ok, gc.Equals, false)

	addresses := []instance.Address{
		instance.NewAddress("127.0.0.1"),
		instance.NewAddress("8.8.8.8"),
	}
	err = machine.SetAddresses(addresses)
	c.Assert(err, gc.IsNil)

	address, ok = s.unit.PublicAddress()
	c.Check(address, gc.Equals, "8.8.8.8")
	c.Assert(ok, gc.Equals, true)
}

func (s *UnitSuite) TestGetSetPrivateAddress(c *gc.C) {
	_, ok := s.unit.PrivateAddress()
	c.Assert(ok, gc.Equals, false)

	err := s.unit.SetPrivateAddress("example.local")
	c.Assert(err, gc.IsNil)
	address, ok := s.unit.PrivateAddress()
	c.Assert(ok, gc.Equals, true)
	c.Assert(address, gc.Equals, "example.local")

	defer state.SetBeforeHooks(c, s.State, func() {
		c.Assert(s.unit.Destroy(), gc.IsNil)
	}).Check()
	err = s.unit.SetPrivateAddress("example.local")
	c.Assert(err, gc.ErrorMatches, `cannot set private address of unit "wordpress/0": unit not found`)
}

func (s *UnitSuite) TestGetPrivateAddressFromMachine(c *gc.C) {
	machine, err := s.State.AddMachine("quantal", state.JobHostUnits)
	c.Assert(err, gc.IsNil)
	err = s.unit.AssignToMachine(machine)
	c.Assert(err, gc.IsNil)

	address, ok := s.unit.PrivateAddress()
	c.Check(address, gc.Equals, "")
	c.Assert(ok, gc.Equals, false)

	addresses := []instance.Address{
		instance.NewAddress("127.0.0.1"),
		instance.NewAddress("8.8.8.8"),
	}
	err = machine.SetAddresses(addresses)
	c.Assert(err, gc.IsNil)

	address, ok = s.unit.PrivateAddress()
	c.Check(address, gc.Equals, "127.0.0.1")
	c.Assert(ok, gc.Equals, true)
}

func (s *UnitSuite) TestRefresh(c *gc.C) {
	unit1, err := s.State.Unit(s.unit.Name())
	c.Assert(err, gc.IsNil)

	err = s.unit.SetPrivateAddress("example.local")
	c.Assert(err, gc.IsNil)
	err = s.unit.SetPublicAddress("example.foobar.com")
	c.Assert(err, gc.IsNil)

	address, ok := unit1.PrivateAddress()
	c.Assert(ok, gc.Equals, false)
	address, ok = unit1.PublicAddress()
	c.Assert(ok, gc.Equals, false)

	err = unit1.Refresh()
	c.Assert(err, gc.IsNil)
	address, ok = unit1.PrivateAddress()
	c.Assert(ok, gc.Equals, true)
	c.Assert(address, gc.Equals, "example.local")
	address, ok = unit1.PublicAddress()
	c.Assert(ok, gc.Equals, true)
	c.Assert(address, gc.Equals, "example.foobar.com")

	err = unit1.EnsureDead()
	c.Assert(err, gc.IsNil)
	err = unit1.Remove()
	c.Assert(err, gc.IsNil)
	err = unit1.Refresh()
	c.Assert(err, jc.Satisfies, errors.IsNotFoundError)
}

func (s *UnitSuite) TestGetSetStatusWhileAlive(c *gc.C) {
	err := s.unit.SetStatus(params.StatusError, "", nil)
	c.Assert(err, gc.ErrorMatches, `cannot set status "error" without info`)
	err = s.unit.SetStatus(params.StatusPending, "", nil)
	c.Assert(err, gc.ErrorMatches, `cannot set status "pending"`)
	err = s.unit.SetStatus(params.StatusDown, "", nil)
	c.Assert(err, gc.ErrorMatches, `cannot set status "down"`)
	err = s.unit.SetStatus(params.Status("vliegkat"), "orville", nil)
	c.Assert(err, gc.ErrorMatches, `cannot set invalid status "vliegkat"`)

	status, info, data, err := s.unit.Status()
	c.Assert(err, gc.IsNil)
	c.Assert(status, gc.Equals, params.StatusPending)
	c.Assert(info, gc.Equals, "")
	c.Assert(data, gc.HasLen, 0)

	err = s.unit.SetStatus(params.StatusStarted, "", nil)
	c.Assert(err, gc.IsNil)
	status, info, data, err = s.unit.Status()
	c.Assert(err, gc.IsNil)
	c.Assert(status, gc.Equals, params.StatusStarted)
	c.Assert(info, gc.Equals, "")
	c.Assert(data, gc.HasLen, 0)

	err = s.unit.SetStatus(params.StatusError, "test-hook failed", params.StatusData{
		"foo": "bar",
	})
	c.Assert(err, gc.IsNil)
	status, info, data, err = s.unit.Status()
	c.Assert(err, gc.IsNil)
	c.Assert(status, gc.Equals, params.StatusError)
	c.Assert(info, gc.Equals, "test-hook failed")
	c.Assert(data, gc.DeepEquals, params.StatusData{
		"foo": "bar",
	})
}

func (s *UnitSuite) TestGetSetStatusWhileNotAlive(c *gc.C) {
	err := s.unit.Destroy()
	c.Assert(err, gc.IsNil)
	err = s.unit.SetStatus(params.StatusStarted, "not really", nil)
	c.Assert(err, gc.ErrorMatches, `cannot set status of unit "wordpress/0": not found or dead`)
	_, _, _, err = s.unit.Status()
	c.Assert(err, gc.ErrorMatches, "status not found")

	err = s.unit.EnsureDead()
	c.Assert(err, gc.IsNil)
	err = s.unit.SetStatus(params.StatusStarted, "not really", nil)
	c.Assert(err, gc.ErrorMatches, `cannot set status of unit "wordpress/0": not found or dead`)
	_, _, _, err = s.unit.Status()
	c.Assert(err, gc.ErrorMatches, "status not found")
}

func (s *UnitSuite) TestGetSetStatusDataStandard(c *gc.C) {
	err := s.unit.SetStatus(params.StatusStarted, "", nil)
	c.Assert(err, gc.IsNil)
	_, _, _, err = s.unit.Status()
	c.Assert(err, gc.IsNil)

	// Regular status setting with data.
	err = s.unit.SetStatus(params.StatusError, "test-hook failed", params.StatusData{
		"1st-key": "one",
		"2nd-key": 2,
		"3rd-key": true,
	})
	c.Assert(err, gc.IsNil)

	status, info, data, err := s.unit.Status()
	c.Assert(err, gc.IsNil)
	c.Assert(status, gc.Equals, params.StatusError)
	c.Assert(info, gc.Equals, "test-hook failed")
	c.Assert(data, gc.DeepEquals, params.StatusData{
		"1st-key": "one",
		"2nd-key": 2,
		"3rd-key": true,
	})
}

func (s *UnitSuite) TestGetSetStatusDataMongo(c *gc.C) {
	err := s.unit.SetStatus(params.StatusStarted, "", nil)
	c.Assert(err, gc.IsNil)
	_, _, _, err = s.unit.Status()
	c.Assert(err, gc.IsNil)

	// Status setting with MongoDB special values.
	err = s.unit.SetStatus(params.StatusError, "mongo", params.StatusData{
		`{name: "Joe"}`: "$where",
		"eval":          `eval(function(foo) { return foo; }, "bar")`,
		"mapReduce":     "mapReduce",
		"group":         "group",
	})
	c.Assert(err, gc.IsNil)

	status, info, data, err := s.unit.Status()
	c.Assert(err, gc.IsNil)
	c.Assert(status, gc.Equals, params.StatusError)
	c.Assert(info, gc.Equals, "mongo")
	c.Assert(data, gc.DeepEquals, params.StatusData{
		`{name: "Joe"}`: "$where",
		"eval":          `eval(function(foo) { return foo; }, "bar")`,
		"mapReduce":     "mapReduce",
		"group":         "group",
	})
}

func (s *UnitSuite) TestGetSetStatusDataChange(c *gc.C) {
	err := s.unit.SetStatus(params.StatusStarted, "", nil)
	c.Assert(err, gc.IsNil)
	_, _, _, err = s.unit.Status()
	c.Assert(err, gc.IsNil)

	// Status setting and changing data afterwards.
	data := params.StatusData{
		"1st-key": "one",
		"2nd-key": 2,
		"3rd-key": true,
	}
	err = s.unit.SetStatus(params.StatusError, "test-hook failed", data)
	c.Assert(err, gc.IsNil)
	data["4th-key"] = 4.0

	status, info, data, err := s.unit.Status()
	c.Assert(err, gc.IsNil)
	c.Assert(status, gc.Equals, params.StatusError)
	c.Assert(info, gc.Equals, "test-hook failed")
	c.Assert(data, gc.DeepEquals, params.StatusData{
		"1st-key": "one",
		"2nd-key": 2,
		"3rd-key": true,
	})

	// Set status data to nil, so an empty map will be returned.
	err = s.unit.SetStatus(params.StatusStarted, "", nil)
	c.Assert(err, gc.IsNil)

	status, info, data, err = s.unit.Status()
	c.Assert(err, gc.IsNil)
	c.Assert(status, gc.Equals, params.StatusStarted)
	c.Assert(info, gc.Equals, "")
	c.Assert(data, gc.HasLen, 0)
}

func (s *UnitSuite) TestUnitCharm(c *gc.C) {
	preventUnitDestroyRemove(c, s.unit)
	curl, ok := s.unit.CharmURL()
	c.Assert(ok, gc.Equals, false)
	c.Assert(curl, gc.IsNil)

	err := s.unit.SetCharmURL(nil)
	c.Assert(err, gc.ErrorMatches, "cannot set nil charm url")

	err = s.unit.SetCharmURL(charm.MustParseURL("cs:missing/one-1"))
	c.Assert(err, gc.ErrorMatches, `unknown charm url "cs:missing/one-1"`)

	err = s.unit.SetCharmURL(s.charm.URL())
	c.Assert(err, gc.IsNil)
	curl, ok = s.unit.CharmURL()
	c.Assert(ok, gc.Equals, true)
	c.Assert(curl, gc.DeepEquals, s.charm.URL())

	err = s.unit.Destroy()
	c.Assert(err, gc.IsNil)
	err = s.unit.SetCharmURL(s.charm.URL())
	c.Assert(err, gc.IsNil)
	curl, ok = s.unit.CharmURL()
	c.Assert(ok, gc.Equals, true)
	c.Assert(curl, gc.DeepEquals, s.charm.URL())

	err = s.unit.EnsureDead()
	c.Assert(err, gc.IsNil)
	err = s.unit.SetCharmURL(s.charm.URL())
	c.Assert(err, gc.ErrorMatches, `unit "wordpress/0" is dead`)
}

func (s *UnitSuite) TestDestroyPrincipalUnits(c *gc.C) {
	preventUnitDestroyRemove(c, s.unit)
	for i := 0; i < 4; i++ {
		unit, err := s.service.AddUnit()
		c.Assert(err, gc.IsNil)
		preventUnitDestroyRemove(c, unit)
	}

	// Destroy 2 of them; check they become Dying.
	err := s.State.DestroyUnits("wordpress/0", "wordpress/1")
	c.Assert(err, gc.IsNil)
	s.assertUnitLife(c, "wordpress/0", state.Dying)
	s.assertUnitLife(c, "wordpress/1", state.Dying)

	// Try to destroy an Alive one and a Dying one; check
	// it destroys the Alive one and ignores the Dying one.
	err = s.State.DestroyUnits("wordpress/2", "wordpress/0")
	c.Assert(err, gc.IsNil)
	s.assertUnitLife(c, "wordpress/2", state.Dying)

	// Try to destroy an Alive one along with a nonexistent one; check that
	// the valid instruction is followed but the invalid one is warned about.
	err = s.State.DestroyUnits("boojum/123", "wordpress/3")
	c.Assert(err, gc.ErrorMatches, `some units were not destroyed: unit "boojum/123" does not exist`)
	s.assertUnitLife(c, "wordpress/3", state.Dying)

	// Make one Dead, and destroy an Alive one alongside it; check no errors.
	wp0, err := s.State.Unit("wordpress/0")
	c.Assert(err, gc.IsNil)
	err = wp0.EnsureDead()
	c.Assert(err, gc.IsNil)
	err = s.State.DestroyUnits("wordpress/0", "wordpress/4")
	c.Assert(err, gc.IsNil)
	s.assertUnitLife(c, "wordpress/0", state.Dead)
	s.assertUnitLife(c, "wordpress/4", state.Dying)
}

func (s *UnitSuite) TestDestroySetStatusRetry(c *gc.C) {
	defer state.SetRetryHooks(c, s.State, func() {
		err := s.unit.SetStatus(params.StatusStarted, "", nil)
		c.Assert(err, gc.IsNil)
	}, func() {
		assertUnitLife(c, s.unit, state.Dying)
	}).Check()
	err := s.unit.Destroy()
	c.Assert(err, gc.IsNil)
}

func (s *UnitSuite) TestDestroySetCharmRetry(c *gc.C) {
	defer state.SetRetryHooks(c, s.State, func() {
		err := s.unit.SetCharmURL(s.charm.URL())
		c.Assert(err, gc.IsNil)
	}, func() {
		assertUnitRemoved(c, s.unit)
	}).Check()
	err := s.unit.Destroy()
	c.Assert(err, gc.IsNil)
}

func (s *UnitSuite) TestDestroyChangeCharmRetry(c *gc.C) {
	err := s.unit.SetCharmURL(s.charm.URL())
	c.Assert(err, gc.IsNil)
	newCharm := s.AddConfigCharm(c, "mysql", "options: {}", 99)
	err = s.service.SetCharm(newCharm, false)
	c.Assert(err, gc.IsNil)

	defer state.SetRetryHooks(c, s.State, func() {
		err := s.unit.SetCharmURL(newCharm.URL())
		c.Assert(err, gc.IsNil)
	}, func() {
		assertUnitRemoved(c, s.unit)
	}).Check()
	err = s.unit.Destroy()
	c.Assert(err, gc.IsNil)
}

func (s *UnitSuite) TestDestroyAssignRetry(c *gc.C) {
	machine, err := s.State.AddMachine("quantal", state.JobHostUnits)
	c.Assert(err, gc.IsNil)

	defer state.SetRetryHooks(c, s.State, func() {
		err := s.unit.AssignToMachine(machine)
		c.Assert(err, gc.IsNil)
	}, func() {
		assertUnitRemoved(c, s.unit)
		// Also check the unit ref was properly removed from the machine doc --
		// if it weren't, we wouldn't be able to make the machine Dead.
		err := machine.EnsureDead()
		c.Assert(err, gc.IsNil)
	}).Check()
	err = s.unit.Destroy()
	c.Assert(err, gc.IsNil)
}

func (s *UnitSuite) TestDestroyUnassignRetry(c *gc.C) {
	machine, err := s.State.AddMachine("quantal", state.JobHostUnits)
	c.Assert(err, gc.IsNil)
	err = s.unit.AssignToMachine(machine)
	c.Assert(err, gc.IsNil)

	defer state.SetRetryHooks(c, s.State, func() {
		err := s.unit.UnassignFromMachine()
		c.Assert(err, gc.IsNil)
	}, func() {
		assertUnitRemoved(c, s.unit)
	}).Check()
	err = s.unit.Destroy()
	c.Assert(err, gc.IsNil)
}

func (s *UnitSuite) TestShortCircuitDestroyUnit(c *gc.C) {
	// A unit that has not set any status is removed directly.
	err := s.unit.Destroy()
	c.Assert(err, gc.IsNil)
	c.Assert(s.unit.Life(), gc.Equals, state.Dying)
	assertUnitRemoved(c, s.unit)
}

func (s *UnitSuite) TestCannotShortCircuitDestroyWithSubordinates(c *gc.C) {
	// A unit with subordinates is just set to Dying.
	_, err := s.State.AddService("logging", s.AddTestingCharm(c, "logging"))
	c.Assert(err, gc.IsNil)
	eps, err := s.State.InferEndpoints([]string{"logging", "wordpress"})
	c.Assert(err, gc.IsNil)
	rel, err := s.State.AddRelation(eps...)
	c.Assert(err, gc.IsNil)
	ru, err := rel.Unit(s.unit)
	c.Assert(err, gc.IsNil)
	err = ru.EnterScope(nil)
	c.Assert(err, gc.IsNil)
	err = s.unit.Destroy()
	c.Assert(err, gc.IsNil)
	c.Assert(s.unit.Life(), gc.Equals, state.Dying)
	assertUnitLife(c, s.unit, state.Dying)
}

func (s *UnitSuite) TestCannotShortCircuitDestroyWithStatus(c *gc.C) {
	for i, test := range []struct {
		status params.Status
		info   string
	}{{
		params.StatusInstalled, "",
	}, {
		params.StatusStarted, "",
	}, {
		params.StatusError, "blah",
	}, {
		params.StatusStopped, "",
	}} {
		c.Logf("test %d: %s", i, test.status)
		unit, err := s.service.AddUnit()
		c.Assert(err, gc.IsNil)
		err = unit.SetStatus(test.status, test.info, nil)
		c.Assert(err, gc.IsNil)
		err = unit.Destroy()
		c.Assert(err, gc.IsNil)
		c.Assert(unit.Life(), gc.Equals, state.Dying)
		assertUnitLife(c, unit, state.Dying)
	}
}

func (s *UnitSuite) TestShortCircuitDestroyWithProvisionedMachine(c *gc.C) {
	// A unit assigned to a provisioned machine is still removed directly so
	// long as it has not set status.
	err := s.unit.AssignToNewMachine()
	c.Assert(err, gc.IsNil)
	mid, err := s.unit.AssignedMachineId()
	c.Assert(err, gc.IsNil)
	machine, err := s.State.Machine(mid)
	c.Assert(err, gc.IsNil)
	err = machine.SetProvisioned("i-malive", "fake_nonce", nil)
	c.Assert(err, gc.IsNil)
	err = s.unit.Destroy()
	c.Assert(err, gc.IsNil)
	c.Assert(s.unit.Life(), gc.Equals, state.Dying)
	assertUnitRemoved(c, s.unit)
}

func (s *UnitSuite) TestDestroySubordinateUnits(c *gc.C) {
	lgsch := s.AddTestingCharm(c, "logging")
	_, err := s.State.AddService("logging", lgsch)
	c.Assert(err, gc.IsNil)
	eps, err := s.State.InferEndpoints([]string{"logging", "wordpress"})
	c.Assert(err, gc.IsNil)
	rel, err := s.State.AddRelation(eps...)
	c.Assert(err, gc.IsNil)
	ru, err := rel.Unit(s.unit)
	c.Assert(err, gc.IsNil)
	err = ru.EnterScope(nil)
	c.Assert(err, gc.IsNil)

	// Try to destroy the subordinate alone; check it fails.
	err = s.State.DestroyUnits("logging/0")
	c.Assert(err, gc.ErrorMatches, `no units were destroyed: unit "logging/0" is a subordinate`)
	s.assertUnitLife(c, "logging/0", state.Alive)

	// Try to destroy the principal and the subordinate together; check it warns
	// about the subordinate, but destroys the one it can. (The principal unit
	// agent will be resposible for destroying the subordinate.)
	err = s.State.DestroyUnits("wordpress/0", "logging/0")
	c.Assert(err, gc.ErrorMatches, `some units were not destroyed: unit "logging/0" is a subordinate`)
	s.assertUnitLife(c, "wordpress/0", state.Dying)
	s.assertUnitLife(c, "logging/0", state.Alive)
}

func (s *UnitSuite) assertUnitLife(c *gc.C, name string, life state.Life) {
	unit, err := s.State.Unit(name)
	c.Assert(err, gc.IsNil)
	assertUnitLife(c, unit, life)
}

func assertUnitLife(c *gc.C, unit *state.Unit, life state.Life) {
	c.Assert(unit.Refresh(), gc.IsNil)
	c.Assert(unit.Life(), gc.Equals, life)
}

func assertUnitRemoved(c *gc.C, unit *state.Unit) {
	err := unit.Refresh()
	c.Assert(err, jc.Satisfies, errors.IsNotFoundError)
	err = unit.Destroy()
	c.Assert(err, gc.IsNil)
	err = unit.EnsureDead()
	c.Assert(err, gc.IsNil)
	err = unit.Remove()
	c.Assert(err, gc.IsNil)
}

func (s *UnitSuite) TestTag(c *gc.C) {
	c.Assert(s.unit.Tag(), gc.Equals, "unit-wordpress-0")
}

func (s *UnitSuite) TestSetMongoPassword(c *gc.C) {
	testSetMongoPassword(c, func(st *state.State) (entity, error) {
		return st.Unit(s.unit.Name())
	})
}

func (s *UnitSuite) TestSetPassword(c *gc.C) {
	preventUnitDestroyRemove(c, s.unit)
	testSetPassword(c, func() (state.Authenticator, error) {
		return s.State.Unit(s.unit.Name())
	})
}

<<<<<<< HEAD
func (s *UnitSuite) TestSetSlowPassword(c *gc.C) {
	//preventUnitDestroyRemove(c, s.unit)
	e, err := s.State.Unit(s.unit.Name())
	c.Assert(err, gc.IsNil)
	testSetSlowAgentPassword(c, e)
=======
func (s *UnitSuite) TestSetAgentCompatPassword(c *gc.C) {
	e, err := s.State.Unit(s.unit.Name())
	c.Assert(err, gc.IsNil)
	testSetAgentCompatPassword(c, e)
>>>>>>> 6a81a360
}

func (s *UnitSuite) TestSetMongoPasswordOnUnitAfterConnectingAsMachineEntity(c *gc.C) {
	// Make a second unit to use later. (Subordinate units can only be created
	// as a side-effect of a principal entering relation scope.)
	subCharm := s.AddTestingCharm(c, "logging")
	_, err := s.State.AddService("logging", subCharm)
	c.Assert(err, gc.IsNil)
	eps, err := s.State.InferEndpoints([]string{"wordpress", "logging"})
	c.Assert(err, gc.IsNil)
	rel, err := s.State.AddRelation(eps...)
	c.Assert(err, gc.IsNil)
	ru, err := rel.Unit(s.unit)
	c.Assert(err, gc.IsNil)
	err = ru.EnterScope(nil)
	c.Assert(err, gc.IsNil)
	subUnit, err := s.State.Unit("logging/0")
	c.Assert(err, gc.IsNil)

	info := state.TestingStateInfo()
	st, err := state.Open(info, state.TestingDialOpts())
	c.Assert(err, gc.IsNil)
	defer st.Close()
	// Turn on fully-authenticated mode.
	err = st.SetAdminMongoPassword("admin-secret")
	c.Assert(err, gc.IsNil)

	// Add a new machine, assign the units to it
	// and set its password.
	m, err := st.AddMachine("quantal", state.JobHostUnits)
	c.Assert(err, gc.IsNil)
	unit, err := st.Unit(s.unit.Name())
	c.Assert(err, gc.IsNil)
	subUnit, err = st.Unit(subUnit.Name())
	c.Assert(err, gc.IsNil)
	err = unit.AssignToMachine(m)
	c.Assert(err, gc.IsNil)
	err = m.SetMongoPassword("foo")
	c.Assert(err, gc.IsNil)

	// Sanity check that we cannot connect with the wrong
	// password
	info.Tag = m.Tag()
	info.Password = "foo1"
	err = tryOpenState(info)
	c.Assert(err, jc.Satisfies, errors.IsUnauthorizedError)

	// Connect as the machine entity.
	info.Tag = m.Tag()
	info.Password = "foo"
	st1, err := state.Open(info, state.TestingDialOpts())
	c.Assert(err, gc.IsNil)
	defer st1.Close()

	// Change the password for a unit derived from
	// the machine entity's state.
	unit, err = st1.Unit(s.unit.Name())
	c.Assert(err, gc.IsNil)
	err = unit.SetMongoPassword("bar")
	c.Assert(err, gc.IsNil)

	// Now connect as the unit entity and, as that
	// that entity, change the password for a new unit.
	info.Tag = unit.Tag()
	info.Password = "bar"
	st2, err := state.Open(info, state.TestingDialOpts())
	c.Assert(err, gc.IsNil)
	defer st2.Close()

	// Check that we can set its password.
	unit, err = st2.Unit(subUnit.Name())
	c.Assert(err, gc.IsNil)
	err = unit.SetMongoPassword("bar2")
	c.Assert(err, gc.IsNil)

	// Clear the admin password, so tests can reset the db.
	err = st.SetAdminMongoPassword("")
	c.Assert(err, gc.IsNil)
}

func (s *UnitSuite) TestUnitSetAgentAlive(c *gc.C) {
	alive, err := s.unit.AgentAlive()
	c.Assert(err, gc.IsNil)
	c.Assert(alive, gc.Equals, false)

	pinger, err := s.unit.SetAgentAlive()
	c.Assert(err, gc.IsNil)
	c.Assert(pinger, gc.NotNil)
	defer pinger.Stop()

	s.State.StartSync()
	alive, err = s.unit.AgentAlive()
	c.Assert(err, gc.IsNil)
	c.Assert(alive, gc.Equals, true)
}

func (s *UnitSuite) TestUnitWaitAgentAlive(c *gc.C) {
	alive, err := s.unit.AgentAlive()
	c.Assert(err, gc.IsNil)
	c.Assert(alive, gc.Equals, false)

	err = s.unit.WaitAgentAlive(coretesting.ShortWait)
	c.Assert(err, gc.ErrorMatches, `waiting for agent of unit "wordpress/0": still not alive after timeout`)

	pinger, err := s.unit.SetAgentAlive()
	c.Assert(err, gc.IsNil)

	s.State.StartSync()
	err = s.unit.WaitAgentAlive(coretesting.LongWait)
	c.Assert(err, gc.IsNil)

	alive, err = s.unit.AgentAlive()
	c.Assert(err, gc.IsNil)
	c.Assert(alive, gc.Equals, true)

	err = pinger.Kill()
	c.Assert(err, gc.IsNil)

	s.State.StartSync()

	alive, err = s.unit.AgentAlive()
	c.Assert(err, gc.IsNil)
	c.Assert(alive, gc.Equals, false)
}

func (s *UnitSuite) TestResolve(c *gc.C) {
	err := s.unit.Resolve(false)
	c.Assert(err, gc.ErrorMatches, `unit "wordpress/0" is not in an error state`)
	err = s.unit.Resolve(true)
	c.Assert(err, gc.ErrorMatches, `unit "wordpress/0" is not in an error state`)

	err = s.unit.SetStatus(params.StatusError, "gaaah", nil)
	c.Assert(err, gc.IsNil)
	err = s.unit.Resolve(false)
	c.Assert(err, gc.IsNil)
	err = s.unit.Resolve(true)
	c.Assert(err, gc.ErrorMatches, `cannot set resolved mode for unit "wordpress/0": already resolved`)
	c.Assert(s.unit.Resolved(), gc.Equals, state.ResolvedNoHooks)

	err = s.unit.ClearResolved()
	c.Assert(err, gc.IsNil)
	err = s.unit.Resolve(true)
	c.Assert(err, gc.IsNil)
	err = s.unit.Resolve(false)
	c.Assert(err, gc.ErrorMatches, `cannot set resolved mode for unit "wordpress/0": already resolved`)
	c.Assert(s.unit.Resolved(), gc.Equals, state.ResolvedRetryHooks)
}

func (s *UnitSuite) TestGetSetClearResolved(c *gc.C) {
	mode := s.unit.Resolved()
	c.Assert(mode, gc.Equals, state.ResolvedNone)

	err := s.unit.SetResolved(state.ResolvedNoHooks)
	c.Assert(err, gc.IsNil)
	err = s.unit.SetResolved(state.ResolvedNoHooks)
	c.Assert(err, gc.ErrorMatches, `cannot set resolved mode for unit "wordpress/0": already resolved`)

	mode = s.unit.Resolved()
	c.Assert(mode, gc.Equals, state.ResolvedNoHooks)
	err = s.unit.Refresh()
	c.Assert(err, gc.IsNil)
	mode = s.unit.Resolved()
	c.Assert(mode, gc.Equals, state.ResolvedNoHooks)

	err = s.unit.ClearResolved()
	c.Assert(err, gc.IsNil)
	mode = s.unit.Resolved()
	c.Assert(mode, gc.Equals, state.ResolvedNone)
	err = s.unit.Refresh()
	c.Assert(err, gc.IsNil)
	mode = s.unit.Resolved()
	c.Assert(mode, gc.Equals, state.ResolvedNone)
	err = s.unit.ClearResolved()
	c.Assert(err, gc.IsNil)

	err = s.unit.SetResolved(state.ResolvedNone)
	c.Assert(err, gc.ErrorMatches, `cannot set resolved mode for unit "wordpress/0": invalid error resolution mode: ""`)
	err = s.unit.SetResolved(state.ResolvedMode("foo"))
	c.Assert(err, gc.ErrorMatches, `cannot set resolved mode for unit "wordpress/0": invalid error resolution mode: "foo"`)
}

func (s *UnitSuite) TestOpenedPorts(c *gc.C) {
	// Verify no open ports before activity.
	c.Assert(s.unit.OpenedPorts(), gc.HasLen, 0)

	// Now open and close port.
	err := s.unit.OpenPort("tcp", 80)
	c.Assert(err, gc.IsNil)
	open := s.unit.OpenedPorts()
	c.Assert(open, gc.DeepEquals, []instance.Port{
		{"tcp", 80},
	})

	err = s.unit.OpenPort("udp", 53)
	c.Assert(err, gc.IsNil)
	open = s.unit.OpenedPorts()
	c.Assert(open, gc.DeepEquals, []instance.Port{
		{"tcp", 80},
		{"udp", 53},
	})

	err = s.unit.OpenPort("tcp", 53)
	c.Assert(err, gc.IsNil)
	open = s.unit.OpenedPorts()
	c.Assert(open, gc.DeepEquals, []instance.Port{
		{"tcp", 53},
		{"tcp", 80},
		{"udp", 53},
	})

	err = s.unit.OpenPort("tcp", 443)
	c.Assert(err, gc.IsNil)
	open = s.unit.OpenedPorts()
	c.Assert(open, gc.DeepEquals, []instance.Port{
		{"tcp", 53},
		{"tcp", 80},
		{"tcp", 443},
		{"udp", 53},
	})

	err = s.unit.ClosePort("tcp", 80)
	c.Assert(err, gc.IsNil)
	open = s.unit.OpenedPorts()
	c.Assert(open, gc.DeepEquals, []instance.Port{
		{"tcp", 53},
		{"tcp", 443},
		{"udp", 53},
	})

	err = s.unit.ClosePort("tcp", 80)
	c.Assert(err, gc.IsNil)
	open = s.unit.OpenedPorts()
	c.Assert(open, gc.DeepEquals, []instance.Port{
		{"tcp", 53},
		{"tcp", 443},
		{"udp", 53},
	})
}

func (s *UnitSuite) TestOpenClosePortWhenDying(c *gc.C) {
	preventUnitDestroyRemove(c, s.unit)
	testWhenDying(c, s.unit, noErr, deadErr, func() error {
		return s.unit.OpenPort("tcp", 20)
	}, func() error {
		return s.unit.ClosePort("tcp", 20)
	})
}

func (s *UnitSuite) TestSetClearResolvedWhenNotAlive(c *gc.C) {
	preventUnitDestroyRemove(c, s.unit)
	err := s.unit.Destroy()
	c.Assert(err, gc.IsNil)
	err = s.unit.SetResolved(state.ResolvedNoHooks)
	c.Assert(err, gc.IsNil)
	err = s.unit.Refresh()
	c.Assert(err, gc.IsNil)
	c.Assert(s.unit.Resolved(), gc.Equals, state.ResolvedNoHooks)
	err = s.unit.ClearResolved()
	c.Assert(err, gc.IsNil)

	err = s.unit.EnsureDead()
	c.Assert(err, gc.IsNil)
	err = s.unit.SetResolved(state.ResolvedRetryHooks)
	c.Assert(err, gc.ErrorMatches, deadErr)
	err = s.unit.ClearResolved()
	c.Assert(err, gc.IsNil)
}

func (s *UnitSuite) TestSubordinateChangeInPrincipal(c *gc.C) {
	subCharm := s.AddTestingCharm(c, "logging")
	for i := 0; i < 2; i++ {
		// Note: subordinate units can only be created as a side effect of a
		// principal entering scope; and a given principal can only have a
		// single subordinate unit of each service.
		name := "logging" + strconv.Itoa(i)
		_, err := s.State.AddService(name, subCharm)
		c.Assert(err, gc.IsNil)
		eps, err := s.State.InferEndpoints([]string{name, "wordpress"})
		c.Assert(err, gc.IsNil)
		rel, err := s.State.AddRelation(eps...)
		c.Assert(err, gc.IsNil)
		ru, err := rel.Unit(s.unit)
		c.Assert(err, gc.IsNil)
		err = ru.EnterScope(nil)
		c.Assert(err, gc.IsNil)
	}

	err := s.unit.Refresh()
	c.Assert(err, gc.IsNil)
	subordinates := s.unit.SubordinateNames()
	c.Assert(subordinates, gc.DeepEquals, []string{"logging0/0", "logging1/0"})

	su1, err := s.State.Unit("logging1/0")
	c.Assert(err, gc.IsNil)
	err = su1.EnsureDead()
	c.Assert(err, gc.IsNil)
	err = su1.Remove()
	c.Assert(err, gc.IsNil)
	err = s.unit.Refresh()
	c.Assert(err, gc.IsNil)
	subordinates = s.unit.SubordinateNames()
	c.Assert(subordinates, gc.DeepEquals, []string{"logging0/0"})
}

func (s *UnitSuite) TestDeathWithSubordinates(c *gc.C) {
	// Check that units can become dead when they've never had subordinates.
	u, err := s.service.AddUnit()
	c.Assert(err, gc.IsNil)
	err = u.EnsureDead()
	c.Assert(err, gc.IsNil)

	// Create a new unit and add a subordinate.
	u, err = s.service.AddUnit()
	c.Assert(err, gc.IsNil)
	_, err = s.State.AddService("logging", s.AddTestingCharm(c, "logging"))
	c.Assert(err, gc.IsNil)
	eps, err := s.State.InferEndpoints([]string{"logging", "wordpress"})
	c.Assert(err, gc.IsNil)
	rel, err := s.State.AddRelation(eps...)
	c.Assert(err, gc.IsNil)
	ru, err := rel.Unit(u)
	c.Assert(err, gc.IsNil)
	err = ru.EnterScope(nil)
	c.Assert(err, gc.IsNil)

	// Check the unit cannot become Dead, but can become Dying...
	err = u.EnsureDead()
	c.Assert(err, gc.Equals, state.ErrUnitHasSubordinates)
	err = u.Destroy()
	c.Assert(err, gc.IsNil)

	// ...and that it still can't become Dead now it's Dying.
	err = u.EnsureDead()
	c.Assert(err, gc.Equals, state.ErrUnitHasSubordinates)

	// Make the subordinate Dead and check the principal still cannot be removed.
	sub, err := s.State.Unit("logging/0")
	c.Assert(err, gc.IsNil)
	err = sub.EnsureDead()
	c.Assert(err, gc.IsNil)
	err = u.EnsureDead()
	c.Assert(err, gc.Equals, state.ErrUnitHasSubordinates)

	// remove the subordinate and check the principal can finally become Dead.
	err = sub.Remove()
	c.Assert(err, gc.IsNil)
	err = u.EnsureDead()
	c.Assert(err, gc.IsNil)
}

func (s *UnitSuite) TestPrincipalName(c *gc.C) {
	subCharm := s.AddTestingCharm(c, "logging")
	_, err := s.State.AddService("logging", subCharm)
	c.Assert(err, gc.IsNil)
	eps, err := s.State.InferEndpoints([]string{"logging", "wordpress"})
	c.Assert(err, gc.IsNil)
	rel, err := s.State.AddRelation(eps...)
	c.Assert(err, gc.IsNil)
	ru, err := rel.Unit(s.unit)
	c.Assert(err, gc.IsNil)
	err = ru.EnterScope(nil)
	c.Assert(err, gc.IsNil)

	err = s.unit.Refresh()
	c.Assert(err, gc.IsNil)
	subordinates := s.unit.SubordinateNames()
	c.Assert(subordinates, gc.DeepEquals, []string{"logging/0"})

	su, err := s.State.Unit("logging/0")
	c.Assert(err, gc.IsNil)
	principal, valid := su.PrincipalName()
	c.Assert(valid, gc.Equals, true)
	c.Assert(principal, gc.Equals, s.unit.Name())

	// Calling PrincipalName on a principal unit yields "", false.
	principal, valid = s.unit.PrincipalName()
	c.Assert(valid, gc.Equals, false)
	c.Assert(principal, gc.Equals, "")
}

func (s *UnitSuite) TestRemove(c *gc.C) {
	err := s.unit.Remove()
	c.Assert(err, gc.ErrorMatches, `cannot remove unit "wordpress/0": unit is not dead`)
	err = s.unit.EnsureDead()
	c.Assert(err, gc.IsNil)
	err = s.unit.Remove()
	c.Assert(err, gc.IsNil)
	err = s.unit.Refresh()
	c.Assert(err, jc.Satisfies, errors.IsNotFoundError)
	units, err := s.service.AllUnits()
	c.Assert(err, gc.IsNil)
	c.Assert(units, gc.HasLen, 0)
	err = s.unit.Remove()
	c.Assert(err, gc.IsNil)
}

func (s *UnitSuite) TestRemovePathological(c *gc.C) {
	// Add a relation between wordpress and mysql...
	wordpress := s.service
	wordpress0 := s.unit
	mysql, err := s.State.AddService("mysql", s.AddTestingCharm(c, "mysql"))
	c.Assert(err, gc.IsNil)
	eps, err := s.State.InferEndpoints([]string{"wordpress", "mysql"})
	c.Assert(err, gc.IsNil)
	rel, err := s.State.AddRelation(eps...)
	c.Assert(err, gc.IsNil)

	// The relation holds a reference to wordpress, but that can't keep
	// wordpress from being removed -- because the relation will be removed
	// if we destroy wordpress.
	// However, if a unit of the *other* service joins the relation, that
	// will add an additional reference and prevent the relation -- and
	// thus wordpress itself -- from being removed when its last unit is.
	mysql0, err := mysql.AddUnit()
	c.Assert(err, gc.IsNil)
	mysql0ru, err := rel.Unit(mysql0)
	c.Assert(err, gc.IsNil)
	err = mysql0ru.EnterScope(nil)
	c.Assert(err, gc.IsNil)

	// Destroy wordpress, and remove its last unit.
	err = wordpress.Destroy()
	c.Assert(err, gc.IsNil)
	err = wordpress0.EnsureDead()
	c.Assert(err, gc.IsNil)
	err = wordpress0.Remove()
	c.Assert(err, gc.IsNil)

	// Check this didn't kill the service or relation yet...
	err = wordpress.Refresh()
	c.Assert(err, gc.IsNil)
	err = rel.Refresh()
	c.Assert(err, gc.IsNil)

	// ...but when the unit on the other side departs the relation, the
	// relation and the other service are cleaned up.
	err = mysql0ru.LeaveScope()
	c.Assert(err, gc.IsNil)
	err = wordpress.Refresh()
	c.Assert(err, jc.Satisfies, errors.IsNotFoundError)
	err = rel.Refresh()
	c.Assert(err, jc.Satisfies, errors.IsNotFoundError)
}

func (s *UnitSuite) TestWatchSubordinates(c *gc.C) {
	w := s.unit.WatchSubordinateUnits()
	defer testing.AssertStop(c, w)
	wc := testing.NewStringsWatcherC(c, s.State, w)
	wc.AssertChange()
	wc.AssertNoChange()

	// Add a couple of subordinates, check change.
	subCharm := s.AddTestingCharm(c, "logging")
	var subUnits []*state.Unit
	for i := 0; i < 2; i++ {
		// Note: subordinate units can only be created as a side effect of a
		// principal entering scope; and a given principal can only have a
		// single subordinate unit of each service.
		name := "logging" + strconv.Itoa(i)
		subSvc, err := s.State.AddService(name, subCharm)
		c.Assert(err, gc.IsNil)
		eps, err := s.State.InferEndpoints([]string{name, "wordpress"})
		c.Assert(err, gc.IsNil)
		rel, err := s.State.AddRelation(eps...)
		c.Assert(err, gc.IsNil)
		ru, err := rel.Unit(s.unit)
		c.Assert(err, gc.IsNil)
		err = ru.EnterScope(nil)
		c.Assert(err, gc.IsNil)
		units, err := subSvc.AllUnits()
		c.Assert(err, gc.IsNil)
		c.Assert(units, gc.HasLen, 1)
		subUnits = append(subUnits, units[0])
	}
	wc.AssertChange(subUnits[0].Name(), subUnits[1].Name())
	wc.AssertNoChange()

	// Set one to Dying, check change.
	err := subUnits[0].Destroy()
	c.Assert(err, gc.IsNil)
	wc.AssertChange(subUnits[0].Name())
	wc.AssertNoChange()

	// Set both to Dead, and remove one; check change.
	err = subUnits[0].EnsureDead()
	c.Assert(err, gc.IsNil)
	err = subUnits[1].EnsureDead()
	c.Assert(err, gc.IsNil)
	err = subUnits[1].Remove()
	c.Assert(err, gc.IsNil)
	wc.AssertChange(subUnits[0].Name(), subUnits[1].Name())
	wc.AssertNoChange()

	// Stop watcher, check closed.
	testing.AssertStop(c, w)
	wc.AssertClosed()

	// Start a new watch, check Dead unit is reported.
	w = s.unit.WatchSubordinateUnits()
	defer testing.AssertStop(c, w)
	wc = testing.NewStringsWatcherC(c, s.State, w)
	wc.AssertChange(subUnits[0].Name())
	wc.AssertNoChange()

	// Remove the leftover, check no change.
	err = subUnits[0].Remove()
	c.Assert(err, gc.IsNil)
	wc.AssertNoChange()
}

func (s *UnitSuite) TestWatchUnit(c *gc.C) {
	preventUnitDestroyRemove(c, s.unit)
	w := s.unit.Watch()
	defer testing.AssertStop(c, w)

	// Initial event.
	wc := testing.NewNotifyWatcherC(c, s.State, w)
	wc.AssertOneChange()

	// Make one change (to a separate instance), check one event.
	unit, err := s.State.Unit(s.unit.Name())
	c.Assert(err, gc.IsNil)
	err = unit.SetPublicAddress("example.foobar.com")
	c.Assert(err, gc.IsNil)
	wc.AssertOneChange()

	// Make two changes, check one event.
	err = unit.SetPrivateAddress("example.foobar")
	c.Assert(err, gc.IsNil)
	err = unit.Destroy()
	c.Assert(err, gc.IsNil)
	wc.AssertOneChange()

	// Stop, check closed.
	testing.AssertStop(c, w)
	wc.AssertClosed()

	// Remove unit, start new watch, check single event.
	err = unit.EnsureDead()
	c.Assert(err, gc.IsNil)
	err = unit.Remove()
	c.Assert(err, gc.IsNil)
	w = s.unit.Watch()
	defer testing.AssertStop(c, w)
	testing.NewNotifyWatcherC(c, s.State, w).AssertOneChange()
}

func (s *UnitSuite) TestAnnotatorForUnit(c *gc.C) {
	testAnnotator(c, func() (state.Annotator, error) {
		return s.State.Unit("wordpress/0")
	})
}

func (s *UnitSuite) TestAnnotationRemovalForUnit(c *gc.C) {
	annotations := map[string]string{"mykey": "myvalue"}
	err := s.unit.SetAnnotations(annotations)
	c.Assert(err, gc.IsNil)
	err = s.unit.EnsureDead()
	c.Assert(err, gc.IsNil)
	err = s.unit.Remove()
	c.Assert(err, gc.IsNil)
	ann, err := s.unit.Annotations()
	c.Assert(err, gc.IsNil)
	c.Assert(ann, gc.DeepEquals, make(map[string]string))
}<|MERGE_RESOLUTION|>--- conflicted
+++ resolved
@@ -679,18 +679,10 @@
 	})
 }
 
-<<<<<<< HEAD
-func (s *UnitSuite) TestSetSlowPassword(c *gc.C) {
-	//preventUnitDestroyRemove(c, s.unit)
-	e, err := s.State.Unit(s.unit.Name())
-	c.Assert(err, gc.IsNil)
-	testSetSlowAgentPassword(c, e)
-=======
 func (s *UnitSuite) TestSetAgentCompatPassword(c *gc.C) {
 	e, err := s.State.Unit(s.unit.Name())
 	c.Assert(err, gc.IsNil)
 	testSetAgentCompatPassword(c, e)
->>>>>>> 6a81a360
 }
 
 func (s *UnitSuite) TestSetMongoPasswordOnUnitAfterConnectingAsMachineEntity(c *gc.C) {
