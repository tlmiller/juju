--- conflicted
+++ resolved
@@ -4,12 +4,9 @@
 package state
 
 import (
-<<<<<<< HEAD
-=======
 	"sort"
 
 	"github.com/juju/errors"
->>>>>>> e7ecd937
 	"github.com/juju/mgo/v3"
 	"github.com/juju/mgo/v3/bson"
 	jc "github.com/juju/testing/checkers"
@@ -86,8 +83,6 @@
 	})
 	c.Assert(err, jc.ErrorIsNil)
 	return st
-<<<<<<< HEAD
-=======
 }
 
 type bsonMById []bson.M
@@ -98,231 +93,6 @@
 
 func (x bsonMById) Less(i, j int) bool {
 	return x[i]["_id"].(string) < x[j]["_id"].(string)
-}
-
-func (s *upgradesSuite) TestRemoveOrphanedSecretPermissions(c *gc.C) {
-	model1 := s.makeModel(c, "model-1", coretesting.Attrs{})
-	model2 := s.makeModel(c, "model-2", coretesting.Attrs{})
-	defer func() {
-		_ = model1.Close()
-		_ = model2.Close()
-	}()
-
-	uuid1 := model1.ModelUUID()
-	uuid2 := model2.ModelUUID()
-
-	permissionsColl, closer := s.state.db().GetRawCollection(secretPermissionsC)
-	defer closer()
-
-	appsColl, closer := s.state.db().GetRawCollection(applicationsC)
-	defer closer()
-
-	unitsColl, closer := s.state.db().GetRawCollection(unitsC)
-	defer closer()
-
-	var err error
-	err = appsColl.Insert(bson.M{
-		"_id":        ensureModelUUID(uuid1, "app1"),
-		"name":       "app1",
-		"model-uuid": uuid1,
-	})
-	c.Assert(err, jc.ErrorIsNil)
-	err = appsColl.Insert(bson.M{
-		"_id":        ensureModelUUID(uuid2, "app2"),
-		"name":       "app2",
-		"model-uuid": uuid2,
-	})
-	c.Assert(err, jc.ErrorIsNil)
-
-	err = unitsColl.Insert(bson.M{
-		"_id":        ensureModelUUID(uuid1, "unit/1"),
-		"name":       "unit/1",
-		"model-uuid": uuid1,
-	})
-	c.Assert(err, jc.ErrorIsNil)
-	err = unitsColl.Insert(bson.M{
-		"_id":        ensureModelUUID(uuid2, "unit/2"),
-		"name":       "unit/2",
-		"model-uuid": uuid2,
-	})
-	c.Assert(err, jc.ErrorIsNil)
-
-	secretID := "4fdg37dgag3jdjej49sj"
-	err = permissionsColl.Insert(bson.M{
-		"model-uuid":  uuid1,
-		"_id":         ensureModelUUID(uuid1, secretID+"#application-app1"),
-		"subject-tag": "application-app1",
-		"scope-tag":   "relation-blah",
-		"role":        "view",
-	})
-	c.Assert(err, jc.ErrorIsNil)
-	err = permissionsColl.Insert(bson.M{
-		"model-uuid":  uuid1,
-		"_id":         ensureModelUUID(uuid1, secretID+"#application-appbad1"),
-		"subject-tag": "application-appbad1",
-		"scope-tag":   "relation-blah",
-		"role":        "view",
-	})
-	c.Assert(err, jc.ErrorIsNil)
-	err = permissionsColl.Insert(bson.M{
-		"model-uuid":  uuid1,
-		"_id":         ensureModelUUID(uuid1, secretID+"#unit-unit-1"),
-		"subject-tag": "unit-unit-1",
-		"scope-tag":   "relation-blah",
-		"role":        "view",
-	})
-	c.Assert(err, jc.ErrorIsNil)
-	err = permissionsColl.Insert(bson.M{
-		"model-uuid":  uuid1,
-		"_id":         ensureModelUUID(uuid1, secretID+"#unit-unitbad-1"),
-		"subject-tag": "unit-unitbad-1",
-		"scope-tag":   "relation-blah",
-		"role":        "view",
-	})
-	c.Assert(err, jc.ErrorIsNil)
-
-	err = permissionsColl.Insert(bson.M{
-		"model-uuid":  uuid2,
-		"_id":         ensureModelUUID(uuid2, secretID+"#application-app2"),
-		"subject-tag": "application-app2",
-		"scope-tag":   "relation-blah",
-		"role":        "view",
-	})
-	c.Assert(err, jc.ErrorIsNil)
-	err = permissionsColl.Insert(bson.M{
-		"model-uuid":  uuid2,
-		"_id":         ensureModelUUID(uuid2, secretID+"#application-appbad2"),
-		"subject-tag": "application-appbad2",
-		"scope-tag":   "relation-blah",
-		"role":        "view",
-	})
-	c.Assert(err, jc.ErrorIsNil)
-	err = permissionsColl.Insert(bson.M{
-		"model-uuid":  uuid2,
-		"_id":         ensureModelUUID(uuid2, secretID+"#unit-unit-2"),
-		"subject-tag": "unit-unit-2",
-		"scope-tag":   "relation-blah",
-		"role":        "view",
-	})
-	c.Assert(err, jc.ErrorIsNil)
-	err = permissionsColl.Insert(bson.M{
-		"model-uuid":  uuid2,
-		"_id":         ensureModelUUID(uuid2, secretID+"#unit-unitbad-2"),
-		"subject-tag": "unit-unitbad-2",
-		"scope-tag":   "relation-blah",
-		"role":        "view",
-	})
-	c.Assert(err, jc.ErrorIsNil)
-
-	expected := bsonMById{
-		{
-			"_id":         ensureModelUUID(uuid1, secretID+"#application-app1"),
-			"model-uuid":  uuid1,
-			"subject-tag": "application-app1",
-			"scope-tag":   "relation-blah",
-			"role":        "view",
-		},
-		{
-			"_id":         ensureModelUUID(uuid1, secretID+"#unit-unit-1"),
-			"model-uuid":  uuid1,
-			"subject-tag": "unit-unit-1",
-			"scope-tag":   "relation-blah",
-			"role":        "view",
-		},
-		{
-			"_id":         ensureModelUUID(uuid2, secretID+"#application-app2"),
-			"model-uuid":  uuid2,
-			"subject-tag": "application-app2",
-			"scope-tag":   "relation-blah",
-			"role":        "view",
-		},
-		{
-			"_id":         ensureModelUUID(uuid2, secretID+"#unit-unit-2"),
-			"model-uuid":  uuid2,
-			"subject-tag": "unit-unit-2",
-			"scope-tag":   "relation-blah",
-			"role":        "view",
-		},
-	}
-
-	sort.Sort(expected)
-	s.assertUpgradedData(c, RemoveOrphanedSecretPermissions,
-		upgradedData(permissionsColl, expected),
-	)
-}
-
-func (s *upgradesSuite) TestMigrateApplicationOpenedPortsToUnitScope(c *gc.C) {
-	model := s.makeModel(c, "model-1", coretesting.Attrs{})
-	defer func() {
-		_ = model.Close()
-	}()
-
-	modelUUID := model.ModelUUID()
-
-	openedPorts, closer := s.state.db().GetRawCollection(openedPortsC)
-	defer closer()
-
-	appsColl, closer := s.state.db().GetRawCollection(applicationsC)
-	defer closer()
-
-	unitsColl, closer := s.state.db().GetRawCollection(unitsC)
-	defer closer()
-
-	var err error
-	err = appsColl.Insert(bson.M{
-		"_id":        ensureModelUUID(modelUUID, "app1"),
-		"name":       "app1",
-		"model-uuid": modelUUID,
-		"life":       Alive,
-	})
-	c.Assert(err, jc.ErrorIsNil)
-
-	err = unitsColl.Insert(bson.M{
-		"_id":         ensureModelUUID(modelUUID, "unit/0"),
-		"name":        "unit/0",
-		"model-uuid":  modelUUID,
-		"application": "app1",
-		"life":        Alive,
-	})
-	c.Assert(err, jc.ErrorIsNil)
-
-	pg := bson.M{
-		"": []interface{}{
-			bson.M{
-				"fromport": 3000,
-				"toport":   3000,
-				"protocol": "tcp",
-			},
-			bson.M{
-				"fromport": 3001,
-				"toport":   3001,
-				"protocol": "tcp",
-			},
-		},
-	}
-	err = openedPorts.Insert(bson.M{
-		"_id":              ensureModelUUID(modelUUID, "app1"),
-		"model-uuid":       modelUUID,
-		"application-name": "app1",
-		"port-ranges":      pg,
-	})
-	c.Assert(err, jc.ErrorIsNil)
-
-	expected := bsonMById{
-		{
-			"_id":              ensureModelUUID(modelUUID, "app1"),
-			"model-uuid":       modelUUID,
-			"application-name": "app1",
-			"port-ranges":      bson.M{},
-			"unit-port-ranges": bson.M{
-				"unit/0": pg,
-			},
-		},
-	}
-	sort.Sort(expected)
-	s.assertUpgradedData(c, MigrateApplicationOpenedPortsToUnitScope,
-		upgradedData(openedPorts, expected),
-	)
 }
 
 func (s *upgradesSuite) TestEnsureInitalRefCountForExternalSecretBackends(c *gc.C) {
@@ -378,5 +148,4 @@
 	expectedData := upgradedData(refCountCollection, expected)
 	expectedData.filter = bson.D{{"_id", bson.M{"$regex": "secretbackend#revisions#.*"}}}
 	s.assertUpgradedData(c, EnsureInitalRefCountForExternalSecretBackends, expectedData)
->>>>>>> e7ecd937
 }