// Copyright 2015 Canonical Ltd.
// Licensed under the AGPLv3, see LICENCE file for details.

// Low-level functionality for interacting with the logs collection
// and tailing logs from the replication oplog.

package state

import (
	"fmt"
	"math"
	"regexp"
	"strings"
	"time"

	"github.com/dustin/go-humanize"
	"github.com/juju/clock"
	"github.com/juju/collections/deque"
	"github.com/juju/collections/set"
	"github.com/juju/errors"
	"github.com/juju/loggo"
	"github.com/juju/mgo/v2"
	"github.com/juju/mgo/v2/bson"
	"github.com/juju/utils/v3"
	"github.com/juju/version/v2"
	"gopkg.in/tomb.v2"

	"github.com/juju/juju/controller"
	corelogger "github.com/juju/juju/core/logger"
	"github.com/juju/juju/mongo"
)

const (
	logsDB      = "logs"
	logsCPrefix = "logs."
	forwardedC  = "forwarded"
)

// ErrNeverForwarded signals to the caller that the ID of a
// previously forwarded log record could not be found.
var ErrNeverForwarded = errors.Errorf("cannot find ID of the last forwarded record")

// MongoSessioner supports creating new mongo sessions.
type MongoSessioner interface {
	// MongoSession creates a new Mongo session.
	MongoSession() *mgo.Session
}

// ControllerSessioner supports creating new mongo sessions for the controller.
type ControllerSessioner interface {
	MongoSessioner

	// IsController indicates if current state is controller.
	IsController() bool
	// clock returns the clock used by the state instance.
	clock() clock.Clock
}

// ModelSessioner supports creating new mongo sessions for a model.
type ModelSessioner interface {
	MongoSessioner

	// ModelUUID returns the ID of the current model.
	ModelUUID() string
}

// LogIndex represents a way to configure a series of log indexes.
type LogIndex struct {
	Key    []string
	Sparse bool
}

// logIndexes defines the indexes we need on the log collection.
var logIndexes = []LogIndex{
	// This index needs to include _id because
	// logTailer.processCollection uses _id to ensure log records with
	// the same time have a consistent ordering.
	{Key: []string{"t", "_id"}},
	{Key: []string{"n"}},
	// The label field is optional, so we need a sparse index.
	// See: https://docs.mongodb.com/manual/core/index-sparse/
	{Key: []string{"c"}, Sparse: true},
}

func logCollectionName(modelUUID string) string {
	return logsCPrefix + modelUUID
}

// InitDbLogs sets up the capped collections for the logging, along with the
// indexes for the logs collection. It should be called as state is opened. It
// is idempotent.
func InitDbLogs(session *mgo.Session) error {
	// Read the capped collection size from controller config.
	size, err := modelLogsSize(session)
	if errors.Cause(err) == mgo.ErrNotFound {
		// We are in early stages of database initialization, so nothing to do
		// here. The controller model and the default model (most likely) will
		// be initialized during bootstrap, and when the machine agent starts
		// properly, the logs collections will be either created for them,
		// or converted to capped collections.
		logger.Infof("controller settings not found, early stage initialization assumed")
		return nil
	} else if err != nil {
		return errors.Trace(err)
	}

	models, err := modelUUIDs(session)
	if err != nil {
		return err
	}

	encounteredError := false
	for _, uuid := range models {
		if err := InitDbLogsForModel(session, uuid, size); err != nil {
			encounteredError = true
			logger.Errorf("unable to initialize model logs: %v", err)
		}
	}

	if encounteredError {
		return errors.New("one or more errors initializing logs")
	}
	return nil
}

// modelLogsSize reads the model-logs-size value from the controller
// config document and returns it. If the value isn't found the default
// size value is returned.
func modelLogsSize(session *mgo.Session) (int, error) {
	// This is executed very early in the opening of the database, so there
	// is no State, Controller, nor StatePool objects just now. Use low level
	// mgo to access the settings.
	var doc settingsDoc
	err := session.DB(jujuDB).C(controllersC).FindId(ControllerSettingsGlobalKey).One(&doc)
	if err != nil {
		return 0, errors.Trace(err)
	}
	// During initial migration there is no guarantee that the value exists
	// in the settings document.
	if value, ok := doc.Settings[controller.ModelLogsSize]; ok {
		if s, ok := value.(string); ok {
			size, _ := utils.ParseSize(s)
			if size > 0 {
				// If the value is there we know it fits in an int without wrapping.
				return int(size), nil
			}
		}
	}
	return controller.DefaultModelLogsSizeMB, nil
}

// modelUUIDs returns the UUIDs of all models currently stored in the database.
// This function is called very early in the opening of the database, so it uses
// lower level mgo methods rather than any helpers from State objects.
func modelUUIDs(session *mgo.Session) ([]string, error) {
	var docs []modelDoc
	err := session.DB(jujuDB).C(modelsC).Find(nil).All(&docs)
	if err != nil {
		return nil, err
	}
	var result []string
	for _, doc := range docs {
		result = append(result, doc.UUID)
	}
	return result, nil
}

// InitDbLogsForModel sets up the indexes for the logs collection for the
// specified model. It should be called as state is opened. It is idempotent.
// This function also ensures that the logs collection is capped at the right
// size.
func InitDbLogsForModel(session *mgo.Session, modelUUID string, size int) error {
	// Get the collection from the logs DB.
<<<<<<< HEAD
	db := session.DB(logsDB)
	collName := logCollectionName(modelUUID)
	logsColl := db.C(collName)
	createCollection := func() error {
		// Create the collection as a capped collection.
		logger.Infof("creating logs collection for %s, capped at %v MiB", modelUUID, size)
		err := logsColl.Create(&mgo.CollectionInfo{
			Capped:   true,
			MaxBytes: size * humanize.MiByte,
		})
		if err != nil {
			// There is a potential race happening by calling
			// InitDbLogsForModel twice from libraries creating models. If the
			// collection already exists, we expect that the first call of this
			// method has the correct settings. Calling it again should return
			// nil, as it's already been setup.
			if mgoAlreadyExistsErr(err) {
				return nil
			}
			return errors.Annotate(err, "cannot create logs collection")
		}
		return nil
	}

	existingCollections, err := db.CollectionNames()
	if err != nil {
		return errors.Annotatef(err, "cannot get collection names for %s", logsDB)
	}
	if !set.NewStrings(existingCollections...).Contains(collName) {
		err = createCollection()
		if err != nil {
			return errors.Annotate(err, "cannot create collection")
		}
	} else {
		capped, maxSize, err := getCollectionCappedInfo(logsColl)
		if errors.IsNotFound(err) {
			err = createCollection()
			if err != nil {
				return errors.Annotate(err, "cannot create collection")
			}
		} else if err != nil {
			return errors.Annotate(err, "cannot get logs collection capped info")
		} else if capped {
			if maxSize == size {
				// The logs collection size matches, so nothing to do here.
				logger.Tracef("logs collection for %s already capped at %v MiB", modelUUID, size)
				return nil
			} else {
				logger.Infof("resizing logs collection for %s from %d to %v MiB", modelUUID, maxSize, size)
				err := convertToCapped(logsColl, size)
				if err != nil {
					return errors.Trace(err)
				}
			}
=======
	logsColl := session.DB(logsDB).C(logCollectionName(modelUUID))

	// First try to create it.
	logger.Infof("ensuring logs collection for %s, capped at %v MiB", modelUUID, size)
	err := createCollection(logsColl, &mgo.CollectionInfo{
		Capped:   true,
		MaxBytes: size * humanize.MiByte,
	})
	if err != nil {
		return errors.Trace(err)
	}

	capped, maxSize, err := getCollectionCappedInfo(logsColl)
	if err != nil {
		return errors.Trace(err)
	}

	if capped {
		if maxSize == size {
			// The logs collection size matches, so nothing to do here.
			logger.Tracef("logs collection for %s already capped at %v MiB", modelUUID, size)
>>>>>>> 850c1ece
		} else {
			logger.Infof("converting logs collection for %s to capped with max size %v MiB", modelUUID, size)
			err := convertToCapped(logsColl, size)
			if err != nil {
				return errors.Trace(err)
			}
		}
	}

	// Ensure all the right indices are created. When converting to a capped
	// collection, the indices are dropped.
	for _, index := range logIndexes {
		err := logsColl.EnsureIndex(mgo.Index{Key: index.Key, Sparse: index.Sparse})
		if err != nil {
			return errors.Annotatef(err, "cannot create index for logs collection %v", logsColl.Name)
		}
	}

	return nil
}

func mgoAlreadyExistsErr(err error) bool {
	err = errors.Cause(err)
	queryError, ok := err.(*mgo.QueryError)
	if !ok {
		return false
	}
	// Mongo doesn't provide a list of all error codes in their documentation,
	// but we can review their source code. Weirdly already exists error comes
	// up as namespace exists.
	//
	// See the following links:
	//  - Error codes document:  https://github.com/mongodb/mongo/blob/2eefd197e50c5d90b3ec0e0ad9ac15a8b14e3331/src/mongo/base/error_codes.yml#L84
	//  - Mongo returning the NS error: https://github.com/mongodb/mongo/blob/8c9fa5aa62c28280f35494b091f1ae5b810d349b/src/mongo/db/catalog/create_collection.cpp#L245-L246
	return queryError.Code == 48
}

// lastSentDoc captures timestamp of the last log record forwarded
// to a log sink.
type lastSentDoc struct {
	// ID is the unique ID mongo will use for the doc.
	ID string `bson:"_id"`

	// ModelUUID identifies the model for which the identified record
	// was last sent.
	ModelUUID string `bson:"model-uuid"`

	// Sink identifies the log forwarding target to which the identified
	// log record was sent.
	Sink string `bson:"sink"`

	// TODO(ericsnow) Solve the problems with using the timestamp
	// as the record ID.

	// RecordTimestamp identifies the last record sent to the log sink
	// for the model. It is used to look up log records in the DB.
	//
	// Currently we use the record's timestamp (unix nano UTC), which
	// has a risk of collisions. Log record timestamps have nanosecond
	// precision. The likelihood of multiple log records having the
	// same timestamp is small, though it increases with the size and
	// activity of the model.
	//
	// Using the timestamp also has the problem that a faulty clock may
	// introduce records with a timestamp earlier that the "last sent"
	// value. Such records would never get forwarded.
	//
	// The solution to both these issues will likely involve using an
	// int sequence for the ID rather than the timestamp. That sequence
	// would be shared by all models.
	RecordTimestamp int64 `bson:"record-timestamp"`

	// RecordID is the ID of the last record sent to the log sink.
	// We record it but currently just use the timestamp when querying
	// the log collection.
	RecordID int64 `bson:"record-id"`
}

// LastSentLogTracker records and retrieves timestamps of the most recent
// log records forwarded to a log sink for a model.
type LastSentLogTracker struct {
	session *mgo.Session
	id      string
	model   string
	sink    string
}

// NewLastSentLogTracker returns a new tracker that records and retrieves
// the timestamps of the most recent log records forwarded to the
// identified log sink for the current model.
func NewLastSentLogTracker(st ModelSessioner, modelUUID, sink string) *LastSentLogTracker {
	session := st.MongoSession().Copy()
	return &LastSentLogTracker{
		id:      fmt.Sprintf("%s#%s", modelUUID, sink),
		model:   modelUUID,
		sink:    sink,
		session: session,
	}
}

// Close implements io.Closer
func (logger *LastSentLogTracker) Close() error {
	logger.session.Close()
	return nil
}

// Set records the timestamp.
func (logger *LastSentLogTracker) Set(recID, recTimestamp int64) error {
	collection := logger.session.DB(logsDB).C(forwardedC)
	_, err := collection.UpsertId(
		logger.id,
		lastSentDoc{
			ID:              logger.id,
			ModelUUID:       logger.model,
			Sink:            logger.sink,
			RecordID:        recID,
			RecordTimestamp: recTimestamp,
		},
	)
	return errors.Trace(err)
}

// Get retrieves the id and timestamp.
func (logger *LastSentLogTracker) Get() (int64, int64, error) {
	collection := logger.session.DB(logsDB).C(forwardedC)
	var doc lastSentDoc
	err := collection.FindId(logger.id).One(&doc)
	if err != nil {
		if err == mgo.ErrNotFound {
			return 0, 0, errors.Trace(ErrNeverForwarded)
		}
		return 0, 0, errors.Trace(err)
	}
	return doc.RecordID, doc.RecordTimestamp, nil
}

// logDoc describes log messages stored in MongoDB.
//
// Single character field names are used for serialisation to save
// space. These documents will be inserted 1000's of times and each
// document includes the field names.
// (alesstimec) It would be really nice if we could store Time as int64
// for increased precision.
// TODO: remove version from this structure: https://pad.lv/1643743
type logDoc struct {
	Id       bson.ObjectId `bson:"_id"`
	Time     int64         `bson:"t"` // unix nano UTC
	Entity   string        `bson:"n"` // e.g. "machine-0"
	Version  string        `bson:"r"`
	Module   string        `bson:"m"` // e.g. "juju.worker.firewaller"
	Location string        `bson:"l"` // "filename:lineno"
	Level    int           `bson:"v"`
	Message  string        `bson:"x"`
	Labels   []string      `bson:"c,omitempty"` // e.g. http
}

type DbLogger struct {
	logsColl  *mgo.Collection
	modelUUID string
}

func NewDbLogger(st ModelSessioner) *DbLogger {
	_, logsColl := initLogsSession(st)
	return &DbLogger{
		logsColl:  logsColl,
		modelUUID: st.ModelUUID(),
	}
}

// Log writes log messages to the database. Log records
// are written to the database in bulk; callers should
// buffer log records to and call Log with a batch to
// minimise database writes.
//
// The ModelUUID and ID fields of records are ignored;
// DbLogger is scoped to a single model, and ID is
// controlled by the DbLogger code.
func (logger *DbLogger) Log(records []corelogger.LogRecord) error {
	for _, r := range records {
		if err := validateInputLogRecord(r); err != nil {
			return errors.Annotate(err, "validating input log record")
		}
	}
	bulk := logger.logsColl.Bulk()
	for _, r := range records {
		var versionString string
		if r.Version != version.Zero {
			versionString = r.Version.String()
		}
		bulk.Insert(&logDoc{
			// TODO(axw) Use a controller-global int
			// sequence for Id, so we can order by
			// insertion.
			Id:       bson.NewObjectId(),
			Time:     r.Time.UnixNano(),
			Entity:   r.Entity,
			Version:  versionString,
			Module:   r.Module,
			Location: r.Location,
			Level:    int(r.Level),
			Message:  r.Message,
			Labels:   r.Labels,
		})
	}
	_, err := bulk.Run()
	return errors.Annotatef(err, "inserting %d log record(s)", len(records))
}

func validateInputLogRecord(r corelogger.LogRecord) error {
	if r.Entity == "" {
		return errors.NotValidf("missing Entity")
	}
	return nil
}

// Close cleans up resources used by the DbLogger instance.
func (logger *DbLogger) Close() error {
	if logger.logsColl != nil {
		logger.logsColl.Database.Session.Close()
	}
	return nil
}

// LogTailer allows for retrieval of Juju's logs from MongoDB. It
// first returns any matching already recorded logs and then waits for
// additional matching logs as they appear.
type LogTailer interface {
	// Logs returns the channel through which the LogTailer returns
	// Juju logs. It will be closed when the tailer stops.
	Logs() <-chan *corelogger.LogRecord

	// Dying returns a channel which will be closed as the LogTailer
	// stops.
	Dying() <-chan struct{}

	// Stop is used to request that the LogTailer stops. It blocks
	// unil the LogTailer has stopped.
	Stop() error

	// Err returns the error that caused the LogTailer to stopped. If
	// it hasn't stopped or stopped without error nil will be
	// returned.
	Err() error
}

// LogTailerParams specifies the filtering a LogTailer should apply to
// logs in order to decide which to return.
type LogTailerParams struct {
	StartID       int64
	StartTime     time.Time
	MinLevel      loggo.Level
	InitialLines  int
	NoTail        bool
	IncludeEntity []string
	ExcludeEntity []string
	IncludeModule []string
	ExcludeModule []string
	IncludeLabel  []string
	ExcludeLabel  []string
	Oplog         *mgo.Collection // For testing only
}

// oplogOverlap is used to decide on the initial oplog timestamp to
// use when the LogTailer transitions from querying the logs
// collection to tailing the oplog. Oplog records with a timestamp >=
// tolastTsFromLogsCollection - oplogOverlap will be considered. This
// is to allow for delayed log writes, clock skew between the Juju
// cluster hosts and log writes that occur during the transition
// period.
const oplogOverlap = time.Minute

// This is the maximum number of log document ids that will be tracked
// to avoid re-reporting logs when transitioning between querying the
// logs collection and tailing the oplog.
//
// The value was calculated by looking at the per-minute peak log
// output of large broken models with logging at DEBUG.
var maxRecentLogIds = int(oplogOverlap.Minutes() * 150000)

// maxInitialLines limits the number of documents we will load into memory
// so that we can iterate them in the correct order.
var maxInitialLines = 10000

// LogTailerState describes the methods on State required for logging to
// the database.
type LogTailerState interface {
	ModelSessioner

	// IsController indicates whether or not the model is the admin model.
	IsController() bool
}

// NewLogTailer returns a LogTailer which filters according to the
// parameters given.
func NewLogTailer(st LogTailerState, params LogTailerParams) (LogTailer, error) {
	session := st.MongoSession().Copy()
	t := &logTailer{
		modelUUID:       st.ModelUUID(),
		session:         session,
		logsColl:        session.DB(logsDB).C(logCollectionName(st.ModelUUID())).With(session),
		params:          params,
		logCh:           make(chan *corelogger.LogRecord),
		recentIds:       newRecentIdTracker(maxRecentLogIds),
		maxInitialLines: maxInitialLines,
	}
	t.tomb.Go(func() error {
		defer close(t.logCh)
		defer session.Close()
		err := t.loop()
		return errors.Cause(err)
	})
	return t, nil
}

type logTailer struct {
	tomb            tomb.Tomb
	modelUUID       string
	session         *mgo.Session
	logsColl        *mgo.Collection
	params          LogTailerParams
	logCh           chan *corelogger.LogRecord
	lastID          int64
	lastTime        time.Time
	recentIds       *recentIdTracker
	maxInitialLines int
}

// Logs implements the LogTailer interface.
func (t *logTailer) Logs() <-chan *corelogger.LogRecord {
	return t.logCh
}

// Dying implements the LogTailer interface.
func (t *logTailer) Dying() <-chan struct{} {
	return t.tomb.Dying()
}

// Stop implements the LogTailer interface.
func (t *logTailer) Stop() error {
	t.tomb.Kill(nil)
	return t.tomb.Wait()
}

// Err implements the LogTailer interface.
func (t *logTailer) Err() error {
	return t.tomb.Err()
}

func (t *logTailer) loop() error {
	// NOTE: don't trace or annotate the errors returned
	// from this method as the error may be tomb.ErrDying, and
	// the tomb code is sensitive about equality.
	err := t.processCollection()
	if err != nil {
		return err
	}

	if t.params.NoTail {
		return nil
	}

	return t.tailOplog()
}

func (t *logTailer) processReversed(query *mgo.Query) error {
	// We must sort by exactly the fields in the index and exactly reversed
	// so that Mongo will use the index and not try to sort in memory.
	// Note (jam): 2017-04-19 if this is truly too much memory load we should
	// a) limit InitialLines to something reasonable
	// b) we *could* just load the object _ids and then do a forward query
	//    on exactly those ids (though it races with new items being inserted)
	// c) use the aggregation pipeline in Mongo 3.2 to write the docs to
	//    a temp location and iterate them forward from there.
	// (a) makes the most sense for me :)
	if t.params.InitialLines > t.maxInitialLines {
		return errors.Errorf("too many lines requested (%d) maximum is %d",
			t.params.InitialLines, maxInitialLines)
	}
	iter := query.Sort("-t", "-_id").
		Limit(t.params.InitialLines).
		Iter()
	defer iter.Close()
	queue := make([]logDoc, t.params.InitialLines)
	cur := t.params.InitialLines

	var doc logDoc
	for iter.Next(&doc) {
		select {
		case <-t.tomb.Dying():
			return errors.Trace(tomb.ErrDying)
		default:
		}
		cur--
		queue[cur] = doc
		if cur == 0 {
			break
		}
	}
	if err := iter.Close(); err != nil {
		return errors.Trace(err)
	}
	// We loaded the queue in reverse order, truncate it to just the actual
	// contents, and then return them in the correct order.
	queue = queue[cur:]
	for _, doc := range queue {
		rec, err := logDocToRecord(t.modelUUID, &doc)
		if err != nil {
			return errors.Annotate(err, "deserialization failed (possible DB corruption)")
		}
		select {
		case <-t.tomb.Dying():
			return errors.Trace(tomb.ErrDying)
		case t.logCh <- rec:
			t.lastID = rec.ID
			t.lastTime = rec.Time
			t.recentIds.Add(doc.Id)
		}
	}
	return nil
}

func (t *logTailer) processCollection() error {
	// Create a selector from the params.
	sel := t.paramsToSelector(t.params, "")
	query := t.logsColl.Find(sel)

	var doc logDoc
	if t.params.InitialLines > 0 {
		return t.processReversed(query)
	}
	// In tests, sorting by time can leave the result ordering
	// underconstrained. Since object ids are (timestamp, machine id,
	// process id, counter)
	// https://docs.mongodb.com/manual/reference/bson-types/#objectid
	// and the tests only run one mongod process, including _id
	// guarantees getting log messages in a predictable order.
	//
	// Important: it is critical that the sort index includes _id,
	// otherwise MongoDB won't use the index, which risks hitting
	// MongoDB's 32MB sort limit.  See https://pad.lv/1590605.
	//
	// If we get a deserialisation error, write out the first failure,
	// but don't write out any additional errors until we either hit
	// a good value, or end the method.
	deserialisationFailures := 0
	iter := query.Sort("t", "_id").Iter()
	defer iter.Close()
	for iter.Next(&doc) {
		rec, err := logDocToRecord(t.modelUUID, &doc)
		if err != nil {
			if deserialisationFailures == 0 {
				logger.Warningf("log deserialization failed (possible DB corruption), %v", err)
			}
			// Add the id to the recentIds so we don't try to look at it again
			// during the oplog traversal.
			t.recentIds.Add(doc.Id)
			deserialisationFailures++
			continue
		} else {
			if deserialisationFailures > 1 {
				logger.Debugf("total of %d log serialisation errors", deserialisationFailures)
			}
			deserialisationFailures = 0
		}
		select {
		case <-t.tomb.Dying():
			return tomb.ErrDying
		case t.logCh <- rec:
			t.lastID = rec.ID
			t.lastTime = rec.Time
			t.recentIds.Add(doc.Id)
		}
	}
	if deserialisationFailures > 1 {
		logger.Debugf("total of %d log serialisation errors", deserialisationFailures)
	}

	return errors.Trace(iter.Close())
}

func (t *logTailer) tailOplog() error {
	recentIds := t.recentIds.AsSet()

	newParams := t.params
	newParams.StartID = t.lastID // (t.lastID + 1) once Id is a sequential int.
	oplogSel := append(t.paramsToSelector(newParams, "o."),
		bson.DocElem{"ns", logsDB + "." + logCollectionName(t.modelUUID)},
	)

	oplog := t.params.Oplog
	if oplog == nil {
		oplog = mongo.GetOplog(t.session)
	}

	minOplogTs := t.lastTime.Add(-oplogOverlap)
	oplogTailer := mongo.NewOplogTailer(mongo.NewOplogSession(oplog, oplogSel), minOplogTs)
	defer func() { _ = oplogTailer.Stop() }()

	logger.Infof("LogTailer starting oplog tailing: recent id count=%d, lastTime=%s, minOplogTs=%s",
		recentIds.Length(), t.lastTime, minOplogTs)

	// If we get a deserialisation error, write out the first failure,
	// but don't write out any additional errors until we either hit
	// a good value, or end the method.
	deserialisationFailures := 0
	skipCount := 0
	for {
		select {
		case <-t.tomb.Dying():
			return tomb.ErrDying
		case oplogDoc, ok := <-oplogTailer.Out():
			if !ok {
				return errors.Annotate(oplogTailer.Err(), "oplog tailer died")
			}
			if oplogDoc.Operation != "i" {
				// We only care about inserts.
				continue
			}

			doc := new(logDoc)
			err := oplogDoc.UnmarshalObject(doc)
			if err != nil {
				return errors.Annotate(err, "oplog unmarshalling failed")
			}

			if recentIds.Contains(doc.Id) {
				// This document has already been reported.
				skipCount++
				if skipCount%1000 == 0 {
					logger.Tracef("LogTailer duplicates skipped: %d", skipCount)
				}
				continue
			}
			rec, err := logDocToRecord(t.modelUUID, doc)
			if err != nil {
				if deserialisationFailures == 0 {
					logger.Warningf("log deserialization failed (possible DB corruption), %v", err)
				}
				deserialisationFailures++
				continue
			} else {
				if deserialisationFailures > 1 {
					logger.Debugf("total of %d log serialisation errors", deserialisationFailures)
				}
				deserialisationFailures = 0
			}
			select {
			case <-t.tomb.Dying():
				return tomb.ErrDying
			case t.logCh <- rec:
			}
		}
	}
}

func (t *logTailer) paramsToSelector(params LogTailerParams, prefix string) bson.D {
	sel := bson.D{}
	if !params.StartTime.IsZero() {
		sel = append(sel, bson.DocElem{"t", bson.M{"$gte": params.StartTime.UnixNano()}})
	}
	if params.MinLevel > loggo.UNSPECIFIED {
		sel = append(sel, bson.DocElem{"v", bson.M{"$gte": int(params.MinLevel)}})
	}
	if len(params.IncludeEntity) > 0 {
		sel = append(sel,
			bson.DocElem{"n", bson.RegEx{Pattern: makeEntityPattern(params.IncludeEntity)}})
	}
	if len(params.ExcludeEntity) > 0 {
		sel = append(sel,
			bson.DocElem{"n", bson.M{"$not": bson.RegEx{Pattern: makeEntityPattern(params.ExcludeEntity)}}})
	}
	if len(params.IncludeModule) > 0 {
		sel = append(sel,
			bson.DocElem{"m", bson.RegEx{Pattern: makeModulePattern(params.IncludeModule)}})
	}
	if len(params.ExcludeModule) > 0 {
		sel = append(sel,
			bson.DocElem{"m", bson.M{"$not": bson.RegEx{Pattern: makeModulePattern(params.ExcludeModule)}}})
	}
	if len(params.IncludeLabel) > 0 {
		sel = append(sel,
			bson.DocElem{"c", bson.M{"$in": params.IncludeLabel}})
	}
	if len(params.ExcludeLabel) > 0 {
		sel = append(sel,
			bson.DocElem{"c", bson.M{"$nin": params.ExcludeLabel}})
	}
	if prefix != "" {
		for i, elem := range sel {
			sel[i].Name = prefix + elem.Name
		}
	}
	return sel
}

func makeEntityPattern(entities []string) string {
	var patterns []string
	for _, entity := range entities {
		// Convert * wildcard to the regex equivalent. This is safe
		// because * never appears in entity names.
		patterns = append(patterns, strings.Replace(entity, "*", ".*", -1))
	}
	return `^(` + strings.Join(patterns, "|") + `)$`
}

func makeModulePattern(modules []string) string {
	var patterns []string
	for _, module := range modules {
		patterns = append(patterns, regexp.QuoteMeta(module))
	}
	return `^(` + strings.Join(patterns, "|") + `)(\..+)?$`
}

func newRecentIdTracker(maxLen int) *recentIdTracker {
	return &recentIdTracker{
		ids: deque.NewWithMaxLen(maxLen),
	}
}

type recentIdTracker struct {
	ids *deque.Deque
}

func (t *recentIdTracker) Add(id bson.ObjectId) {
	t.ids.PushBack(id)
}

func (t *recentIdTracker) AsSet() *objectIdSet {
	out := newObjectIdSet()
	for {
		id, ok := t.ids.PopFront()
		if !ok {
			break
		}
		out.Add(id.(bson.ObjectId))
	}
	return out
}

func newObjectIdSet() *objectIdSet {
	return &objectIdSet{
		ids: set.NewStrings(),
	}
}

type objectIdSet struct {
	ids set.Strings
}

func (s *objectIdSet) Add(id bson.ObjectId) {
	s.ids.Add(string(id))
}

func (s *objectIdSet) Contains(id bson.ObjectId) bool {
	return s.ids.Contains(string(id))
}

func (s *objectIdSet) Length() int {
	return len(s.ids)
}

func logDocToRecord(modelUUID string, doc *logDoc) (*corelogger.LogRecord, error) {
	var ver version.Number
	if doc.Version != "" {
		parsed, err := version.Parse(doc.Version)
		if err != nil {
			return nil, errors.Annotatef(err, "invalid version %q", doc.Version)
		}
		ver = parsed
	}

	level := loggo.Level(doc.Level)
	if level > loggo.CRITICAL {
		return nil, errors.Errorf("unrecognized log level %q", doc.Level)
	}

	rec := &corelogger.LogRecord{
		ID:   doc.Time,
		Time: time.Unix(0, doc.Time).UTC(), // not worth preserving TZ

		ModelUUID: modelUUID,
		Entity:    doc.Entity,
		Version:   ver,

		Level:    level,
		Module:   doc.Module,
		Location: doc.Location,
		Message:  doc.Message,
		Labels:   doc.Labels,
	}
	return rec, nil
}

// DebugLogger is a logger that implements Debugf.
type DebugLogger interface {
	Debugf(string, ...interface{})
}

func initLogsSessionDB(st MongoSessioner) (*mgo.Session, *mgo.Database) {
	// To improve throughput, only wait for the logs to be written to
	// the primary. For some reason, this makes a huge difference even
	// when the replicaset only has one member (i.e. a single primary).
	session := st.MongoSession().Copy()
	session.SetSafe(&mgo.Safe{
		W: 1,
	})
	return session, session.DB(logsDB)
}

// initLogsSession creates a new session suitable for logging updates,
// returning the session and a logs mgo.Collection connected to that
// session.
func initLogsSession(st ModelSessioner) (*mgo.Session, *mgo.Collection) {
	session, db := initLogsSessionDB(st)
	return session, db.C(logCollectionName(st.ModelUUID()))
}

// dbCollectionSizeToInt processes the result of Database.collStats()
func dbCollectionSizeToInt(result bson.M, collectionName string) (int, error) {
	size, ok := result["size"]
	if !ok {
		logger.Warningf("mongo collStats did not return a size field for %q", collectionName)
		// this wasn't considered an error in the past, just treat it as size 0
		return 0, nil
	}
	if asint, ok := size.(int); ok {
		if asint < 0 {
			return 0, errors.Errorf("mongo collStats for %q returned a negative value: %v", collectionName, size)
		}
		return asint, nil
	}
	if asint64, ok := size.(int64); ok {
		// 2billion megabytes is 2 petabytes, which is outside our range anyway.
		if asint64 > math.MaxInt32 {
			return math.MaxInt32, nil
		}
		if asint64 < 0 {
			return 0, errors.Errorf("mongo collStats for %q returned a negative value: %v", collectionName, size)
		}
		return int(asint64), nil
	}
	return 0, errors.Errorf(
		"mongo collStats for %q did not return an int or int64 for size, returned %T: %v",
		collectionName, size, size)
}

func collStats(coll *mgo.Collection) (bson.M, error) {
	var result bson.M
	err := coll.Database.Run(bson.D{
		{"collStats", coll.Name},
		{"scale", humanize.KiByte},
	}, &result)
	if err != nil {
		return nil, errors.Trace(err)
	}
	// For mongo > 4.4, if the collection exists,
	// there will be a "capped" attribute.
	_, ok := result["capped"]
	if !ok {
		return nil, errors.NotFoundf("Collection [%s.%s]", coll.Database.Name, coll.Name)
	}
	return result, nil
}

func convertToCapped(coll *mgo.Collection, maxSizeMB int) error {
	if maxSizeMB < 1 {
		return errors.NotValidf("non-positive maxSize %v", maxSizeMB)
	}
	maxSizeMB *= humanize.MiByte
	var result bson.M
	err := coll.Database.Run(bson.D{
		{"convertToCapped", coll.Name},
		{"size", maxSizeMB},
	}, &result)
	if err != nil {
		return errors.Trace(err)
	}
	return nil
}

// getCollectionCappedInfo returns whether or not the collection is
// capped, and the max size in MB.
func getCollectionCappedInfo(coll *mgo.Collection) (bool, int, error) {
	stats, err := collStats(coll)
	if err != nil {
		return false, 0, errors.Trace(err)
	}
	capped, _ := stats["capped"].(bool)
	if !capped {
		return false, 0, nil
	}
	value, found := stats["maxSize"]
	if !found {
		return false, 0, errors.NotValidf("no maxSize value")
	}
	maxSize, ok := value.(int)
	if !ok {
		return false, 0, errors.NotValidf("size value is not an int")
	}
	return true, maxSize / humanize.KiByte, nil
}

// getCollectionKB returns the size of a MongoDB collection (in
// kilobytes), excluding space used by indexes.
func getCollectionKB(coll *mgo.Collection) (int, error) {
	stats, err := collStats(coll)
	if err != nil {
		return 0, errors.Trace(err)
	}
	return dbCollectionSizeToInt(stats, coll.Name)
}

func removeModelLogs(session *mgo.Session, modelUUID string) error {
	logsDB := session.DB(logsDB)
	logsColl := logsDB.C(logCollectionName(modelUUID))
	if err := logsColl.DropCollection(); err != nil {
		return errors.Trace(err)
	}

	// Also remove the tracked high-water times.
	trackersColl := logsDB.C(forwardedC)
	_, err := trackersColl.RemoveAll(bson.M{"model-uuid": modelUUID})
	return errors.Trace(err)
}<|MERGE_RESOLUTION|>--- conflicted
+++ resolved
@@ -171,62 +171,6 @@
 // size.
 func InitDbLogsForModel(session *mgo.Session, modelUUID string, size int) error {
 	// Get the collection from the logs DB.
-<<<<<<< HEAD
-	db := session.DB(logsDB)
-	collName := logCollectionName(modelUUID)
-	logsColl := db.C(collName)
-	createCollection := func() error {
-		// Create the collection as a capped collection.
-		logger.Infof("creating logs collection for %s, capped at %v MiB", modelUUID, size)
-		err := logsColl.Create(&mgo.CollectionInfo{
-			Capped:   true,
-			MaxBytes: size * humanize.MiByte,
-		})
-		if err != nil {
-			// There is a potential race happening by calling
-			// InitDbLogsForModel twice from libraries creating models. If the
-			// collection already exists, we expect that the first call of this
-			// method has the correct settings. Calling it again should return
-			// nil, as it's already been setup.
-			if mgoAlreadyExistsErr(err) {
-				return nil
-			}
-			return errors.Annotate(err, "cannot create logs collection")
-		}
-		return nil
-	}
-
-	existingCollections, err := db.CollectionNames()
-	if err != nil {
-		return errors.Annotatef(err, "cannot get collection names for %s", logsDB)
-	}
-	if !set.NewStrings(existingCollections...).Contains(collName) {
-		err = createCollection()
-		if err != nil {
-			return errors.Annotate(err, "cannot create collection")
-		}
-	} else {
-		capped, maxSize, err := getCollectionCappedInfo(logsColl)
-		if errors.IsNotFound(err) {
-			err = createCollection()
-			if err != nil {
-				return errors.Annotate(err, "cannot create collection")
-			}
-		} else if err != nil {
-			return errors.Annotate(err, "cannot get logs collection capped info")
-		} else if capped {
-			if maxSize == size {
-				// The logs collection size matches, so nothing to do here.
-				logger.Tracef("logs collection for %s already capped at %v MiB", modelUUID, size)
-				return nil
-			} else {
-				logger.Infof("resizing logs collection for %s from %d to %v MiB", modelUUID, maxSize, size)
-				err := convertToCapped(logsColl, size)
-				if err != nil {
-					return errors.Trace(err)
-				}
-			}
-=======
 	logsColl := session.DB(logsDB).C(logCollectionName(modelUUID))
 
 	// First try to create it.
@@ -248,13 +192,19 @@
 		if maxSize == size {
 			// The logs collection size matches, so nothing to do here.
 			logger.Tracef("logs collection for %s already capped at %v MiB", modelUUID, size)
->>>>>>> 850c1ece
+			return nil
 		} else {
-			logger.Infof("converting logs collection for %s to capped with max size %v MiB", modelUUID, size)
+			logger.Infof("resizing logs collection for %s from %d to %v MiB", modelUUID, maxSize, size)
 			err := convertToCapped(logsColl, size)
 			if err != nil {
 				return errors.Trace(err)
 			}
+		}
+	} else {
+		logger.Infof("converting logs collection for %s to capped with max size %v MiB", modelUUID, size)
+		err := convertToCapped(logsColl, size)
+		if err != nil {
+			return errors.Trace(err)
 		}
 	}
 
