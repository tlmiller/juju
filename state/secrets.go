// Copyright 2021 Canonical Ltd.
// Licensed under the AGPLv3, see LICENCE file for details.

package state

import (
	"fmt"
	"strconv"
	"strings"
	"time"

	"github.com/juju/collections/set"
	"github.com/juju/errors"
	"github.com/juju/mgo/v3"
	"github.com/juju/mgo/v3/bson"
	"github.com/juju/mgo/v3/txn"
	"github.com/juju/names/v4"
	jujutxn "github.com/juju/txn/v3"
	"gopkg.in/tomb.v2"

	"github.com/juju/juju/core/leadership"
	"github.com/juju/juju/core/secrets"
	corewatcher "github.com/juju/juju/core/watcher"
	"github.com/juju/juju/mongo/utils"
	"github.com/juju/juju/state/watcher"
)

// LabelExists is returned when a duplicate label is used.
const LabelExists = errors.ConstError("label exists")

// CreateSecretParams are used to create a secret.
type CreateSecretParams struct {
	UpdateSecretParams

	Version int
	Owner   names.Tag
}

// UpdateSecretParams are used to update a secret.
type UpdateSecretParams struct {
	LeaderToken    leadership.Token
	RotatePolicy   *secrets.RotatePolicy
	NextRotateTime *time.Time
	ExpireTime     *time.Time
	Description    *string
	Label          *string
	Params         map[string]interface{}
	Data           secrets.SecretData
	ValueRef       *secrets.ValueRef
}

func (u *UpdateSecretParams) hasUpdate() bool {
	return u.NextRotateTime != nil ||
		u.RotatePolicy != nil ||
		u.Description != nil ||
		u.Label != nil ||
		u.ExpireTime != nil ||
		len(u.Data) > 0 ||
		u.ValueRef != nil ||
		len(u.Params) > 0
}

// SecretsFilter holds attributes to match when listing secrets.
type SecretsFilter struct {
	URI          *secrets.URI
	OwnerTags    []names.Tag
	ConsumerTags []names.Tag
}

// SecretsStore instances use mongo as a secrets store.
type SecretsStore interface {
	CreateSecret(*secrets.URI, CreateSecretParams) (*secrets.SecretMetadata, error)
	UpdateSecret(*secrets.URI, UpdateSecretParams) (*secrets.SecretMetadata, error)
	DeleteSecret(*secrets.URI, ...int) ([]secrets.ValueRef, error)
	GetSecret(*secrets.URI) (*secrets.SecretMetadata, error)
	GetSecretValue(*secrets.URI, int) (secrets.SecretValue, *secrets.ValueRef, error)
	ListSecrets(SecretsFilter) ([]*secrets.SecretMetadata, error)
	ListSecretRevisions(uri *secrets.URI) ([]*secrets.SecretRevisionMetadata, error)
	GetSecretRevision(uri *secrets.URI, revision int) (*secrets.SecretRevisionMetadata, error)
	WatchObsolete(owners []names.Tag) (StringsWatcher, error)
}

// NewSecrets creates a new mongo backed secrets store.
func NewSecrets(st *State) *secretsStore {
	return &secretsStore{st: st}
}

type secretMetadataDoc struct {
	DocID string `bson:"_id"`

	Version  int    `bson:"version"`
	OwnerTag string `bson:"owner-tag"`

	Description string `bson:"description"`
	Label       string `bson:"label"`

	// LatestRevision is denormalised here - it is the
	// revision of the latest revision doc,
	LatestRevision int `bson:"latest-revision"`
	// LatestExpireTime is denormalised here - it is the
	// expire time of the latest revision doc,
	LatestExpireTime *time.Time `bson:"latest-expire-time"`

	RotatePolicy string `bson:"rotate-policy"`

	CreateTime time.Time `bson:"create-time"`
	UpdateTime time.Time `bson:"update-time"`
}

type valueRefDoc struct {
	BackendID  string `bson:"backend-id"`
	RevisionID string `bson:"revision-id"`
}

type secretRevisionDoc struct {
	DocID    string `bson:"_id"`
	TxnRevno int64  `bson:"txn-revno"`

	Revision   int            `bson:"revision"`
	CreateTime time.Time      `bson:"create-time"`
	UpdateTime time.Time      `bson:"update-time"`
	ExpireTime *time.Time     `bson:"expire-time,omitempty"`
	Obsolete   bool           `bson:"obsolete"`
	Data       secretsDataMap `bson:"data"`
	ValueRef   *valueRefDoc   `bson:"value-reference,omitempty"`

	// OwnerTag is denormalised here so that watchers do not need
	// to do an extra query on the secret metadata collection to
	// filter on owner.
	OwnerTag string `bson:"owner-tag"`
}

type secretsDataMap map[string]interface{}

func (m *secretsDataMap) SetBSON(raw bson.Raw) error {
	rawMap := make(map[string]interface{})
	if err := raw.Unmarshal(rawMap); err != nil {
		return err
	}
	*m = utils.UnescapeKeys(rawMap)
	return nil
}

func (m secretsDataMap) GetBSON() (interface{}, error) {
	escapedMap := utils.EscapeKeys(m)
	return escapedMap, nil
}

type secretsStore struct {
	st *State
}

func ptr[T any](v T) *T {
	return &v
}

func toValue[T any](v *T) T {
	if v == nil {
		return *new(T)
	}
	return *v
}

func (s *secretsStore) secretMetadataDoc(uri *secrets.URI, p *CreateSecretParams) (*secretMetadataDoc, error) {
	now := s.st.nowToTheSecond()
	md := &secretMetadataDoc{
		DocID:      uri.ID,
		Version:    p.Version,
		OwnerTag:   p.Owner.String(),
		CreateTime: now,
		UpdateTime: now,
	}
	_, err := names.ParseTag(md.OwnerTag)
	if err != nil {
		return nil, errors.Annotate(err, "invalid owner tag")
	}
	err = s.updateSecretMetadataDoc(md, &p.UpdateSecretParams)
	return md, err
}

func (s *secretsStore) updateSecretMetadataDoc(doc *secretMetadataDoc, p *UpdateSecretParams) error {
	if p.Description != nil {
		doc.Description = toValue(p.Description)
	}
	if p.Label != nil {
		doc.Label = toValue(p.Label)
	}
	if p.RotatePolicy != nil {
		doc.RotatePolicy = string(toValue(p.RotatePolicy))
	}
	hasData := len(p.Data) > 0 || p.ValueRef != nil
	if p.ExpireTime != nil || hasData {
		if p.ExpireTime == nil || p.ExpireTime.IsZero() {
			doc.LatestExpireTime = nil
		} else {
			doc.LatestExpireTime = ptr(toValue(p.ExpireTime).Round(time.Second).UTC())
		}
	}
	if hasData {
		doc.LatestRevision++
	}
	doc.UpdateTime = s.st.nowToTheSecond()
	return nil
}

func secretRevisionKey(uri *secrets.URI, revision int) string {
	return fmt.Sprintf("%s/%d", uri.ID, revision)
}

func (s *secretsStore) secretRevisionDoc(uri *secrets.URI, owner string, revision int, expireTime *time.Time, data secrets.SecretData, valueRef *secrets.ValueRef) *secretRevisionDoc {
	dataCopy := make(secretsDataMap)
	for k, v := range data {
		dataCopy[k] = v
	}
	now := s.st.nowToTheSecond()
	var valRefDoc *valueRefDoc
	if valueRef != nil {
		valRefDoc = &valueRefDoc{
			BackendID:  valueRef.BackendID,
			RevisionID: valueRef.RevisionID,
		}
	}
	doc := &secretRevisionDoc{
		DocID:      secretRevisionKey(uri, revision),
		Revision:   revision,
		OwnerTag:   owner,
		CreateTime: now,
		UpdateTime: now,
		Data:       dataCopy,
		ValueRef:   valRefDoc,
	}
	if expireTime != nil {
		expire := expireTime.Round(time.Second).UTC()
		doc.ExpireTime = &expire
	}
	return doc
}

// CreateSecret creates a new secret.
func (s *secretsStore) CreateSecret(uri *secrets.URI, p CreateSecretParams) (*secrets.SecretMetadata, error) {
	if len(p.Data) == 0 && p.ValueRef == nil {
		return nil, errors.New("cannot create a secret without content")
	}
	metadataDoc, err := s.secretMetadataDoc(uri, &p)
	if err != nil {
		return nil, errors.Trace(err)
	}
	revision := 1
	valueDoc := s.secretRevisionDoc(uri, p.Owner.String(), revision, p.ExpireTime, p.Data, p.ValueRef)
	// OwnerTag has already been validated.
	owner, _ := names.ParseTag(metadataDoc.OwnerTag)
	entity, scopeCollName, scopeDocID, err := s.st.findSecretEntity(owner)
	if err != nil {
		return nil, errors.Annotate(err, "invalid owner reference")
	}
	if entity.Life() != Alive {
		return nil, errors.Errorf("cannot create secret for owner %q which is not alive", owner)
	}
	isOwnerAliveOp := txn.Op{
		C:      scopeCollName,
		Id:     scopeDocID,
		Assert: isAliveDoc,
	}

	buildTxn := func(attempt int) ([]txn.Op, error) {
		var ops []txn.Op
		if p.Label != nil {
			uniqueLabelOps, err := s.st.uniqueSecretOwnerLabelOps(owner, *p.Label)
			if err != nil {
				return nil, errors.Trace(err)
			}
			ops = append(ops, uniqueLabelOps...)
		}
		if attempt > 0 {
			if _, _, err := s.getSecretValue(uri, revision, false); err == nil {
				return nil, errors.AlreadyExistsf("secret value for %q", uri.String())
			}
		}
		ops = append(ops, []txn.Op{
			{
				C:      secretMetadataC,
				Id:     metadataDoc.DocID,
				Assert: txn.DocMissing,
				Insert: *metadataDoc,
			}, {
				C:      secretRevisionsC,
				Id:     valueDoc.DocID,
				Assert: txn.DocMissing,
				Insert: *valueDoc,
			}, isOwnerAliveOp,
		}...)
		if p.NextRotateTime != nil {
			rotateOps, err := s.secretRotationOps(uri, metadataDoc.OwnerTag, p.RotatePolicy, p.NextRotateTime)
			if err != nil {
				return nil, errors.Trace(err)
			}
			ops = append(ops, rotateOps...)
		}
		return ops, nil
	}
	err = s.st.db().Run(buildTxnWithLeadership(buildTxn, p.LeaderToken))
	if err != nil {
		return nil, errors.Trace(err)
	}
	return s.toSecretMetadata(metadataDoc, p.NextRotateTime)
}

func (st *State) checkExists(uri *secrets.URI) error {
	secretMetadataCollection, closer := st.db().GetCollection(secretMetadataC)
	defer closer()
	n, err := secretMetadataCollection.FindId(uri.ID).Count()
	if err != nil {
		return errors.Trace(err)
	}
	if n == 0 {
		return errors.NotFoundf("secret %q", uri.String())
	}
	return nil
}

// UpdateSecret updates an existing secret.
func (s *secretsStore) UpdateSecret(uri *secrets.URI, p UpdateSecretParams) (*secrets.SecretMetadata, error) {
	if !p.hasUpdate() {
		return nil, errors.New("must specify a new value or metadata to update a secret")
	}
	// Used later but look up early and return if it fails.
	nextRotateTime, err := s.st.nextRotateTime(uri.ID)
	if err != nil {
		return nil, errors.Trace(err)
	}

	secretMetadataCollection, closer := s.st.db().GetCollection(secretMetadataC)
	defer closer()

	// Pre-process the expire time update.
	haveExpireTime := false
	newExpireTime := p.ExpireTime
	if newExpireTime != nil {
		haveExpireTime = true
		if newExpireTime.IsZero() {
			newExpireTime = nil
		}
	}

	var metadataDoc secretMetadataDoc
	buildTxn := func(attempt int) ([]txn.Op, error) {
		err := secretMetadataCollection.FindId(uri.ID).One(&metadataDoc)
		if err == mgo.ErrNotFound {
			return nil, errors.NotFoundf("secret %q", uri.String())
		}
		if err != nil {
			return nil, errors.Trace(err)
		}
		var ops []txn.Op
		if p.Label != nil && *p.Label != metadataDoc.Label {
			// OwnerTag has already been validated.
			owner, _ := names.ParseTag(metadataDoc.OwnerTag)
			uniqueLabelOps, err := s.st.uniqueSecretOwnerLabelOps(owner, *p.Label)
			if err != nil {
				return nil, errors.Trace(err)
			}
			ops = append(ops, uniqueLabelOps...)
		}
		currentRevision := metadataDoc.LatestRevision
		if err := s.updateSecretMetadataDoc(&metadataDoc, &p); err != nil {
			if err != nil {
				return nil, errors.Trace(err)
			}
		}
		ops = append(ops, []txn.Op{
			{
				C:      secretMetadataC,
				Id:     metadataDoc.DocID,
				Assert: bson.D{{"latest-revision", currentRevision}},
				Update: bson.M{"$set": metadataDoc},
			},
		}...)
		_, _, err = s.getSecretValue(uri, metadataDoc.LatestRevision, false)
		revisionExists := err == nil
		if !revisionExists && !errors.IsNotFound(err) {
			return nil, errors.Trace(err)
		}
		if len(p.Data) > 0 || p.ValueRef != nil {
			if revisionExists {
				return nil, errors.AlreadyExistsf("secret value with revision %d for %q", metadataDoc.LatestRevision, uri.String())
			}
			revisionDoc := s.secretRevisionDoc(uri, metadataDoc.OwnerTag, metadataDoc.LatestRevision, newExpireTime, p.Data, p.ValueRef)
			ops = append(ops, txn.Op{
				C:      secretRevisionsC,
				Id:     revisionDoc.DocID,
				Assert: txn.DocMissing,
				Insert: *revisionDoc,
			})
			// Ensure no new consumers are added while update is in progress.
			countOps, err := s.st.checkConsumerCountOps(uri, 0)
			if err != nil {
				return nil, errors.Trace(err)
			}
			ops = append(ops, countOps...)

			updateConsumersOps, err := s.st.secretUpdateConsumersOps(uri, metadataDoc.LatestRevision)
			if err != nil {
				return nil, errors.Trace(err)
			}
			ops = append(ops, updateConsumersOps...)

			// Saving a new revision might result in the previous latest revision
			// being obsolete if it had not been read yet.
			obsoleteOps, err := s.st.markObsoleteRevisionOps(uri, "", revisionDoc.Revision)
			if err != nil {
				return nil, errors.Trace(err)
			}
			ops = append(ops, obsoleteOps...)

		} else if haveExpireTime {
			if !revisionExists {
				return nil, errors.NotFoundf("reversion %d for secret %q", metadataDoc.LatestRevision, uri.String())
			}
			// If the expire time is being removed, it needs to be unset.
			toSet := bson.D{{"update-time", s.st.nowToTheSecond()}}
			if newExpireTime != nil {
				toSet = append(toSet, bson.DocElem{"expire-time", newExpireTime})
			}
			var toUnset bson.D
			if newExpireTime == nil {
				toUnset = bson.D{{"expire-time", nil}}
			}
			updates := bson.D{{"$set", toSet}}
			if len(toUnset) > 0 {
				updates = append(updates, bson.DocElem{"$unset", toUnset})
			}
			ops = append(ops, txn.Op{
				C:      secretRevisionsC,
				Id:     secretRevisionKey(uri, metadataDoc.LatestRevision),
				Assert: txn.DocExists,
				Update: updates,
			})
		}
		if p.RotatePolicy != nil || p.NextRotateTime != nil {
			rotateOps, err := s.secretRotationOps(uri, metadataDoc.OwnerTag, p.RotatePolicy, p.NextRotateTime)
			if err != nil {
				return nil, errors.Trace(err)
			}
			ops = append(ops, rotateOps...)
		}
		return ops, nil
	}
	err = s.st.db().Run(buildTxnWithLeadership(buildTxn, p.LeaderToken))
	if err != nil {
		return nil, errors.Trace(err)
	}
	return s.toSecretMetadata(&metadataDoc, nextRotateTime)
}

func (st *State) nextRotateTime(docID string) (*time.Time, error) {
	secretRotateCollection, closer := st.db().GetCollection(secretRotateC)
	defer closer()

	var rotateDoc secretRotationDoc
	err := secretRotateCollection.FindId(docID).One(&rotateDoc)
	if err == mgo.ErrNotFound {
		return nil, nil
	}
	if err != nil {
		return nil, errors.Trace(err)
	}
	return &rotateDoc.NextRotateTime, nil
}

func (s *secretsStore) toSecretMetadata(doc *secretMetadataDoc, nextRotateTime *time.Time) (*secrets.SecretMetadata, error) {
	uri, err := secrets.ParseURI(s.st.localID(doc.DocID))
	if err != nil {
		return nil, errors.Trace(err)
	}
	return &secrets.SecretMetadata{
		URI:              uri,
		Version:          doc.Version,
		RotatePolicy:     secrets.RotatePolicy(doc.RotatePolicy),
		NextRotateTime:   nextRotateTime,
		LatestRevision:   doc.LatestRevision,
		LatestExpireTime: doc.LatestExpireTime,
		Description:      doc.Description,
		Label:            doc.Label,
		OwnerTag:         doc.OwnerTag,
		CreateTime:       doc.CreateTime,
		UpdateTime:       doc.UpdateTime,
	}, nil
}

// DeleteSecret deletes the specified secret revisions.
// If revisions is nil or the last remaining revisions are
// removed, the entire secret is deleted and the return bool is true.
// Also returned are any references to content stored in an external
// backend for any deleted revisions.
func (s *secretsStore) DeleteSecret(uri *secrets.URI, revisions ...int) (external []secrets.ValueRef, err error) {
	return s.st.deleteSecrets([]*secrets.URI{uri}, revisions...)
}

func (st *State) deleteSecrets(uris []*secrets.URI, revisions ...int) (external []secrets.ValueRef, err error) {
	// We will bulk delete the various artefacts, starting with the secret itself.
	// Deleting the parent secret metadata first will ensure that any consumers of
	// the secret get notified and subsequent attempts to access any secret
	// attributes (revision etc) return not found.
	// It is not practical to do this record by record in a legacy client side mgo txn operation.
	if len(uris) == 0 && len(revisions) == 0 {
		// Nothing to remove.
		return nil, nil
	}

	if len(uris) == 0 || len(uris) > 1 && len(revisions) > 0 {
		return nil, errors.Errorf("PROGRAMMING ERROR: invalid secret deletion args uris=%v, revisions=%v", uris, revisions)
	}
	session := st.MongoSession()
	err = session.StartTransaction()
	if err != nil {
		return nil, errors.Trace(err)
	}
	defer func() {
		if err == nil {
			err = session.CommitTransaction()
			return
		}
		if err2 := session.AbortTransaction(); err2 != nil {
			logger.Warningf("aborting failed delete select transaction: %v", err2)
		}
	}()

	// If we're not deleting all revisions for a secret, just remove the affected
	// revision docs and exit early.
	if len(revisions) > 0 {
		uri := uris[0]

		secretRevisionsCollection, closer := st.db().GetCollection(secretRevisionsC)
		defer closer()

		var savedRevisionDocs []secretRevisionDoc
		err := secretRevisionsCollection.Find(bson.D{{"_id",
			bson.D{{"$regex", fmt.Sprintf("%s/.*", uri.ID)}}}}).Select(
			bson.D{{"revision", 1}, {"value-reference", 1}}).All(&savedRevisionDocs)
		if err != nil {
			return nil, errors.Annotatef(err, "counting revisions for %s", uri.String())
		}
		toDelete := set.NewInts(revisions...)
		savedRevisions := set.NewInts()
		for _, r := range savedRevisionDocs {
			savedRevisions.Add(r.Revision)
			if !toDelete.Contains(r.Revision) {
				continue
			}
			if r.ValueRef != nil {
				external = append(external, secrets.ValueRef{
					BackendID:  r.ValueRef.BackendID,
					RevisionID: r.ValueRef.RevisionID,
				})
			}
		}
		if savedRevisions.Difference(toDelete).Size() > 0 {
			revs := make([]string, len(revisions))
			for i, r := range revisions {
				revs[i] = strconv.Itoa(r)
			}
			revisionRegexp := fmt.Sprintf("(%s)", strings.Join(revs, "|"))
			_, err = secretRevisionsCollection.Writeable().RemoveAll(bson.D{{
				"_id", bson.D{{"$regex", fmt.Sprintf("%s/%s", uri.ID, revisionRegexp)}},
			}})
			return nil, errors.Annotatef(err, "deleting revisions for %s", uri.String())
		}
	}

	for _, uri := range uris {
		deletedExternal, err := st.deleteOne(uri)
		if err != nil {
			return nil, errors.Annotatef(err, "deleting secret %q", uri.String())
		}
		// Don't collate the external revisions twice.
		// If specific revisions are being removed, the external
		// references have already been added.
		if len(revisions) == 0 {
			external = append(external, deletedExternal...)
		}
	}
	return external, nil
}

func (st *State) deleteOne(uri *secrets.URI) (external []secrets.ValueRef, _ error) {
	secretMetadataCollection, closer := st.db().GetCollection(secretMetadataC)
	defer closer()

	secretRevisionsCollection, closer := st.db().GetCollection(secretRevisionsC)
	defer closer()

	var md secretMetadataDoc
	err := secretMetadataCollection.FindId(uri.ID).One(&md)
	if err == mgo.ErrNotFound {
		return nil, nil
	}
	if err != nil {
		return nil, errors.Trace(err)
	}
	_, err = secretMetadataCollection.Writeable().RemoveAll(bson.D{{
		"_id", uri.ID,
	}})
	if err != nil {
		return nil, errors.Annotatef(err, "deleting revisions for %s", uri.String())
	}

	secretRotateCollection, closer := st.db().GetCollection(secretRotateC)
	defer closer()
	_, err = secretRotateCollection.Writeable().RemoveAll(bson.D{{
		"_id", uri.ID,
	}})
	if err != nil {
		return nil, errors.Annotatef(err, "deleting revisions for %s", uri.String())
	}

	var savedRevisionDocs []secretRevisionDoc
	err = secretRevisionsCollection.Find(bson.D{{"_id",
		bson.D{{"$regex", fmt.Sprintf("%s/.*", uri.ID)}}}}).Select(
		bson.D{{"revision", 1}, {"value-reference", 1}}).All(&savedRevisionDocs)
	if err != nil {
		return nil, errors.Annotatef(err, "reading revisions for %s", uri.String())
	}
	for _, r := range savedRevisionDocs {
		if r.ValueRef != nil {
			external = append(external, secrets.ValueRef{
				BackendID:  r.ValueRef.BackendID,
				RevisionID: r.ValueRef.RevisionID,
			})
		}
	}
	_, err = secretRevisionsCollection.Writeable().RemoveAll(bson.D{{
		"_id", bson.D{{"$regex", fmt.Sprintf("%s/.*", uri.ID)}},
	}})
	if err != nil {
		return nil, errors.Annotatef(err, "deleting revisions for %s", uri.String())
	}

	secretPermissionsCollection, closer := st.db().GetCollection(secretPermissionsC)
	defer closer()
	_, err = secretPermissionsCollection.Writeable().RemoveAll(bson.D{{
		"_id", bson.D{{"$regex", fmt.Sprintf("%s#.*", uri.ID)}},
	}})
	if err != nil {
		return nil, errors.Annotatef(err, "deleting permissions for %s", uri.String())
	}

	if err = st.removeSecretConsumer(uri); err != nil {
		return nil, errors.Trace(err)
	}

	refCountsCollection, closer := st.db().GetCollection(refcountsC)
	defer closer()
	_, err = refCountsCollection.Writeable().RemoveAll(bson.D{{
		"_id", fmt.Sprintf("%s#%s", uri.ID, "consumer"),
	}})
	if err != nil {
		return nil, errors.Annotatef(err, "deleting consumer refcounts for %s", uri.String())
	}
	if md.Label != "" {
		_, err = refCountsCollection.Writeable().RemoveAll(bson.D{{
			"_id", secretOwnerLabelKey(md.OwnerTag, md.Label),
		}})
		if err != nil {
<<<<<<< HEAD
			return nil, errors.Annotatef(err, "deleting owner label refcounts for %s", uri.String())
=======
			return false, errors.Annotatef(err, "deleting consumer refcounts for %s", uri.String())
		}
		if md.Label != "" {
			owner, _ := names.ParseTag(md.OwnerTag)
			_, err = refCountsCollection.Writeable().RemoveAll(bson.D{{
				"_id", secretOwnerLabelKey(owner, md.Label),
			}})
			if err != nil {
				return false, errors.Annotatef(err, "deleting owner label refcounts for %s", uri.String())
			}
		}
		return true, nil
	}
	anyRemoved := false
	for _, uri := range uris {
		removed, err := deleteOne(uri)
		if err != nil {
			return false, errors.Annotatef(err, "deleting secret %q", uri.String())
>>>>>>> 5ee11fef
		}
	}
	return external, nil
}

// GetSecretValue gets the secret value for the specified URL.
func (s *secretsStore) GetSecretValue(uri *secrets.URI, revision int) (secrets.SecretValue, *secrets.ValueRef, error) {
	return s.getSecretValue(uri, revision, true)
}

func (s *secretsStore) getSecretValue(uri *secrets.URI, revision int, checkExists bool) (secrets.SecretValue, *secrets.ValueRef, error) {
	if checkExists {
		if err := s.st.checkExists(uri); err != nil {
			return nil, nil, errors.Trace(err)
		}
	}
	secretValuesCollection, closer := s.st.db().GetCollection(secretRevisionsC)
	defer closer()

	var doc secretRevisionDoc
	key := secretRevisionKey(uri, revision)
	err := secretValuesCollection.FindId(key).One(&doc)
	if err == mgo.ErrNotFound {
		return nil, nil, errors.NotFoundf("secret revision %q", key)
	}
	if err != nil {
		return nil, nil, errors.Trace(err)
	}
	data := make(secrets.SecretData)
	for k, v := range doc.Data {
		data[k] = fmt.Sprintf("%v", v)
	}
	var valueRef *secrets.ValueRef
	if doc.ValueRef != nil {
		valueRef = &secrets.ValueRef{
			BackendID:  doc.ValueRef.BackendID,
			RevisionID: doc.ValueRef.RevisionID,
		}
	}
	return secrets.NewSecretValue(data), valueRef, nil
}

// GetSecret gets the secret metadata for the specified URL.
func (s *secretsStore) GetSecret(uri *secrets.URI) (*secrets.SecretMetadata, error) {
	if uri == nil {
		return nil, errors.NewNotValid(nil, "empty URI")
	}

	secretMetadataCollection, closer := s.st.db().GetCollection(secretMetadataC)
	defer closer()

	var doc secretMetadataDoc
	err := secretMetadataCollection.FindId(uri.ID).One(&doc)
	if err == mgo.ErrNotFound {
		return nil, errors.NotFoundf("secret %q", uri.String())
	}
	if err != nil {
		return nil, errors.Trace(err)
	}
	nextRotateTime, err := s.st.nextRotateTime(uri.ID)
	if err != nil {
		return nil, errors.Trace(err)
	}
	return s.toSecretMetadata(&doc, nextRotateTime)
}

func secretOwnerTerm(owners []string) bson.DocElem {
	return bson.DocElem{Name: "owner-tag", Value: bson.D{{Name: "$in", Value: owners}}}
}

// ListSecrets list the secrets using the specified filter.
func (s *secretsStore) ListSecrets(filter SecretsFilter) ([]*secrets.SecretMetadata, error) {
	secretMetadataCollection, closer := s.st.db().GetCollection(secretMetadataC)
	defer closer()

	var docs []secretMetadataDoc
	q := bson.D{}
	if filter.URI != nil {
		q = append(q, bson.DocElem{"_id", filter.URI.ID})
	}
	if len(filter.OwnerTags) > 0 {
		owners := make([]string, len(filter.OwnerTags))
		for i, tag := range filter.OwnerTags {
			owners[i] = tag.String()
		}
		q = append(q, secretOwnerTerm(owners))
	}
	// Only query here if we want everything or no consumers were specified.
	// We need to do the consumer processing below as the results are seeded
	// from a different collection.
	if len(q) > 0 || len(filter.ConsumerTags) == 0 {
		err := secretMetadataCollection.Find(q).All(&docs)
		if err != nil {
			return nil, errors.Trace(err)
		}
	}
	result := make([]*secrets.SecretMetadata, len(docs))
	for i, doc := range docs {
		nextRotateTime, err := s.st.nextRotateTime(doc.DocID)
		if err != nil {
			return nil, errors.Trace(err)
		}
		result[i], err = s.toSecretMetadata(&doc, nextRotateTime)
		if err != nil {
			return nil, errors.Trace(err)
		}
	}
	if len(filter.ConsumerTags) == 0 {
		return result, nil
	}
	consumers := make([]string, len(filter.ConsumerTags))
	for i, tag := range filter.ConsumerTags {
		consumers[i] = tag.String()
	}
	consumedIds, err := s.listConsumedSecrets(consumers)
	if err != nil {
		return nil, errors.Trace(err)
	}

	docs = []secretMetadataDoc(nil)
	q2 := bson.M{"_id": bson.M{"$in": consumedIds}}
	err = secretMetadataCollection.Find(q2).All(&docs)
	if err != nil {
		return nil, errors.Trace(err)
	}
	for _, doc := range docs {
		nextRotateTime, err := s.st.nextRotateTime(doc.DocID)
		if err != nil {
			return nil, errors.Trace(err)
		}
		md, err := s.toSecretMetadata(&doc, nextRotateTime)
		if err != nil {
			return nil, errors.Trace(err)
		}
		result = append(result, md)
	}
	return result, nil
}

func (s *secretsStore) listConsumedSecrets(consumers []string) ([]string, error) {
	secretPermissionsCollection, closer := s.st.db().GetCollection(secretPermissionsC)
	defer closer()
	var docs []secretPermissionDoc
	err := secretPermissionsCollection.Find(bson.M{
		"subject-tag": bson.M{
			"$in": consumers,
		},
		"role": secrets.RoleView,
	}).Select(bson.D{{"_id", 1}}).All(&docs)
	if err != nil {
		return nil, errors.Annotatef(err, "reading permissions for %q", consumers)
	}
	var ids []string
	for _, doc := range docs {
		id := s.st.localID(doc.DocID)
		ids = append(ids, strings.Split(id, "#")[0])
	}
	return ids, nil
}

// allSecretPermissions is used for model export.
func (s *secretsStore) allSecretPermissions() ([]secretPermissionDoc, error) {
	secretPermissionCollection, closer := s.st.db().GetCollection(secretPermissionsC)
	defer closer()

	var docs []secretPermissionDoc

	err := secretPermissionCollection.Find(nil).All(&docs)
	if err != nil {
		return nil, errors.Trace(err)
	}
	return docs, nil
}

// ListSecretRevisions returns the revision metadata for the given secret.
func (s *secretsStore) ListSecretRevisions(uri *secrets.URI) ([]*secrets.SecretRevisionMetadata, error) {
	return s.listSecretRevisions(uri, nil)
}

// GetSecretRevision returns the specified revision metadata for the given secret.
func (s *secretsStore) GetSecretRevision(uri *secrets.URI, revision int) (*secrets.SecretRevisionMetadata, error) {
	rev, err := s.listSecretRevisions(uri, &revision)
	if err != nil {
		return nil, errors.Trace(err)
	}
	if len(rev) == 0 {
		return nil, errors.NotFoundf("revison %d for secret %q", revision, uri)
	}
	return rev[0], nil
}

func (s *secretsStore) listSecretRevisions(uri *secrets.URI, revision *int) ([]*secrets.SecretRevisionMetadata, error) {
	secretRevisionCollection, closer := s.st.db().GetCollection(secretRevisionsC)
	defer closer()

	var (
		docs []secretRevisionDoc
		q    interface{}
	)

	if revision == nil {
		q = bson.D{{"_id", bson.D{{"$regex", uri.ID + "/.*"}}}}
	} else {
		q = bson.D{{"_id", secretRevisionKey(uri, *revision)}}
	}
	err := secretRevisionCollection.Find(q).Sort("_id").All(&docs)
	if err != nil {
		return nil, errors.Trace(err)
	}
	result := make([]*secrets.SecretRevisionMetadata, len(docs))
	for i, doc := range docs {
		var valueRef *secrets.ValueRef
		if doc.ValueRef != nil {
			valueRef = &secrets.ValueRef{
				BackendID:  doc.ValueRef.BackendID,
				RevisionID: doc.ValueRef.RevisionID,
			}
		}
		result[i] = &secrets.SecretRevisionMetadata{
			Revision:   doc.Revision,
			ValueRef:   valueRef,
			CreateTime: doc.CreateTime,
			UpdateTime: doc.UpdateTime,
			ExpireTime: doc.ExpireTime,
		}
	}
	return result, nil
}

// allSecretRevisions is used for model export.
func (s *secretsStore) allSecretRevisions() ([]secretRevisionDoc, error) {
	secretRevisionCollection, closer := s.st.db().GetCollection(secretRevisionsC)
	defer closer()

	var docs []secretRevisionDoc

	err := secretRevisionCollection.Find(nil).All(&docs)
	if err != nil {
		return nil, errors.Trace(err)
	}
	return docs, nil
}

type secretConsumerDoc struct {
	DocID string `bson:"_id"`

	ConsumerTag     string `bson:"consumer-tag"`
	Label           string `bson:"label"`
	CurrentRevision int    `bson:"current-revision"`

	// LatestRevision is denormalised here so that the
	// consumer watcher can be triggered when a new
	// secret revision is added.
	LatestRevision int `bson:"latest-revision"`
}

func secretConsumerKey(id, consumer string) string {
	return fmt.Sprintf("%s#%s", id, consumer)
}

func splitSecretConsumerKey(key string) (string, string) {
	parts := strings.Split(key, "#")
	if len(parts) != 2 {
		return "", ""
	}
	return parts[0], parts[1]
}

// checkConsumerCountOps returns txn ops to ensure that no new secrets consumers
// are added whilst a txn is in progress.
func (st *State) checkConsumerCountOps(uri *secrets.URI, inc int) ([]txn.Op, error) {
	refCountCollection, ccloser := st.db().GetCollection(refcountsC)
	defer ccloser()

	key := fmt.Sprintf("%s#consumer", uri.ID)
	countOp, _, err := nsRefcounts.CurrentOp(refCountCollection, key)
	if err != nil {
		return nil, errors.Trace(err)
	}
	// If not incrementing the consumer count, just ensure the count is stable.
	if inc == 0 {
		return []txn.Op{countOp}, nil
	}
	if inc > 0 {
		incOp, err := nsRefcounts.CreateOrIncRefOp(refCountCollection, key, inc)
		if err != nil {
			return nil, errors.Trace(err)
		}
		return []txn.Op{countOp, incOp}, nil
	}
	incOp := nsRefcounts.JustIncRefOp(refcountsC, key, inc)
	return []txn.Op{countOp, incOp}, nil
}

const (
	secretOwnerLabelKeyPrefix    = "secretOwnerlabel"
	secretConsumerLabelKeyPrefix = "secretConsumerlabel"
)

func secretOwnerLabelKey(ownerTag names.Tag, label string) string {
	return fmt.Sprintf("%s#%s#%s", secretOwnerLabelKeyPrefix, ownerTag.String(), label)
}

func secretConsumerLabelKey(consumerTag names.Tag, label string) string {
	return fmt.Sprintf("%s#%s#%s", secretConsumerLabelKeyPrefix, consumerTag.String(), label)
}

func (st *State) uniqueSecretOwnerLabelOps(ownerTag names.Tag, label string) (ops []txn.Op, err error) {
	if ops, err = st.uniqueSecretLabelBaseOps(ownerTag, label); err != nil {
		return nil, errors.Trace(err)
	}

	// Check that there is no consumer with the same label.
	assertNoConsumerLabel, err := st.uniqueSecretLabelOpsRaw(ownerTag, label, "consumer", secretConsumerLabelKey, true)
	if err != nil {
		return nil, errors.Trace(err)
	}
	ops = append(ops, assertNoConsumerLabel...)
	// Check that there is no owner with the same label.
	ops2, err := st.uniqueSecretLabelOpsRaw(ownerTag, label, "owner", secretOwnerLabelKey, false)
	if err != nil {
		return nil, errors.Trace(err)
	}
	return append(ops, ops2...), nil
}

func (st *State) uniqueSecretConsumerLabelOps(consumerTag names.Tag, label string) (ops []txn.Op, err error) {
	if ops, err = st.uniqueSecretLabelBaseOps(consumerTag, label); err != nil {
		return nil, errors.Trace(err)
	}

	// Check that there is no owner with the same label.
	assertNoOwnerLabel, err := st.uniqueSecretLabelOpsRaw(consumerTag, label, "owner", secretOwnerLabelKey, true)
	if err != nil {
		return nil, errors.Trace(err)
	}
	ops = append(ops, assertNoOwnerLabel...)
	// Check that there is no consumer with the same label.
	ops2, err := st.uniqueSecretLabelOpsRaw(consumerTag, label, "consumer", secretConsumerLabelKey, false)
	if err != nil {
		return nil, errors.Trace(err)
	}
	return append(ops, ops2...), nil
}

func (st *State) uniqueSecretLabelBaseOps(tag names.Tag, label string) (ops []txn.Op, _ error) {
	col, close := st.db().GetCollection(refcountsC)
	defer close()

	var keyPattern string
	switch tag := tag.(type) {
	case names.ApplicationTag:
		// Ensure no units use this label for both owner and consumer label..
		keyPattern = fmt.Sprintf(
			"^%s:(%s|%s)#unit-%s-[0-9]+#%s$",
			st.ModelUUID(), secretOwnerLabelKeyPrefix, secretConsumerLabelKeyPrefix, tag.Name, label,
		)
	case names.UnitTag:
		// Ensure no application owned secret uses this label.
		applicationName, _ := names.UnitApplication(tag.Id())
		appTag := names.NewApplicationTag(applicationName)

		keyPattern = fmt.Sprintf(
			"^%s:(%s|%s)#%s#%s$",
			st.ModelUUID(), secretOwnerLabelKeyPrefix, secretConsumerLabelKeyPrefix, appTag.String(), label,
		)
	default:
		return nil, errors.NotSupportedf("tag type %T", tag)
	}

	count, err := col.Find(bson.M{"_id": bson.M{"$regex": keyPattern}}).Count()
	if err != nil {
		return nil, errors.Trace(err)
	}
	if count > 0 {
		return nil, errors.WithType(errors.Errorf("secret label %q for %q already exists", label, tag), LabelExists)
	}

	return []txn.Op{
		{
			C:      col.Name(),
			Id:     bson.M{"$regex": keyPattern},
			Assert: txn.DocMissing,
		},
	}, nil
}

func (st *State) uniqueSecretLabelOpsRaw(tag names.Tag, label, role string, keyGenerator func(names.Tag, string) string, assertionOnly bool) ([]txn.Op, error) {
	refCountCollection, ccloser := st.db().GetCollection(refcountsC)
	defer ccloser()

	key := keyGenerator(tag, label)
	countOp, count, err := nsRefcounts.CurrentOp(refCountCollection, key)
	if err != nil {
		return nil, errors.Trace(err)
	}
	if count > 0 {
		return nil, errors.WithType(errors.Errorf("secret label %q for %s %q already exists", label, role, tag), LabelExists)
	}
	if assertionOnly {
		// We only assert the doc doesn't exist but donot create the doc.
		return []txn.Op{countOp}, nil
	}
	incOp, err := nsRefcounts.CreateOrIncRefOp(refCountCollection, key, 1)
	if err != nil {
		return nil, errors.Trace(err)
	}
	return []txn.Op{countOp, incOp}, nil
}

func (st *State) removeOwnerSecretLabelOps(ownerTag names.Tag) ([]txn.Op, error) {
	return st.removeSecretLabelOps(ownerTag, secretOwnerLabelKey)
}

func (st *State) removeConsumerSecretLabelOps(consumerTag names.Tag) ([]txn.Op, error) {
	return st.removeSecretLabelOps(consumerTag, secretConsumerLabelKey)
}

func (st *State) removeSecretLabelOps(tag names.Tag, keyGenerator func(names.Tag, string) string) ([]txn.Op, error) {
	refCountsCollection, closer := st.db().GetCollection(refcountsC)
	defer closer()

	var (
		doc bson.M
		ops []txn.Op
	)
	id := keyGenerator(tag, ".*")
	q := bson.D{{"_id", bson.D{{"$regex", id}}}}
	iter := refCountsCollection.Find(q).Iter()
	for iter.Next(&doc) {
		id, ok := doc["_id"].(string)
		if !ok {
			continue
		}
		count, _ := doc["refcount"].(int)
		op := nsRefcounts.JustRemoveOp(refcountsC, id, count)
		ops = append(ops, op)
	}
	return ops, iter.Close()
}

// GetURIByConsumerLabel gets the secret URI for the specified secret consumer label.
func (st *State) GetURIByConsumerLabel(label string, consumer names.Tag) (*secrets.URI, error) {
	secretConsumersCollection, closer := st.db().GetCollection(secretConsumersC)
	defer closer()

	var doc secretConsumerDoc
	err := secretConsumersCollection.Find(bson.M{
		"consumer-tag": consumer.String(), "label": label,
	}).Select(bson.D{{"_id", 1}}).One(&doc)
	if err == mgo.ErrNotFound {
		return nil, errors.NotFoundf("secret consumer with label %q for %q", label, consumer)
	}
	if err != nil {
		return nil, errors.Trace(err)
	}
	id, _ := splitSecretConsumerKey(st.localID(doc.DocID))
	if id == "" {
		return nil, errors.NotFoundf("secret consumer with label %q for %q", label, consumer)
	}
	return &secrets.URI{ID: id}, nil
}

// GetSecretConsumer gets secret consumer metadata.
func (st *State) GetSecretConsumer(uri *secrets.URI, consumer names.Tag) (*secrets.SecretConsumerMetadata, error) {
	if uri == nil {
		return nil, errors.NewNotValid(nil, "empty URI")
	}

	if err := st.checkExists(uri); err != nil {
		return nil, errors.Trace(err)
	}

	secretConsumersCollection, closer := st.db().GetCollection(secretConsumersC)
	defer closer()
	key := secretConsumerKey(uri.ID, consumer.String())
	var doc secretConsumerDoc
	err := secretConsumersCollection.FindId(key).One(&doc)
	if errors.Cause(err) == mgo.ErrNotFound {
		return nil, errors.NotFoundf("consumer %q metadata for secret %q", consumer, uri.String())
	}
	if err != nil {
		return nil, errors.Trace(err)
	}
	return &secrets.SecretConsumerMetadata{
		Label:           doc.Label,
		CurrentRevision: doc.CurrentRevision,
		LatestRevision:  doc.LatestRevision,
	}, nil
}

func (st *State) removeSecretConsumer(uri *secrets.URI) error {
	secretConsumersCollection, closer := st.db().GetCollection(secretConsumersC)
	defer closer()

	var docs []secretConsumerDoc
	err := secretConsumersCollection.Find(
		bson.D{
			{
				Name: "$and", Value: []bson.D{
					{{"_id", bson.D{{"$regex", fmt.Sprintf("%s#.*", uri.ID)}}}},
					{{"label", bson.D{{"$exists", true}, {"$ne", ""}}}},
				},
			},
		},
	).Select(bson.D{{"consumer-tag", 1}, {"label", 1}}).All(&docs)
	if err != nil && errors.Cause(err) != mgo.ErrNotFound {
		return errors.Trace(err)
	}
	refCountsCollection, closer := st.db().GetCollection(refcountsC)
	defer closer()
	for _, doc := range docs {
		consumer, _ := names.ParseTag(doc.ConsumerTag)
		key := secretConsumerLabelKey(consumer, doc.Label)
		_, err = refCountsCollection.Writeable().RemoveAll(bson.D{{
			"_id", key,
		}})
		if err != nil {
			return errors.Annotatef(err, "cannot delete consumer label refcounts for %s", key)
		}
	}

	_, err = secretConsumersCollection.Writeable().RemoveAll(bson.D{{
		"_id", bson.D{{"$regex", fmt.Sprintf("%s#.*", uri.ID)}},
	}})
	if err != nil {
		return errors.Annotatef(err, "cannot delete consumer info for %s", uri.String())
	}
	return nil
}

// SaveSecretConsumer saves or updates secret consumer metadata.
func (st *State) SaveSecretConsumer(uri *secrets.URI, consumer names.Tag, metadata *secrets.SecretConsumerMetadata) error {
	key := secretConsumerKey(uri.ID, consumer.String())
	secretConsumersCollection, closer := st.db().GetCollection(secretConsumersC)
	defer closer()

	var doc secretConsumerDoc
	buildTxn := func(attempt int) ([]txn.Op, error) {
		if err := st.checkExists(uri); err != nil {
			return nil, errors.Trace(err)
		}
		err := secretConsumersCollection.FindId(key).One(&doc)
		if err != nil && err != mgo.ErrNotFound {
			return nil, errors.Trace(err)
		}
		create := err != nil

		var ops []txn.Op

		if metadata.Label != "" && (create || metadata.Label != doc.Label) {
			uniqueLabelOps, err := st.uniqueSecretConsumerLabelOps(consumer, metadata.Label)
			if err != nil {
				return nil, errors.Trace(err)
			}
			ops = append(ops, uniqueLabelOps...)
		}
		if create {
			ops = append(ops, txn.Op{
				C:      secretConsumersC,
				Id:     key,
				Assert: txn.DocMissing,
				Insert: secretConsumerDoc{
					DocID:           key,
					ConsumerTag:     consumer.String(),
					Label:           metadata.Label,
					CurrentRevision: metadata.CurrentRevision,
					LatestRevision:  metadata.LatestRevision,
				},
			})

			// Increment the consumer count, ensuring no new consumers
			// are added while update is in progress.
			countRefOps, err := st.checkConsumerCountOps(uri, 1)
			if err != nil {
				return nil, errors.Trace(err)
			}
			ops = append(ops, countRefOps...)
		} else {
			ops = append(ops, txn.Op{
				C:      secretConsumersC,
				Id:     key,
				Assert: txn.DocExists,
				Update: bson.M{"$set": bson.M{
					"label":            metadata.Label,
					"current-revision": metadata.CurrentRevision,
				}},
			})
		}

		// The consumer is tracking a new revision, which might result in the
		// previous revision becoming obsolete.
		obsoleteOps, err := st.markObsoleteRevisionOps(uri, consumer.String(), metadata.CurrentRevision)
		if err != nil {
			return nil, errors.Trace(err)
		}
		ops = append(ops, obsoleteOps...)

		return ops, nil
	}
	return st.db().Run(buildTxn)
}

// secretUpdateConsumersOps updates the latest secret revision number
// on all consumers. This triggers the secrets change watcher.
func (st *State) secretUpdateConsumersOps(uri *secrets.URI, newRevision int) ([]txn.Op, error) {
	secretConsumersCollection, closer := st.db().GetCollection(secretConsumersC)
	defer closer()

	var (
		doc secretConsumerDoc
		ops []txn.Op
	)
	id := secretConsumerKey(uri.ID, ".*")
	q := bson.D{{"_id", bson.D{{"$regex", id}}}}
	iter := secretConsumersCollection.Find(q).Iter()
	for iter.Next(&doc) {
		ops = append(ops, txn.Op{
			C:      secretConsumersC,
			Id:     doc.DocID,
			Assert: txn.DocExists,
			Update: bson.M{"$set": bson.M{"latest-revision": newRevision}},
		})
	}
	if err := iter.Close(); err != nil {
		return nil, errors.Annotate(err, "getting secret consumers")
	}
	return ops, nil
}

// allSecretConsumers is used for model export.
func (s *secretsStore) allSecretConsumers() ([]secretConsumerDoc, error) {
	secretConsumerCollection, closer := s.st.db().GetCollection(secretConsumersC)
	defer closer()

	var docs []secretConsumerDoc

	err := secretConsumerCollection.Find(nil).All(&docs)
	if err != nil {
		return nil, errors.Trace(err)
	}
	return docs, nil
}

// WatchConsumedSecretsChanges returns a watcher for updates and deletes
// of secrets that have been previously read by the specified consumer.
func (st *State) WatchConsumedSecretsChanges(consumer names.Tag) (StringsWatcher, error) {
	return newConsumedSecretsWatcher(st, consumer.String()), nil
}

type consumedSecretsWatcher struct {
	commonWatcher
	out chan []string

	consumer       string
	knownRevisions map[string]int
}

func newConsumedSecretsWatcher(st modelBackend, consumer string) StringsWatcher {
	w := &consumedSecretsWatcher{
		commonWatcher:  newCommonWatcher(st),
		out:            make(chan []string),
		knownRevisions: make(map[string]int),
		consumer:       consumer,
	}
	w.tomb.Go(func() error {
		defer close(w.out)
		return w.loop()
	})
	return w
}

// Changes implements StringsWatcher.
func (w *consumedSecretsWatcher) Changes() <-chan []string {
	return w.out
}

func (w *consumedSecretsWatcher) initial() error {
	var doc secretConsumerDoc
	secretConsumersCollection, closer := w.db.GetCollection(secretConsumersC)
	defer closer()

	iter := secretConsumersCollection.Find(bson.D{{"consumer-tag", w.consumer}}).Iter()
	for iter.Next(&doc) {
		w.knownRevisions[doc.DocID] = doc.LatestRevision
	}
	return errors.Trace(iter.Close())
}

func (w *consumedSecretsWatcher) merge(currentChanges []string, change watcher.Change) ([]string, error) {
	changeID := change.Id.(string)
	uriStr := strings.Split(w.backend.localID(changeID), "#")[0]
	seenRevision, known := w.knownRevisions[changeID]

	if change.Revno < 0 {
		// Record deleted.
		if !known {
			return currentChanges, nil
		}
		delete(w.knownRevisions, changeID)
		uri, err := secrets.ParseURI(uriStr)
		if err != nil {
			return nil, errors.Trace(err)
		}
		currentChanges = append(currentChanges, uri.String())
		return currentChanges, nil
	}

	// Record added or updated.
	var doc secretConsumerDoc
	secretConsumerColl, closer := w.db.GetCollection(secretConsumersC)
	defer closer()

	err := secretConsumerColl.FindId(change.Id).Select(bson.D{{"latest-revision", 1}}).One(&doc)
	if err != nil && err != mgo.ErrNotFound {
		return nil, errors.Trace(err)
	}
	// Changed but no longer in the model so ignore.
	if err != nil {
		return currentChanges, nil
	}
	w.knownRevisions[changeID] = doc.LatestRevision
	if doc.LatestRevision > 1 && doc.LatestRevision != seenRevision {
		uri, err := secrets.ParseURI(uriStr)
		if err != nil {
			return nil, errors.Trace(err)
		}
		currentChanges = append(currentChanges, uri.String())
	}
	return currentChanges, nil
}

func (w *consumedSecretsWatcher) loop() (err error) {
	ch := make(chan watcher.Change)
	filter := func(id interface{}) bool {
		k, err := w.backend.strictLocalID(id.(string))
		if err != nil {
			return false
		}
		return strings.HasSuffix(k, "#"+w.consumer)
	}
	w.watcher.WatchCollectionWithFilter(secretConsumersC, ch, filter)
	defer w.watcher.UnwatchCollection(secretConsumersC, ch)

	if err = w.initial(); err != nil {
		return errors.Trace(err)
	}

	var changes []string
	out := w.out
	for {
		select {
		case <-w.tomb.Dying():
			return tomb.ErrDying
		case <-w.watcher.Dead():
			return stateWatcherDeadError(w.watcher.Err())
		case change, ok := <-ch:
			if !ok {
				return tomb.ErrDying
			}
			if changes, err = w.merge(changes, change); err != nil {
				return err
			}
			if len(changes) > 0 {
				out = w.out
			}
		case out <- changes:
			out = nil
			changes = nil
		}
	}
}

// WatchObsolete returns a watcher for notifying when:
//   - a secret owned by the entity is deleted
//   - a secret revision owed by the entity no longer
//     has any consumers
//
// Obsolete revisions results are "uri/revno" and deleted
// secret results are "uri".
func (s *secretsStore) WatchObsolete(ownerTags []names.Tag) (StringsWatcher, error) {
	if len(ownerTags) == 0 {
		return nil, errors.New("missing secret owners")
	}
	owners := make([]string, len(ownerTags))
	for i, owner := range ownerTags {
		owners[i] = owner.String()
	}
	return newObsoleteSecretsWatcher(s.st, owners), nil
}

type obsoleteSecretsWatcher struct {
	commonWatcher
	out chan []string

	obsoleteRevisionsWatcher *collectionWatcher

	owners []string
	known  set.Strings
}

func newObsoleteSecretsWatcher(st modelBackend, owners []string) *obsoleteSecretsWatcher {
	// obsoleteRevisionsWatcher is for tracking secret revisions with no consumers.
	obsoleteRevisionsWatcher := newCollectionWatcher(st, colWCfg{
		col: secretRevisionsC,
		filter: func(key interface{}) bool {
			secretRevisionsCollection, closer := st.db().GetCollection(secretRevisionsC)
			defer closer()

			var doc secretRevisionDoc
			err := secretRevisionsCollection.Find(bson.D{{"_id", key}, secretOwnerTerm(owners)}).Select(
				bson.D{{"obsolete", 1}},
			).One(&doc)
			if err != nil {
				return false
			}

			return doc.Obsolete
		},
		idconv: func(idStr string) string {
			id, rev := splitSecretRevision(idStr)
			if rev == 0 {
				return idStr
			}
			uri := secrets.URI{ID: id}
			return uri.String() + fmt.Sprintf("/%d", rev)
		},
	})

	w := &obsoleteSecretsWatcher{
		commonWatcher:            newCommonWatcher(st),
		obsoleteRevisionsWatcher: obsoleteRevisionsWatcher.(*collectionWatcher),
		out:                      make(chan []string),
		known:                    set.NewStrings(),
		owners:                   owners,
	}
	w.tomb.Go(func() error {
		defer w.finish()
		return w.loop()
	})
	return w
}

func (w *obsoleteSecretsWatcher) finish() {
	watcher.Stop(w.obsoleteRevisionsWatcher, &w.tomb)
	close(w.out)
}

// Changes implements StringsWatcher.
func (w *obsoleteSecretsWatcher) Changes() <-chan []string {
	return w.out
}

func (w *obsoleteSecretsWatcher) initial() error {
	var doc secretMetadataDoc
	secretMetadataCollection, closer := w.db.GetCollection(secretMetadataC)
	defer closer()

	iter := secretMetadataCollection.Find(bson.D{secretOwnerTerm(w.owners)}).Iter()
	for iter.Next(&doc) {
		w.known.Add(doc.DocID)
	}
	return errors.Trace(iter.Close())
}

func splitSecretRevision(c string) (string, int) {
	parts := strings.Split(c, "/")
	if len(parts) < 2 {
		return parts[0], 0
	}
	rev, _ := strconv.Atoi(parts[1])
	return parts[0], rev
}

func (w *obsoleteSecretsWatcher) mergedOwnedChanges(currentChanges []string, change watcher.Change) ([]string, error) {
	changeID := change.Id.(string)
	known := w.known.Contains(changeID)

	if change.Revno < 0 {
		if !known {
			return currentChanges, nil
		}
		// Secret deleted.
		delete(w.known, changeID)
		uriStr := w.backend.localID(changeID)
		uri, err := secrets.ParseURI(uriStr)
		if err != nil {
			return nil, errors.Trace(err)
		}
		// If there are any pending changes for obsolete revisions and the
		// secret becomes deleted, the obsolete revision changes are no
		// longer relevant.
		var newChanges []string
		for _, c := range currentChanges {
			id, _ := splitSecretRevision(c)
			if id != uri.String() {
				newChanges = append(newChanges, c)
			}
		}
		newChanges = append(newChanges, uri.String())
		return newChanges, nil
	}
	if known {
		return currentChanges, nil
	}
	var doc secretMetadataDoc
	// Record added or updated - we don't emit an event but
	// record that we know about it.
	secretMetadataColl, closer := w.db.GetCollection(secretMetadataC)
	defer closer()
	err := secretMetadataColl.Find(bson.D{{"_id", change.Id}, secretOwnerTerm(w.owners)}).One(&doc)
	if err != nil && err != mgo.ErrNotFound {
		return nil, errors.Trace(err)
	}
	// Changed but no longer in the model so ignore.
	if err != nil {
		return currentChanges, nil
	}
	w.known.Add(changeID)
	return currentChanges, nil
}

func (w *obsoleteSecretsWatcher) mergeRevisionChanges(currentChanges []string, obsolete []string) []string {
	newChanges := set.NewStrings(currentChanges...).Union(set.NewStrings(obsolete...))
	return newChanges.Values()
}

func (w *obsoleteSecretsWatcher) loop() (err error) {
	// Watch changes to secrets owned by the entity.
	ownedChanges := make(chan watcher.Change)
	w.watcher.WatchCollection(secretMetadataC, ownedChanges)
	defer w.watcher.UnwatchCollection(secretMetadataC, ownedChanges)

	if err = w.initial(); err != nil {
		return errors.Trace(err)
	}

	var (
		changes                  []string
		gotInitialObsoleteChange bool
	)
	out := w.out
	gotInitialObsoleteChange = false
	for {
		// Give any incoming secret deletion events
		// time to arrive so the revision obsolete and
		// delete events can be squashed.
		timeout := time.After(time.Second)
		select {
		case <-w.tomb.Dying():
			return tomb.ErrDying
		case <-w.watcher.Dead():
			return stateWatcherDeadError(w.watcher.Err())
		case obsoleteRevisions, ok := <-w.obsoleteRevisionsWatcher.Changes():
			if !ok {
				return tomb.ErrDying
			}
			if !gotInitialObsoleteChange {
				gotInitialObsoleteChange = true
				break
			}
			changes = w.mergeRevisionChanges(changes, obsoleteRevisions)
		case change, ok := <-ownedChanges:
			if !ok {
				return tomb.ErrDying
			}
			if changes, err = w.mergedOwnedChanges(changes, change); err != nil {
				return err
			}
		case <-timeout:
			if len(changes) > 0 {
				out = w.out
			}
		case out <- changes:
			out = nil
			changes = nil
		}
	}
}

// markObsoleteRevisionOps returns ops for marking any revisions which are currently
// not being tracked by any consumers as obsolete.
func (st *State) markObsoleteRevisionOps(uri *secrets.URI, exceptForConsumer string, exceptForRev int) ([]txn.Op, error) {
	var obsoleteOps []txn.Op
	revs, latest, err := st.getOrphanedSecretRevisions(uri, exceptForConsumer, exceptForRev)
	if err != nil {
		return nil, errors.Annotate(err, "getting orphaned secret revisions")
	}

	for _, rev := range revs {
		obsoleteOps = append(obsoleteOps, txn.Op{
			C:      secretRevisionsC,
			Id:     secretRevisionKey(uri, rev),
			Assert: txn.DocExists,
			Update: bson.M{"$set": bson.M{
				"obsolete": true,
			}},
		})
	}
	// Ensure that no concurrent revision updates can happen.
	if len(obsoleteOps) > 0 {
		obsoleteOps = append(obsoleteOps, txn.Op{
			C:      secretMetadataC,
			Id:     uri.ID,
			Assert: bson.D{{"latest-revision", latest}},
		})
	}
	return obsoleteOps, nil
}

// getOrphanedSecretRevisions returns revisions which are not being tracked by any consumer,
// plus the current latest revision, for the specified secret, excluding the specified
// consumer and/or revision.
func (st *State) getOrphanedSecretRevisions(uri *secrets.URI, exceptForConsumer string, exceptForRev int) ([]int, int, error) {
	store := NewSecrets(st)
	revInfo, err := store.listSecretRevisions(uri, nil)
	if err != nil {
		return nil, 0, errors.Trace(err)
	}
	allRevisions := set.NewInts()
	for _, r := range revInfo {
		allRevisions.Add(r.Revision)
	}
	latest := allRevisions.SortedValues()[allRevisions.Size()-1]
	allRevisions.Remove(exceptForRev)

	secretConsumersCollection, closer := st.db().GetCollection(secretConsumersC)
	defer closer()

	pipe := secretConsumersCollection.Pipe([]bson.M{
		{
			"$match": bson.M{
				"_id":          bson.M{"$regex": st.docID(uri.ID + "#.*")},
				"consumer-tag": bson.M{"$ne": exceptForConsumer},
			},
		},
		{
			"$group": bson.M{
				"_id": bson.M{"$toString": "$current-revision"}, "count": bson.M{"$sum": 1},
			},
		},
		{
			"$sort": bson.M{"_id": 1},
		},
		{
			"$group": bson.M{
				"_id": nil,
				"counts": bson.M{
					"$push": bson.M{"k": "$_id", "v": "$count"},
				},
			},
		},
		{
			"$replaceRoot": bson.M{
				"newRoot": bson.M{"$arrayToObject": "$counts"},
			},
		},
	})
	var usedRevisions []map[string]int
	err = pipe.All(&usedRevisions)
	if err != nil {
		return nil, 0, errors.Trace(err)
	}
	if len(usedRevisions) == 0 {
		return allRevisions.Values(), latest, nil
	}

	for revStr := range usedRevisions[0] {
		r, _ := strconv.Atoi(revStr)
		allRevisions.Remove(r)
	}
	return allRevisions.Values(), latest, nil
}

type secretPermissionDoc struct {
	DocID string `bson:"_id"`

	Scope   string `bson:"scope-tag"`
	Subject string `bson:"subject-tag"`
	Role    string `bson:"role"`
}

func (st *State) findSecretEntity(tag names.Tag) (entity Lifer, collName, docID string, err error) {
	id := tag.Id()
	switch tag.(type) {
	case names.RelationTag:
		entity, err = st.KeyRelation(id)
		collName = relationsC
		docID = id
	case names.UnitTag:
		entity, err = st.Unit(id)
		collName = unitsC
		docID = id
	case names.ApplicationTag:
		entity, err = st.Application(id)
		docID = id
		if err == nil {
			collName = applicationsC
		} else if errors.IsNotFound(err) {
			entity, err = st.RemoteApplication(id)
			collName = remoteApplicationsC
		}
	default:
		err = errors.NotValidf("secret scope reference %q", tag.String())
	}
	return entity, collName, docID, err
}

func (st *State) referencedSecrets(ref names.Tag, attr string) ([]*secrets.URI, error) {
	secretMetadataCollection, closer := st.db().GetCollection(secretMetadataC)
	defer closer()

	var (
		doc    secretMetadataDoc
		result []*secrets.URI
	)
	iter := secretMetadataCollection.Find(bson.D{{attr, ref.String()}}).Select(bson.D{{"_id", 1}}).Iter()
	for iter.Next(&doc) {
		uri, err := secrets.ParseURI(st.localID(doc.DocID))
		if err != nil {
			_ = iter.Close()
			return nil, errors.Trace(err)
		}
		result = append(result, uri)
	}
	return result, iter.Close()

}

// SecretAccessParams are used to grant/revoke secret access.
type SecretAccessParams struct {
	LeaderToken leadership.Token
	Scope       names.Tag
	Subject     names.Tag
	Role        secrets.SecretRole
}

// GrantSecretAccess saves the secret access role for the subject with the specified scope.
func (st *State) GrantSecretAccess(uri *secrets.URI, p SecretAccessParams) (err error) {
	if p.Role == secrets.RoleNone || !p.Role.IsValid() {
		return errors.NotValidf("secret role %q", p.Role)
	}

	scopeEntity, scopeCollName, scopeDocID, err := st.findSecretEntity(p.Scope)
	if err != nil {
		return errors.Annotate(err, "invalid scope reference")
	}
	if scopeEntity.Life() != Alive {
		return errors.Errorf("cannot grant access to secret in scope of %q which is not alive", p.Scope)
	}
	subjectEntity, subjectCollName, subjectDocID, err := st.findSecretEntity(p.Subject)
	if err != nil {
		return errors.Annotate(err, "invalid subject reference")
	}
	if subjectEntity.Life() != Alive {
		return errors.Errorf("cannot grant dying %q access to secret", p.Subject)
	}
	isCrossModel := subjectCollName == remoteApplicationsC
	if subjectCollName == unitsC {
		unitApp, _ := names.UnitApplication(p.Subject.Id())
		_, err = st.RemoteApplication(unitApp)
		if err != nil && !errors.IsNotFound(err) {
			return errors.Trace(err)
		}
		isCrossModel = err == nil
	}
	if isCrossModel {
		return errors.NotSupportedf("sharing secrets across a cross model relation")
	}

	isScopeAliveOp := txn.Op{
		C:      scopeCollName,
		Id:     scopeDocID,
		Assert: isAliveDoc,
	}
	isSubjectAliveOp := txn.Op{
		C:      subjectCollName,
		Id:     subjectDocID,
		Assert: isAliveDoc,
	}

	key := secretConsumerKey(uri.ID, p.Subject.String())

	secretPermissionsCollection, closer := st.db().GetCollection(secretPermissionsC)
	defer closer()

	var doc secretPermissionDoc
	buildTxn := func(attempt int) ([]txn.Op, error) {
		if err := st.checkExists(uri); err != nil {
			return nil, errors.Trace(err)
		}
		err = secretPermissionsCollection.FindId(key).One(&doc)
		if err == mgo.ErrNotFound {
			return []txn.Op{{
				C:      secretPermissionsC,
				Id:     key,
				Assert: txn.DocMissing,
				Insert: secretPermissionDoc{
					DocID:   key,
					Subject: p.Subject.String(),
					Scope:   p.Scope.String(),
					Role:    string(p.Role),
				},
			}}, nil
		} else if err != nil {
			return nil, errors.Trace(err)
		}
		if doc.Scope != p.Scope.String() {
			return nil, errors.New("cannot change secret permission scope")
		}
		if doc.Subject != p.Subject.String() {
			return nil, errors.New("cannot change secret permission subject")
		}
		return []txn.Op{{
			C:      secretPermissionsC,
			Id:     key,
			Assert: txn.DocExists,
			Update: bson.M{"$set": bson.M{
				"role": p.Role,
			}},
		}, isScopeAliveOp, isSubjectAliveOp}, nil
	}
	return st.db().Run(buildTxnWithLeadership(buildTxn, p.LeaderToken))
}

// RevokeSecretAccess removes any secret access role for the subject.
func (st *State) RevokeSecretAccess(uri *secrets.URI, p SecretAccessParams) error {
	key := secretConsumerKey(uri.ID, p.Subject.String())

	secretPermissionsCollection, closer := st.db().GetCollection(secretPermissionsC)
	defer closer()

	var doc secretPermissionDoc
	buildTxn := func(attempt int) ([]txn.Op, error) {
		if err := st.checkExists(uri); err != nil {
			if errors.IsNotFound(err) {
				return nil, jujutxn.ErrNoOperations
			}
			return nil, errors.Trace(err)
		}
		err := secretPermissionsCollection.FindId(key).One(&doc)
		if err == mgo.ErrNotFound {
			return nil, jujutxn.ErrNoOperations
		} else if err != nil {
			return nil, errors.Trace(err)
		}

		ops := []txn.Op{{
			C:      secretPermissionsC,
			Id:     key,
			Assert: txn.DocExists,
			Remove: true,
		}}
		return ops, nil
	}
	return st.db().Run(buildTxnWithLeadership(buildTxn, p.LeaderToken))
}

// SecretAccess returns the secret access role for the subject.
func (st *State) SecretAccess(uri *secrets.URI, subject names.Tag) (secrets.SecretRole, error) {
	key := secretConsumerKey(uri.ID, subject.String())

	secretPermissionsCollection, closer := st.db().GetCollection(secretPermissionsC)
	defer closer()

	if err := st.checkExists(uri); err != nil {
		return secrets.RoleNone, errors.Trace(err)
	}

	var doc secretPermissionDoc
	err := secretPermissionsCollection.FindId(key).One(&doc)
	if err == mgo.ErrNotFound {
		return secrets.RoleNone, nil
	}
	if err != nil {
		return secrets.RoleNone, errors.Trace(err)
	}
	return secrets.SecretRole(doc.Role), nil
}

func (st *State) removeScopedSecretPermissionOps(scope names.Tag) ([]txn.Op, error) {
	secretPermissionsCollection, closer := st.db().GetCollection(secretPermissionsC)
	defer closer()

	var (
		doc secretPermissionDoc
		ops []txn.Op
	)
	iter := secretPermissionsCollection.Find(bson.D{{"scope-tag", scope.String()}}).Select(bson.D{{"_id", 1}}).Iter()
	for iter.Next(&doc) {
		ops = append(ops, txn.Op{
			C:      secretPermissionsC,
			Id:     doc.DocID,
			Remove: true,
		})
	}
	return ops, iter.Close()
}

type secretRotationDoc struct {
	DocID    string `bson:"_id"`
	TxnRevno int64  `bson:"txn-revno"`

	// These fields are denormalised here so that the watcher
	// only needs to access this collection.
	NextRotateTime time.Time `bson:"next-rotate-time"`
	OwnerTag       string    `bson:"owner-tag"`
}

func (s *secretsStore) secretRotationOps(uri *secrets.URI, owner string, rotatePolicy *secrets.RotatePolicy, nextRotateTime *time.Time) ([]txn.Op, error) {
	secretKey := uri.ID
	if rotatePolicy != nil && !rotatePolicy.WillRotate() {
		return []txn.Op{{
			C:      secretRotateC,
			Id:     secretKey,
			Remove: true,
		}}, nil
	}
	if nextRotateTime == nil {
		return nil, errors.New("must specify a secret rotate time")
	}
	secretRotateCollection, closer := s.st.db().GetCollection(secretRotateC)
	defer closer()

	var doc secretRotationDoc
	err := secretRotateCollection.FindId(secretKey).One(&doc)
	if err == mgo.ErrNotFound {
		return []txn.Op{{
			C:      secretRotateC,
			Id:     secretKey,
			Assert: txn.DocMissing,
			Insert: secretRotationDoc{
				DocID:          secretKey,
				NextRotateTime: (*nextRotateTime).Round(time.Second).UTC(),
				OwnerTag:       owner,
			},
		}}, nil
	} else if err != nil {
		return nil, errors.Trace(err)
	}
	return []txn.Op{{
		C:      secretRotateC,
		Id:     secretKey,
		Assert: txn.DocExists,
		Update: bson.M{"$set": bson.M{"next-rotate-time": nextRotateTime.Round(time.Second).UTC()}},
	}}, nil
}

// SecretRotated records when the given secret was rotated.
func (st *State) SecretRotated(uri *secrets.URI, next time.Time) error {
	secretRotateCollection, closer := st.db().GetCollection(secretRotateC)
	defer closer()

	secretKey := uri.ID
	buildTxn := func(attempt int) ([]txn.Op, error) {
		if err := st.checkExists(uri); err != nil {
			return nil, errors.Trace(err)
		}

		var currentDoc secretRotationDoc
		err := secretRotateCollection.FindId(secretKey).One(&currentDoc)
		if errors.Cause(err) == mgo.ErrNotFound {
			return nil, errors.NotFoundf("rotation info for secret %q", uri.String())
		}
		if err != nil {
			return nil, errors.Trace(err)
		}
		// If next rotate time is sooner than our proposed time, keep the existing value.
		if attempt > 0 && currentDoc.NextRotateTime.Before(next) {
			return nil, jujutxn.ErrNoOperations
		}
		ops := []txn.Op{{
			C:      secretRotateC,
			Id:     secretKey,
			Assert: bson.D{{"txn-revno", currentDoc.TxnRevno}},
			Update: bson.M{"$set": bson.M{
				"next-rotate-time": next,
			}},
		}}
		return ops, nil
	}
	return st.db().Run(buildTxn)
}

// WatchSecretsRotationChanges returns a watcher for rotation updates to secrets
// with the specified owner.
func (st *State) WatchSecretsRotationChanges(ownerTags []names.Tag) (SecretsTriggerWatcher, error) {
	if len(ownerTags) == 0 {
		return nil, errors.New("missing secret owners")
	}
	owners := make([]string, len(ownerTags))
	for i, owner := range ownerTags {
		owners[i] = owner.String()
	}
	return newSecretsRotationWatcher(st, owners), nil
}

// SecretsTriggerWatcher defines a watcher for changes to secret
// event trigger config.
type SecretsTriggerWatcher interface {
	Watcher
	Changes() corewatcher.SecretTriggerChannel
}

type rotateWatcherDetails struct {
	txnRevNo int64
	URI      *secrets.URI
}

type secretsRotationWatcher struct {
	commonWatcher
	out chan []corewatcher.SecretTriggerChange

	owners []string
	known  map[string]rotateWatcherDetails
}

func newSecretsRotationWatcher(backend modelBackend, owners []string) *secretsRotationWatcher {
	w := &secretsRotationWatcher{
		commonWatcher: newCommonWatcher(backend),
		out:           make(chan []corewatcher.SecretTriggerChange),
		known:         make(map[string]rotateWatcherDetails),
		owners:        owners,
	}
	w.tomb.Go(func() error {
		defer close(w.out)
		return w.loop()
	})
	return w
}

// Changes returns a channel that will receive changes when the next rotate time
// for a secret changes.
func (w *secretsRotationWatcher) Changes() corewatcher.SecretTriggerChannel {
	return w.out
}

func (w *secretsRotationWatcher) initial() ([]corewatcher.SecretTriggerChange, error) {
	var details []corewatcher.SecretTriggerChange

	var doc secretRotationDoc
	secretRotateCollection, closer := w.db.GetCollection(secretRotateC)
	defer closer()

	iter := secretRotateCollection.Find(bson.D{secretOwnerTerm(w.owners)}).Iter()
	for iter.Next(&doc) {
		uriStr := w.backend.localID(doc.DocID)
		uri, err := secrets.ParseURI(uriStr)
		if err != nil {
			_ = iter.Close()
			return nil, errors.Annotatef(err, "invalid secret URI %q", uriStr)
		}
		w.known[doc.DocID] = rotateWatcherDetails{
			txnRevNo: doc.TxnRevno,
			URI:      uri,
		}
		details = append(details, corewatcher.SecretTriggerChange{
			URI:             uri,
			NextTriggerTime: doc.NextRotateTime.UTC(),
		})
	}
	return details, errors.Trace(iter.Close())
}

func (w *secretsRotationWatcher) merge(details []corewatcher.SecretTriggerChange, change watcher.Change) ([]corewatcher.SecretTriggerChange, error) {
	changeID := change.Id.(string)
	knownDetails, known := w.known[changeID]

	doc := secretRotationDoc{}
	if change.Revno >= 0 {
		// Record added or updated.
		secretsRotationColl, closer := w.db.GetCollection(secretRotateC)
		defer closer()
		err := secretsRotationColl.Find(bson.D{{"_id", change.Id}, secretOwnerTerm(w.owners)}).One(&doc)
		if err != nil && err != mgo.ErrNotFound {
			return nil, errors.Trace(err)
		}
		// Changed but no longer in the collection so ignore.
		if err != nil {
			return details, nil
		}
	} else if known {
		// Record deleted.
		delete(w.known, changeID)
		deletedDetails := corewatcher.SecretTriggerChange{
			URI: knownDetails.URI,
		}
		for i, detail := range details {
			if detail.URI.ID == changeID {
				details[i] = deletedDetails
				return details, nil
			}
		}
		details = append(details, deletedDetails)
		return details, nil
	}
	if doc.TxnRevno > knownDetails.txnRevNo {
		uriStr := w.backend.localID(doc.DocID)
		uri, err := secrets.ParseURI(uriStr)
		if err != nil {
			return nil, errors.Annotatef(err, "invalid secret URI %q", uriStr)
		}
		w.known[changeID] = rotateWatcherDetails{
			txnRevNo: doc.TxnRevno,
			URI:      uri,
		}
		details = append(details, corewatcher.SecretTriggerChange{
			URI:             uri,
			NextTriggerTime: doc.NextRotateTime.UTC(),
		})
	}
	return details, nil
}

func (w *secretsRotationWatcher) loop() (err error) {
	ch := make(chan watcher.Change)
	w.watcher.WatchCollection(secretRotateC, ch)
	defer w.watcher.UnwatchCollection(secretRotateC, ch)
	details, err := w.initial()
	if err != nil {
		return err
	}
	out := w.out
	for {
		select {
		case <-w.tomb.Dying():
			return tomb.ErrDying
		case <-w.watcher.Dead():
			return stateWatcherDeadError(w.watcher.Err())
		case change, ok := <-ch:
			if !ok {
				return tomb.ErrDying
			}
			if details, err = w.merge(details, change); err != nil {
				return err
			}
			if len(details) > 0 {
				out = w.out
			}
		case out <- details:
			out = nil
			details = nil
		}
	}
}

// WatchSecretRevisionsExpiryChanges returns a watcher for expiry time updates to
// secret revisions with the specified owner.
func (st *State) WatchSecretRevisionsExpiryChanges(ownerTags []names.Tag) (SecretsTriggerWatcher, error) {
	if len(ownerTags) == 0 {
		return nil, errors.New("missing secret owners")
	}
	owners := make([]string, len(ownerTags))
	for i, owner := range ownerTags {
		owners[i] = owner.String()
	}
	return newSecretsExpiryWatcher(st, owners), nil
}

type expiryWatcherDetails struct {
	txnRevNo   int64
	uri        *secrets.URI
	revision   int
	willExpire bool
}

type secretsExpiryWatcher struct {
	commonWatcher
	out chan []corewatcher.SecretTriggerChange

	owners []string
	known  map[string]expiryWatcherDetails
}

func newSecretsExpiryWatcher(backend modelBackend, owners []string) *secretsExpiryWatcher {
	w := &secretsExpiryWatcher{
		commonWatcher: newCommonWatcher(backend),
		out:           make(chan []corewatcher.SecretTriggerChange),
		known:         make(map[string]expiryWatcherDetails),
		owners:        owners,
	}
	w.tomb.Go(func() error {
		defer close(w.out)
		return w.loop()
	})
	return w
}

// Changes returns a channel that will receive changes when the next expiry time
// for a secret revision changes.
func (w *secretsExpiryWatcher) Changes() corewatcher.SecretTriggerChannel {
	return w.out
}

func (w *secretsExpiryWatcher) initial() ([]corewatcher.SecretTriggerChange, error) {
	var details []corewatcher.SecretTriggerChange

	var doc secretRevisionDoc
	secretRevisionCollection, closer := w.db.GetCollection(secretRevisionsC)
	defer closer()

	iter := secretRevisionCollection.Find(bson.D{secretOwnerTerm(w.owners)}).Iter()
	for iter.Next(&doc) {
		uriStr, _ := splitSecretRevision(w.backend.localID(doc.DocID))
		uri, err := secrets.ParseURI(uriStr)
		if err != nil {
			_ = iter.Close()
			return nil, errors.Annotatef(err, "invalid secret URI %q", uriStr)
		}
		willExpire := doc.ExpireTime != nil
		w.known[doc.DocID] = expiryWatcherDetails{
			txnRevNo:   doc.TxnRevno,
			uri:        uri,
			revision:   doc.Revision,
			willExpire: willExpire,
		}
		if !willExpire {
			continue
		}
		details = append(details, corewatcher.SecretTriggerChange{
			URI:             uri,
			Revision:        doc.Revision,
			NextTriggerTime: doc.ExpireTime.UTC(),
		})
	}
	return details, errors.Trace(iter.Close())
}

func (w *secretsExpiryWatcher) merge(details []corewatcher.SecretTriggerChange, change watcher.Change) ([]corewatcher.SecretTriggerChange, error) {
	changeID := change.Id.(string)
	knownDetails, known := w.known[changeID]

	doc := secretRevisionDoc{}
	if change.Revno >= 0 {
		secretRevisionCollection, closer := w.db.GetCollection(secretRevisionsC)
		defer closer()
		err := secretRevisionCollection.Find(bson.D{{"_id", change.Id}, secretOwnerTerm(w.owners)}).One(&doc)
		if err != nil && err != mgo.ErrNotFound {
			return nil, errors.Trace(err)
		}
		// Changed but no longer in the collection so ignore.
		if err != nil {
			return details, nil
		}
	} else if known {
		// Record deleted.
		delete(w.known, changeID)
		deletedDetails := corewatcher.SecretTriggerChange{
			URI:      knownDetails.uri,
			Revision: knownDetails.revision,
		}
		// If an earlier event was received for the same
		// revision, update what we know here.
		for i, detail := range details {
			if detail.URI.ID == knownDetails.uri.ID {
				if knownDetails.willExpire {
					details[i] = deletedDetails
				} else {
					details = append(details[:i], details[i+1:]...)
				}
				return details, nil
			}
		}
		// Only send an update if a deleted revision was
		// previously going to expire.
		if knownDetails.willExpire {
			details = append(details, deletedDetails)
		}
		return details, nil
	}
	if doc.TxnRevno > knownDetails.txnRevNo {
		uriStr, _ := splitSecretRevision(w.backend.localID(doc.DocID))
		uri, err := secrets.ParseURI(uriStr)
		if err != nil {
			return nil, errors.Annotatef(err, "invalid secret URI %q", uriStr)
		}
		willExpire := doc.ExpireTime != nil
		w.known[changeID] = expiryWatcherDetails{
			txnRevNo:   doc.TxnRevno,
			uri:        uri,
			revision:   doc.Revision,
			willExpire: willExpire,
		}
		// The event we send depends on if the revision is set to expire.
		if willExpire {
			details = append(details, corewatcher.SecretTriggerChange{
				URI:             uri,
				Revision:        doc.Revision,
				NextTriggerTime: doc.ExpireTime.UTC(),
			})
		} else if knownDetails.willExpire {
			details = append(details, corewatcher.SecretTriggerChange{
				URI:      uri,
				Revision: doc.Revision,
			})
		}
	}
	return details, nil
}

func (w *secretsExpiryWatcher) loop() (err error) {
	ch := make(chan watcher.Change)
	w.watcher.WatchCollection(secretRevisionsC, ch)
	defer w.watcher.UnwatchCollection(secretRevisionsC, ch)
	details, err := w.initial()
	if err != nil {
		return err
	}
	out := w.out
	for {
		select {
		case <-w.tomb.Dying():
			return tomb.ErrDying
		case <-w.watcher.Dead():
			return stateWatcherDeadError(w.watcher.Err())
		case change, ok := <-ch:
			if !ok {
				return tomb.ErrDying
			}
			if details, err = w.merge(details, change); err != nil {
				return err
			}
			if len(details) > 0 {
				out = w.out
			}
		case out <- details:
			out = nil
			details = nil
		}
	}
}<|MERGE_RESOLUTION|>--- conflicted
+++ resolved
@@ -657,32 +657,12 @@
 		return nil, errors.Annotatef(err, "deleting consumer refcounts for %s", uri.String())
 	}
 	if md.Label != "" {
+		owner, _ := names.ParseTag(md.OwnerTag)
 		_, err = refCountsCollection.Writeable().RemoveAll(bson.D{{
-			"_id", secretOwnerLabelKey(md.OwnerTag, md.Label),
+			"_id", secretOwnerLabelKey(owner, md.Label),
 		}})
 		if err != nil {
-<<<<<<< HEAD
 			return nil, errors.Annotatef(err, "deleting owner label refcounts for %s", uri.String())
-=======
-			return false, errors.Annotatef(err, "deleting consumer refcounts for %s", uri.String())
-		}
-		if md.Label != "" {
-			owner, _ := names.ParseTag(md.OwnerTag)
-			_, err = refCountsCollection.Writeable().RemoveAll(bson.D{{
-				"_id", secretOwnerLabelKey(owner, md.Label),
-			}})
-			if err != nil {
-				return false, errors.Annotatef(err, "deleting owner label refcounts for %s", uri.String())
-			}
-		}
-		return true, nil
-	}
-	anyRemoved := false
-	for _, uri := range uris {
-		removed, err := deleteOne(uri)
-		if err != nil {
-			return false, errors.Annotatef(err, "deleting secret %q", uri.String())
->>>>>>> 5ee11fef
 		}
 	}
 	return external, nil
