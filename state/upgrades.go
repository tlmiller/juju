// Copyright 2014 Canonical Ltd.
// Licensed under the AGPLv3, see LICENCE file for details.

package state

import (
	"fmt"
	"strings"
	"time"

	"github.com/juju/errors"
	"github.com/juju/loggo"
	"github.com/juju/names"
	"gopkg.in/juju/charm.v4"
	"gopkg.in/mgo.v2/bson"
	"gopkg.in/mgo.v2/txn"

	"github.com/juju/juju/instance"
	"github.com/juju/juju/network"
	"github.com/juju/juju/provider"
)

var upgradesLogger = loggo.GetLogger("juju.state.upgrade")

type userDocBefore struct {
	Name           string    `bson:"_id"`
	LastConnection time.Time `bson:"lastconnection"`
}

func MigrateUserLastConnectionToLastLogin(st *State) error {
	var oldDocs []userDocBefore

	err := st.ResumeTransactions()
	if err != nil {
		return err
	}

	users, closer := st.getCollection(usersC)
	defer closer()
	err = users.Find(bson.D{{
		"lastconnection", bson.D{{"$exists", true}}}}).All(&oldDocs)
	if err != nil {
		return err
	}

	var zeroTime time.Time

	ops := []txn.Op{}
	for _, oldDoc := range oldDocs {
		upgradesLogger.Debugf("updating user %q", oldDoc.Name)
		var lastLogin *time.Time
		if oldDoc.LastConnection != zeroTime {
			lastLogin = &oldDoc.LastConnection
		}
		ops = append(ops,
			txn.Op{
				C:      usersC,
				Id:     oldDoc.Name,
				Assert: txn.DocExists,
				Update: bson.D{
					{"$set", bson.D{{"lastlogin", lastLogin}}},
					{"$unset", bson.D{{"lastconnection", nil}}},
					{"$unset", bson.D{{"_id_", nil}}},
				},
			})
	}

	return st.runTransaction(ops)
}

// AddStateUsersAsEnvironUsers loops through all users stored in state and
// adds them as environment users with a local provider.
func AddStateUsersAsEnvironUsers(st *State) error {
	err := st.ResumeTransactions()
	if err != nil {
		return err
	}

	var userSlice []userDoc
	users, closer := st.getCollection(usersC)
	defer closer()

	err = users.Find(nil).All(&userSlice)
	if err != nil {
		return errors.Trace(err)
	}

	for _, uDoc := range userSlice {
		user := &User{
			st:  st,
			doc: uDoc,
		}
		uTag := user.UserTag()

		_, err := st.EnvironmentUser(uTag)
		if err != nil && errors.IsNotFound(err) {
			_, err = st.AddEnvironmentUser(uTag, uTag)
			if err != nil {
				return errors.Trace(err)
			}
		} else {
			upgradesLogger.Infof("user '%s' already added to environment", uTag.Username())
		}

	}
	return nil
}

func validateUnitPorts(st *State, unit *Unit) (
	skippedRanges int,
	mergedRanges []network.PortRange,
	validRanges []PortRange,
) {
	// Collapse individual ports into port ranges.
	mergedRanges = network.CollapsePorts(unit.doc.Ports)
	upgradesLogger.Debugf("merged raw port ranges for unit %q: %v", unit, mergedRanges)

	skippedRanges = 0

	// Validate each merged range.
	for _, mergedRange := range mergedRanges {
		// Convert to state.PortRange, without validation.
		stateRange := PortRange{
			UnitName: unit.Name(),
			FromPort: mergedRange.FromPort,
			ToPort:   mergedRange.ToPort,
			Protocol: strings.ToLower(mergedRange.Protocol),
		}

		// Validate the constructed range.
		if err := stateRange.Validate(); err != nil {
			// Don't give up yet - log it, but try to sanitize first.
			upgradesLogger.Warningf(
				"merged port range %v invalid; trying to sanitize bounds",
				stateRange,
			)
			stateRange = stateRange.SanitizeBounds()
			upgradesLogger.Debugf(
				"merged range %v sanitized as %v",
				mergedRange, stateRange,
			)
			// Now try again.
			if err := stateRange.Validate(); err != nil {
				// Despite trying, the converted port range is still invalid,
				// just skip the migration and log it.
				upgradesLogger.Warningf(
					"cannot migrate unit %q's invalid ports %v: %v (skipping)",
					unit, stateRange, err,
				)
				skippedRanges++
				continue
			}
		}
		validRanges = append(validRanges, stateRange)
	}
	upgradesLogger.Debugf("unit %q valid merged ranges: %v", unit, validRanges)
	return skippedRanges, mergedRanges, validRanges
}

func beginUnitMigrationOps(st *State, unit *Unit, machineId string) (
	ops []txn.Op,
	machinePorts *Ports,
	err error,
) {
	// First ops ensure both the unit and its assigned machine are
	// not dead.
	ops = []txn.Op{{
		C:      machinesC,
		Id:     st.docID(machineId),
		Assert: notDeadDoc,
	}, {
		C:      unitsC,
		Id:     unit.doc.DocID,
		Assert: notDeadDoc,
	}}

	// TODO(dimitern) 2014-09-10 bug #1337804: network name is
	// hard-coded until multiple network support lands
	portsId := portsGlobalKey(machineId, network.DefaultPublic)
	machinePorts, err = st.Ports(portsId)
	if errors.IsNotFound(err) {
		// No ports document on this machine yet, let's add ops to
		// create an empty one first.
		pdoc := portsDoc{
			Id:    portsId,
			Ports: []PortRange{},
		}
		ops = append(ops, txn.Op{
			C:      openedPortsC,
			Id:     portsId,
			Insert: pdoc,
		})
		machinePorts = &Ports{st, pdoc, true}
		upgradesLogger.Debugf(
			"created ports for machine %q, network %q",
			machineId, network.DefaultPublic,
		)
	} else if err != nil {
		return nil, nil, errors.Annotatef(
			err,
			"cannot get machine %q (of unit %q) ports",
			machineId, unit,
		)
	}
	return ops, machinePorts, nil
}

func filterUnitRangesToMigrate(
	unit *Unit,
	allMachineRanges map[network.PortRange]string,
	validRanges []PortRange,
) (
	rangesToMigrate map[PortRange]bool,
	skippedRanges int,
	err error,
) {
	// Process all existing machine port ranges to validate each
	// of the unit's already validated merged ranges against them.
	rangesToMigrate = make(map[PortRange]bool)
	for unitRange, unitName := range allMachineRanges {
		machineRange, err := NewPortRange(
			unitName,
			unitRange.FromPort,
			unitRange.ToPort,
			unitRange.Protocol,
		)
		if err != nil {
			return nil, 0, errors.Annotatef(
				err,
				"invalid existing ports %v for unit %q",
				unitRange, unitName,
			)
		}
		for _, unitRange := range validRanges {
			if err := machineRange.CheckConflicts(unitRange); err != nil {
				if unitName == unit.Name() {
					// The same unit has opened the same ports multiple times.
					// That's OK - just skip the duplicates.
					upgradesLogger.Debugf("ignoring conflict (%v) for same unit %q", err, unit)
					skippedRanges++
					rangesToMigrate[unitRange] = false
					continue
				}
				upgradesLogger.Warningf(
					"cannot migrate unit %q's ports %v: %v (skipping)",
					unit, unitRange, err,
				)
				skippedRanges++
				rangesToMigrate[unitRange] = false
				continue
			}
			shouldMigrate, exists := rangesToMigrate[unitRange]
			if shouldMigrate || !exists {
				// It's only OK to migrate if it wasn't skipped
				// earlier.
				rangesToMigrate[unitRange] = true
			}
		}
	}
	if len(allMachineRanges) == 0 {
		// No existing machine ranges, so use all valid unit
		// ranges.
		for _, validRange := range validRanges {
			rangesToMigrate[validRange] = true
		}
	}
	upgradesLogger.Debugf("unit %q port ranges to migrate: %v", unit, rangesToMigrate)
	return rangesToMigrate, skippedRanges, nil
}

func finishUnitMigrationOps(
	unit *Unit,
	rangesToMigrate map[PortRange]bool,
	portsId string,
	opsSoFar []txn.Op,
) (
	migratedPorts, migratedRanges int,
	ops []txn.Op,
) {
	ops = append([]txn.Op(nil), opsSoFar...)

	// Prepare ops for all ranges good to migrate.
	migratedPorts = 0
	migratedRanges = 0
	for portRange, shouldMigrate := range rangesToMigrate {
		if !shouldMigrate {
			continue
		}
		ops = append(ops, txn.Op{
			C:      openedPortsC,
			Id:     portsId,
			Update: bson.D{{"$addToSet", bson.D{{"ports", portRange}}}},
		})
		migratedPorts += portRange.Length()
		migratedRanges++
	}

	// Delete any remainging ports on the unit.
	ops = append(ops, txn.Op{
		C:      unitsC,
		Id:     unit.doc.DocID,
		Assert: txn.DocExists,
		Update: bson.D{{"$unset", bson.D{{"ports", nil}}}},
	})

	return migratedPorts, migratedRanges, ops
}

// MigrateUnitPortsToOpenedPorts loops through all units stored in state and
// migrates any ports into the openedPorts collection.
func MigrateUnitPortsToOpenedPorts(st *State) error {
	err := st.ResumeTransactions()
	if err != nil {
		return errors.Trace(err)
	}

	var unitSlice []unitDoc
	units, closer := st.getCollection(unitsC)
	defer closer()

	// Get all units ordered by their service and name.
	err = units.Find(nil).Sort("service", "name").All(&unitSlice)
	if err != nil {
		return errors.Trace(err)
	}

	upgradesLogger.Infof("migrating legacy ports to port ranges for all %d units", len(unitSlice))
	for _, uDoc := range unitSlice {
		unit := &Unit{st: st, doc: uDoc}
		upgradesLogger.Infof("migrating ports for unit %q", unit)
		upgradesLogger.Debugf("raw ports for unit %q: %v", unit, uDoc.Ports)

		skippedRanges, mergedRanges, validRanges := validateUnitPorts(st, unit)

		// Get the unit's assigned machine.
		machineId, err := unit.AssignedMachineId()
		if IsNotAssigned(err) {
			upgradesLogger.Infof("unit %q has no assigned machine; skipping migration", unit)
			continue
		} else if err != nil {
			return errors.Annotatef(err, "cannot get the assigned machine for unit %q", unit)
		}
		upgradesLogger.Debugf("unit %q assigned to machine %q", unit, machineId)

		ops, machinePorts, err := beginUnitMigrationOps(st, unit, machineId)
		if err != nil {
			return errors.Trace(err)
		}

		// Get all existing port ranges on the machine.
		allMachineRanges := machinePorts.AllPortRanges()
		upgradesLogger.Debugf(
			"existing port ranges for unit %q's machine %q: %v",
			unit.Name(), machineId, allMachineRanges,
		)

		rangesToMigrate, filteredRanges, err := filterUnitRangesToMigrate(unit, allMachineRanges, validRanges)
		if err != nil {
			return errors.Trace(err)
		}
		skippedRanges += filteredRanges

		migratedPorts, migratedRanges, ops := finishUnitMigrationOps(
			unit, rangesToMigrate, machinePorts.Id(), ops,
		)

		if err = st.runTransaction(ops); err != nil {
			upgradesLogger.Warningf("migration failed for unit %q: %v", unit, err)
		}

		if len(uDoc.Ports) > 0 {
			totalPorts := len(uDoc.Ports)
			upgradesLogger.Infof(
				"unit %q's ports (ranges) migrated: total %d(%d); ok %d(%d); skipped %d(%d)",
				unit,
				totalPorts, len(mergedRanges),
				migratedPorts, migratedRanges,
				totalPorts-migratedPorts, skippedRanges,
			)
		} else {
			upgradesLogger.Infof("no ports to migrate for unit %q", unit)
		}
	}
	upgradesLogger.Infof("legacy unit ports migrated to machine port ranges")

	return nil
}

// CreateUnitMeterStatus creates documents in the meter status collection for all existing units.
func CreateUnitMeterStatus(st *State) error {
	err := st.ResumeTransactions()
	if err != nil {
		return errors.Trace(err)
	}

	var unitSlice []unitDoc
	units, closer := st.getCollection(unitsC)
	defer closer()

	meterStatuses, closer := st.getCollection(meterStatusC)
	defer closer()

	// Get all units ordered by their service and name.
	err = units.Find(nil).Sort("service", "_id").All(&unitSlice)
	if err != nil {
		return errors.Trace(err)
	}

	upgradesLogger.Infof("creating meter status entries for all %d units", len(unitSlice))
	for _, uDoc := range unitSlice {
		unit := &Unit{st: st, doc: uDoc}
		upgradesLogger.Infof("creating meter status doc for unit %q", unit)
		cnt, err := meterStatuses.FindId(unit.globalKey()).Count()
		if err != nil {
			return errors.Trace(err)
		}
		if cnt == 1 {
			upgradesLogger.Infof("meter status doc already exists for unit %q", unit)
			continue
		}

		msdoc := meterStatusDoc{
			Code: MeterNotSet,
		}
		ops := []txn.Op{createMeterStatusOp(st, unit.globalKey(), msdoc)}
		if err = st.runTransaction(ops); err != nil {
			upgradesLogger.Warningf("migration failed for unit %q: %v", unit, err)
		}
	}
	upgradesLogger.Infof("meter status docs created for all units")
	return nil
}

// AddEnvironmentUUIDToStateServerDoc adds environment uuid to state server doc.
func AddEnvironmentUUIDToStateServerDoc(st *State) error {
	env, err := st.Environment()
	if err != nil {
		return errors.Annotate(err, "failed to load environment")
	}
	upgradesLogger.Debugf("adding env uuid %q", env.UUID())

	ops := []txn.Op{{
		C:      stateServersC,
		Id:     environGlobalKey,
		Assert: txn.DocExists,
		Update: bson.D{{"$set", bson.D{
			{"env-uuid", env.UUID()},
		}}},
	}}

	return st.runTransaction(ops)
}

// AddCharmStoragePaths adds storagepath fields
// to the specified charms.
func AddCharmStoragePaths(st *State, storagePaths map[*charm.URL]string) error {
	var ops []txn.Op
	for curl, storagePath := range storagePaths {
		upgradesLogger.Debugf("adding storage path %q to %s", storagePath, curl)
		op := txn.Op{
			C:      charmsC,
			Id:     st.docID(curl.String()),
			Assert: txn.DocExists,
			Update: bson.D{
				{"$set", bson.D{{"storagepath", storagePath}}},
				{"$unset", bson.D{{"bundleurl", nil}}},
			},
		}
		ops = append(ops, op)
	}
	err := st.runTransaction(ops)
	if err == txn.ErrAborted {
		return errors.NotFoundf("charms")
	}
	return err
}

// SetOwnerAndServerUUIDForEnvironment adds the environment uuid as the server
// uuid as well (it is the initial environment, so all good), and the owner to
// "admin@local", again all good as all existing environments have a user
// called "admin".
func SetOwnerAndServerUUIDForEnvironment(st *State) error {
	err := st.ResumeTransactions()
	if err != nil {
		return err
	}

	env, err := st.Environment()
	if err != nil {
		return errors.Annotate(err, "failed to load environment")
	}
	owner := names.NewLocalUserTag("admin")
	ops := []txn.Op{{
		C:      environmentsC,
		Id:     env.UUID(),
		Assert: txn.DocExists,
		Update: bson.D{{"$set", bson.D{
			{"server-uuid", env.UUID()},
			{"owner", owner.Username()},
		}}},
	}}
	return st.runTransaction(ops)
}

// MigrateMachineInstanceIdToInstanceData migrates the deprecated "instanceid"
// machine field into "instanceid" in the instanceData doc.
func MigrateMachineInstanceIdToInstanceData(st *State) error {
	err := st.ResumeTransactions()
	if err != nil {
		return errors.Trace(err)
	}

	instDatas, closer := st.getCollection(instanceDataC)
	defer closer()
	machines, closer := st.getCollection(machinesC)
	defer closer()

	var ops []txn.Op
	var doc bson.M
	iter := machines.Find(nil).Iter()
	defer iter.Close()
	for iter.Next(&doc) {
		var instID interface{}
		mID := doc["_id"].(string)
		i, err := instDatas.FindId(mID).Count()
		if err != nil {
			return errors.Trace(err)
		}
		if i == 0 {
			var ok bool
			if instID, ok = doc["instanceid"]; !ok || instID == "" {
				upgradesLogger.Warningf("machine %q doc has no instanceid", mID)
				continue
			}

			// Insert instanceData doc.
			ops = append(ops, txn.Op{
				C:      instanceDataC,
				Id:     mID,
				Assert: txn.DocMissing,
				Insert: instanceData{
					DocID:      mID,
					MachineId:  mID,
					EnvUUID:    st.EnvironTag().Id(),
					InstanceId: instance.Id(instID.(string)),
				},
			})
		}

		// Remove instanceid field from machine doc.
		ops = append(ops, txn.Op{
			C:      machinesC,
			Id:     mID,
			Assert: txn.DocExists,
			Update: bson.D{
				{"$unset", bson.D{{"instanceid", nil}}},
			},
		})
	}
	if err = iter.Err(); err != nil {
		return errors.Trace(err)
	}
	return st.runTransaction(ops)
}

// AddEnvUUIDToServices prepends the environment UUID to the ID of
// all service docs and adds new "env-uuid" field.
func AddEnvUUIDToServices(st *State) error {
	return addEnvUUIDToEntityCollection(st, servicesC, "name")
}

// AddEnvUUIDToUnits prepends the environment UUID to the ID of all
// unit docs and adds new "env-uuid" field.
func AddEnvUUIDToUnits(st *State) error {
	return addEnvUUIDToEntityCollection(st, unitsC, "name")
}

// AddEnvUUIDToMachines prepends the environment UUID to the ID of
// all machine docs and adds new "env-uuid" field.
func AddEnvUUIDToMachines(st *State) error {
	return addEnvUUIDToEntityCollection(st, machinesC, "machineid")
}

<<<<<<< HEAD
// AddEnvUUIDToCharms prepends the environment UUID to the ID of
// all charm docs and adds new "env-uuid" field.
func AddEnvUUIDToCharms(st *State) error {
	return addEnvUUIDToEntityCollection(st, charmsC, "url")
=======
// AddEnvUUIDToSequences prepends the environment UUID to the ID of
// all sequence docs and adds new "env-uuid" field.
func AddEnvUUIDToSequences(st *State) error {
	return addEnvUUIDToEntityCollection(st, sequenceC, "name")
>>>>>>> ecf61bfe
}

// AddEnvUUIDToReboots prepends the environment UUID to the ID of
// all reboot docs and adds new "env-uuid" field.
func AddEnvUUIDToReboots(st *State) error {
	return addEnvUUIDToEntityCollection(st, rebootC, "machineid")
}

// AddEnvUUIDToContainerRefs prepends the environment UUID to the ID of all
// containerRef docs and adds new "env-uuid" field.
func AddEnvUUIDToContainerRefs(st *State) error {
	return addEnvUUIDToEntityCollection(st, containerRefsC, "machineid")
}

// AddEnvUUIDToInstanceData prepends the environment UUID to the ID of
// all instanceData docs and adds new "env-uuid" field.
func AddEnvUUIDToInstanceData(st *State) error {
	return addEnvUUIDToEntityCollection(st, instanceDataC, "machineid")
}

// AddEnvUUIDToCleanups prepends the environment UUID to the ID of
// all cleanup docs and adds new "env-uuid" field.
func AddEnvUUIDToCleanups(st *State) error {
	return addEnvUUIDToEntityCollection(st, cleanupsC, "")
}

// AddEnvUUIDToRelations prepends the environment UUID to the ID of
// all relations docs and adds new "env-uuid" and "key" fields.
func AddEnvUUIDToRelations(st *State) error {
	return addEnvUUIDToEntityCollection(st, relationsC, "key")
}

// AddEnvUUIDToRelationScopes prepends the environment UUID to the ID of
// all relationscopes docs and adds new "env-uuid" field and "key" fields.
func AddEnvUUIDToRelationScopes(st *State) error {
	return addEnvUUIDToEntityCollection(st, relationScopesC, "key")
}

func addEnvUUIDToEntityCollection(st *State, collName, fieldForOldID string) error {
	env, err := st.Environment()
	if err != nil {
		return errors.Annotate(err, "failed to load environment")
	}

	coll, closer := st.getCollection(collName)
	defer closer()

	upgradesLogger.Debugf("adding the env uuid %q to the %s collection", env.UUID(), collName)
	uuid := env.UUID()
	iter := coll.Find(bson.D{{"env-uuid", bson.D{{"$exists", false}}}}).Iter()
	defer iter.Close()
	ops := []txn.Op{}
	var doc bson.M
	for iter.Next(&doc) {
		oldID := doc["_id"]
		id := st.docID(fmt.Sprint(oldID))
		if fieldForOldID != "" {
			doc[fieldForOldID] = oldID
		}
		doc["_id"] = id
		doc["env-uuid"] = uuid
		ops = append(ops,
			[]txn.Op{{
				C:      collName,
				Id:     oldID,
				Assert: txn.DocExists,
				Remove: true,
			}, {
				C:      collName,
				Id:     id,
				Assert: txn.DocMissing,
				Insert: doc,
			}}...)
		doc = nil // Force creation of new map for the next iteration
	}
	if err = iter.Err(); err != nil {
		return errors.Trace(err)
	}
	return st.runTransaction(ops)
}

// migrateJobManageNetworking adds the job JobManageNetworking to all
// machines except for:
//
// - machines in a MAAS environment,
// - machines in a manual environment,
// - bootstrap node (host machine) in a local environment, and
// - manually provisioned machines.
func MigrateJobManageNetworking(st *State) error {
	// Retrieve the provider.
	envConfig, err := st.EnvironConfig()
	if err != nil {
		return errors.Annotate(err, "failed to read current config")
	}
	envType := envConfig.Type()

	// Check for MAAS or manual (aka null) provider.
	if envType == provider.MAAS || provider.IsManual(envType) {
		// No job adding for these environment types.
		return nil
	}

	// Iterate over all machines and create operations.
	machinesCollection, closer := st.getCollection(machinesC)
	defer closer()

	iter := machinesCollection.Find(nil).Iter()
	defer iter.Close()

	ops := []txn.Op{}
	mdoc := machineDoc{}

	for iter.Next(&mdoc) {
		// Check possible exceptions.
		localID := st.localID(mdoc.Id)
		if localID == "0" && envType == provider.Local {
			// Skip machine 0 in local environment.
			continue
		}
		if strings.HasPrefix(mdoc.Nonce, manualMachinePrefix) {
			// Skip manually provisioned machine in non-manual environments.
			continue
		}
		if hasJob(mdoc.Jobs, JobManageNetworking) {
			// Should not happen during update, but just to
			// prevent double entries.
			continue
		}
		// Everything fine, now add job.
		ops = append(ops, txn.Op{
			C:      machinesC,
			Id:     mdoc.DocID,
			Update: bson.D{{"$addToSet", bson.D{{"jobs", JobManageNetworking}}}},
		})
	}

	// Run transaction.
	return st.runTransaction(ops)
}<|MERGE_RESOLUTION|>--- conflicted
+++ resolved
@@ -581,17 +581,16 @@
 	return addEnvUUIDToEntityCollection(st, machinesC, "machineid")
 }
 
-<<<<<<< HEAD
 // AddEnvUUIDToCharms prepends the environment UUID to the ID of
 // all charm docs and adds new "env-uuid" field.
 func AddEnvUUIDToCharms(st *State) error {
 	return addEnvUUIDToEntityCollection(st, charmsC, "url")
-=======
+}
+
 // AddEnvUUIDToSequences prepends the environment UUID to the ID of
 // all sequence docs and adds new "env-uuid" field.
 func AddEnvUUIDToSequences(st *State) error {
 	return addEnvUUIDToEntityCollection(st, sequenceC, "name")
->>>>>>> ecf61bfe
 }
 
 // AddEnvUUIDToReboots prepends the environment UUID to the ID of
