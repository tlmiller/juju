--- conflicted
+++ resolved
@@ -572,7 +572,16 @@
         pass
 
 
-<<<<<<< HEAD
+def get_user_register_command_info(username):
+    code = get_user_register_token(username)
+    return 'Please send this command to {}\n    juju register {}'.format(
+        username, code)
+
+
+def get_user_register_token(username):
+    return b64encode(sha512(username).digest())
+
+
 class FakeBackend2B7(FakeBackend):
 
     def juju(self, command, args, used_feature_flags,
@@ -586,16 +595,6 @@
         return super(FakeBackend2B7).juju(command, args, used_feature_flags,
                                           juju_home, model, check, timeout,
                                           extra_env)
-=======
-def get_user_register_command_info(username):
-    code = get_user_register_token(username)
-    return 'Please send this command to {}\n    juju register {}'.format(
-        username, code)
-
-
-def get_user_register_token(username):
-    return b64encode(sha512(username).digest())
->>>>>>> b8f4ef04
 
 
 class FakeBackendOptionalJES(FakeBackend):
