--- conflicted
+++ resolved
@@ -165,11 +165,7 @@
 	exit 1
 }
 
-<<<<<<< HEAD
-while getopts "hH?vAs:a:x:rl:p:c:R:B:" opt; do
-=======
-while getopts "hH?vAs:a:x:rl:p:c:R:S:V" opt; do
->>>>>>> f56ad128
+while getopts "hH?vAs:a:x:rl:p:c:R:B:V" opt; do
 	case "${opt}" in
 	h | \?)
 		show_help
