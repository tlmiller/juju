series: focal
applications:
  influxdb:
    charm: influxdb
    channel: stable
<<<<<<< HEAD
    revision: 23
=======
    revision: 24
>>>>>>> 024721f0
    num_units: 1
    to:
    - "0"
    constraints: arch=amd64
  telegraf:
    charm: telegraf
    channel: stable
<<<<<<< HEAD
    revision: 48
=======
    revision: 53
>>>>>>> 024721f0
  ubuntu:
    charm: ubuntu
    channel: stable
    revision: 20
    num_units: 1
    to:
    - "1"
    constraints: arch=amd64
machines:
  "0": {}
  "1": {}
relations:
- - telegraf:juju-info
  - ubuntu:juju-info
- - telegraf:influxdb-api
  - influxdb:query<|MERGE_RESOLUTION|>--- conflicted
+++ resolved
@@ -3,11 +3,7 @@
   influxdb:
     charm: influxdb
     channel: stable
-<<<<<<< HEAD
-    revision: 23
-=======
     revision: 24
->>>>>>> 024721f0
     num_units: 1
     to:
     - "0"
@@ -15,11 +11,7 @@
   telegraf:
     charm: telegraf
     channel: stable
-<<<<<<< HEAD
-    revision: 48
-=======
     revision: 53
->>>>>>> 024721f0
   ubuntu:
     charm: ubuntu
     channel: stable
