--- conflicted
+++ resolved
@@ -32,27 +32,15 @@
 }
 
 check_default_routes() {
-<<<<<<< HEAD
-    echo "[+] checking default routes"
-
-    for machine in $(juju machines --format=json | jq -r ".machines | keys | .[]"); do
-        default=$(juju exec --machine "$machine" -- ip route show | grep default)
-        if [ -z "$default" ]; then
-            echo "No default route detected for machine ${machine}"
-            exit 1
-        fi
-    done
-=======
 	echo "[+] checking default routes"
 
 	for machine in $(juju machines --format=json | jq -r ".machines | keys | .[]"); do
-		default=$(juju run --machine "$machine" -- ip route show | grep default)
+		default=$(juju exec --machine "$machine" -- ip route show | grep default)
 		if [ -z "$default" ]; then
 			echo "No default route detected for machine ${machine}"
 			exit 1
 		fi
 	done
->>>>>>> 0581aa39
 }
 
 check_accessibility() {
@@ -63,17 +51,10 @@
 
 		curl_cmd="curl 2>/dev/null ${ip}:8039"
 
-<<<<<<< HEAD
-        # Check that each of the principles can access the subordinate.
-        for principle_unit in "mongodb/0" "ubuntu-bionic/0" "ubuntu-focal/0"; do
-            check_contains "$(juju exec --unit $principle_unit "$curl_cmd")" "pass"
-        done
-=======
 		# Check that each of the principles can access the subordinate.
 		for principle_unit in "mongodb/0" "ubuntu-bionic/0" "ubuntu-focal/0"; do
-			check_contains "$(juju run --unit $principle_unit "$curl_cmd")" "pass"
+			check_contains "$(juju exec --unit $principle_unit "$curl_cmd")" "pass"
 		done
->>>>>>> 0581aa39
 
 		# Check that the exposed subordinate is accessible externally.
 		check_contains "$($curl_cmd)" "pass"
