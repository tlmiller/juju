--- conflicted
+++ resolved
@@ -6,11 +6,7 @@
 	file="${TEST_DIR}/test_log_permissions.log"
 	ensure "correct-log" "${file}"
 
-<<<<<<< HEAD
   juju deploy cs:postgresql
-=======
-	juju deploy postgresql
->>>>>>> 9a754955
 
 	wait_for "started" '.machines."0"."juju-status".current'
 
