run_relation_departing_unit() {
<<<<<<< HEAD
    echo

    model_name="test-relation-departing-unit"
    file="${TEST_DIR}/${model_name}.log"

    ensure "${model_name}" "${file}"

    # the log messages the test looks for do not appear if root
    # log level is INFO.
    juju model-config -m "${model_name}" logging-config="<root>=DEBUG"

    # Deploy 2 departer instances
    juju deploy ./tests/suites/relations/charms/departer -n 2
    wait_for "departer" "$(idle_condition "departer" 0 0)"
    wait_for "departer" "$(idle_condition "departer" 0 1)"

    # Remove departer/1
    juju remove-unit departer/1
    sleep 5

    got=$(juju debug-log --replay --include unit-departer-0 | grep 'Remote unit departer/1 is departing the relation' || true)
    if [ -z "${got}" ]; then
      # shellcheck disable=SC2046
      echo $(red "expected departer/0 to be notified that departer/1 went away")
      exit 1
    fi
    got=$(juju debug-log --replay --include unit-departer-1 | grep 'Local unit is departing the relation' || true)
    if [ -z "${got}" ]; then
      # shellcheck disable=SC2046
      echo $(red "expected departer/1 to be notified that it is going away")
      exit 1
    fi

    destroy_model "${model_name}"
=======
	echo

	model_name="test-relation-departing-unit"
	file="${TEST_DIR}/${model_name}.log"

	ensure "${model_name}" "${file}"

	# Deploy 2 departer instances
	juju deploy ./tests/suites/relations/charms/departer -n 2
	wait_for "departer" "$(idle_condition "departer" 0 0)"
	wait_for "departer" "$(idle_condition "departer" 0 1)"

	# Remove departer/1
	juju remove-unit departer/1
	sleep 5

	got=$(juju debug-log --replay --include unit-departer-0 | grep 'Remote unit departer/1 is departing the relation' || true)
	if [ -z "${got}" ]; then
		# shellcheck disable=SC2046
		echo $(red "expected departer/0 to be notified that departer/1 went away")
		exit 1
	fi
	got=$(juju debug-log --replay --include unit-departer-1 | grep 'Local unit is departing the relation' || true)
	if [ -z "${got}" ]; then
		# shellcheck disable=SC2046
		echo $(red "expected departer/1 to be notified that it is going away")
		exit 1
	fi

	destroy_model "${model_name}"
>>>>>>> 9a754955
}

test_relation_departing_unit() {
	if [ "$(skip 'test_relation_departing_unit')" ]; then
		echo "==> TEST SKIPPED: relation departing unit tests"
		return
	fi

	(
		set_verbosity

		cd .. || exit

		run "run_relation_departing_unit"
	)
}<|MERGE_RESOLUTION|>--- conflicted
+++ resolved
@@ -1,5 +1,4 @@
 run_relation_departing_unit() {
-<<<<<<< HEAD
     echo
 
     model_name="test-relation-departing-unit"
@@ -34,38 +33,6 @@
     fi
 
     destroy_model "${model_name}"
-=======
-	echo
-
-	model_name="test-relation-departing-unit"
-	file="${TEST_DIR}/${model_name}.log"
-
-	ensure "${model_name}" "${file}"
-
-	# Deploy 2 departer instances
-	juju deploy ./tests/suites/relations/charms/departer -n 2
-	wait_for "departer" "$(idle_condition "departer" 0 0)"
-	wait_for "departer" "$(idle_condition "departer" 0 1)"
-
-	# Remove departer/1
-	juju remove-unit departer/1
-	sleep 5
-
-	got=$(juju debug-log --replay --include unit-departer-0 | grep 'Remote unit departer/1 is departing the relation' || true)
-	if [ -z "${got}" ]; then
-		# shellcheck disable=SC2046
-		echo $(red "expected departer/0 to be notified that departer/1 went away")
-		exit 1
-	fi
-	got=$(juju debug-log --replay --include unit-departer-1 | grep 'Local unit is departing the relation' || true)
-	if [ -z "${got}" ]; then
-		# shellcheck disable=SC2046
-		echo $(red "expected departer/1 to be notified that it is going away")
-		exit 1
-	fi
-
-	destroy_model "${model_name}"
->>>>>>> 9a754955
 }
 
 test_relation_departing_unit() {
