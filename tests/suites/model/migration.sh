--- conflicted
+++ resolved
@@ -174,15 +174,11 @@
 	wait_for "dummy-source" '.applications["dummy-sink"] | .relations.source[0]'
 	sleep 30
 
-<<<<<<< HEAD
 	juju switch "model-migration-saas"
 	wait_for "1" '.offers["dummy-source"]["active-connected-count"]'
 
-	juju migrate "model-migration-saas" "alt-model-migration-saas"
-=======
 	juju --show-log migrate "model-migration-saas" "alt-model-migration-saas"
 	sleep 5
->>>>>>> 20b8212e
 	juju switch "alt-model-migration-saas"
 
 	# Wait for the new model migration to appear in the alt controller.
@@ -246,14 +242,10 @@
 	sleep 30
 
 	juju switch "${BOOTSTRAPPED_JUJU_CTRL_NAME}"
-<<<<<<< HEAD
 	wait_for "1" '.offers["dummy-source"]["active-connected-count"]'
 
-	juju migrate "model-migration-saas" "model-migration-saas-target"
-=======
 	juju --show-log migrate "model-migration-saas" "model-migration-saas-target"
 	sleep 5
->>>>>>> 20b8212e
 	juju switch "model-migration-saas-target"
 
 	# Wait for the new model migration to appear in the target controller.
