supports_colors() {
<<<<<<< HEAD
	if [[ -z ${TERM} ]] || [[ ${TERM} == "" ]] || [[ ${TERM} == "dumb" ]] || [[ ${TERM} == "unknown" ]]; then
		echo "NO"
		return
	fi
=======
>>>>>>> a9027ae6
	if which tput >/dev/null 2>&1; then
		# shellcheck disable=SC2046
		if [[ $(tput colors 2>/dev/null || echo 0) -gt 1 ]]; then
			echo "YES"
			return
		fi
	fi
	echo "NO"
}

red() {
	if [[ "$(supports_colors)" == "YES" ]]; then
		tput sgr0
		echo "$(tput setaf 1)${1}$(tput sgr0)"
		return
	fi
	echo "${1}"
}

green() {
	if [[ "$(supports_colors)" == "YES" ]]; then
		tput sgr0
		echo "$(tput setaf 2)${1}$(tput sgr0)"
		return
	fi
	echo "${1}"
}<|MERGE_RESOLUTION|>--- conflicted
+++ resolved
@@ -1,11 +1,8 @@
 supports_colors() {
-<<<<<<< HEAD
 	if [[ -z ${TERM} ]] || [[ ${TERM} == "" ]] || [[ ${TERM} == "dumb" ]] || [[ ${TERM} == "unknown" ]]; then
 		echo "NO"
 		return
 	fi
-=======
->>>>>>> a9027ae6
 	if which tput >/dev/null 2>&1; then
 		# shellcheck disable=SC2046
 		if [[ $(tput colors 2>/dev/null || echo 0) -gt 1 ]]; then
