--- conflicted
+++ resolved
@@ -613,7 +613,6 @@
 	servicesList, err := services.List(context.TODO(), v1.ListOptions{
 		LabelSelector: utils.LabelSetToSelector(labels).String(),
 	})
-
 	if err != nil {
 		return nil, errors.Trace(err)
 	}
@@ -1489,11 +1488,7 @@
 		Spec: apps.DaemonSetSpec{
 			// TODO(caas): DaemonSetUpdateStrategy support.
 			Selector: &v1.LabelSelector{
-<<<<<<< HEAD
-				MatchLabels: utils.SelectorLabelsForApp(appName, k.IsLegacyLabels()),
-=======
 				MatchLabels: selectorLabels,
->>>>>>> c3bc00cd
 			},
 			RevisionHistoryLimit: int32Ptr(daemonsetRevisionHistoryLimit),
 			Template: core.PodTemplateSpec{
@@ -1582,10 +1577,6 @@
 	}
 
 	selectorLabels := utils.SelectorLabelsForApp(appName, k.IsLegacyLabels())
-<<<<<<< HEAD
-
-=======
->>>>>>> c3bc00cd
 	deployment := &apps.Deployment{
 		ObjectMeta: v1.ObjectMeta{
 			Name:   deploymentName,
