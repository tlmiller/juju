// Copyright 2018 Canonical Ltd.
// Licensed under the AGPLv3, see LICENCE file for details.

package provider

import (
	k8slabels "k8s.io/apimachinery/pkg/labels"
	"k8s.io/apimachinery/pkg/selection"

	"github.com/juju/juju/caas"
)

var k8sCloudCheckers map[string]k8slabels.Selector
var jujuPreferredWorkloadStorage map[string]caas.PreferredStorage
var jujuPreferredOperatorStorage map[string]caas.PreferredStorage

func init() {
	caas.RegisterContainerProvider(CAASProviderType, providerInstance)

	// k8sCloudCheckers is a collection of k8s node selector requirement definitions
	// used for detecting cloud provider from node labels.
	k8sCloudCheckers = compileK8sCloudCheckers()

	// jujuPreferredWorkloadStorage defines the opinionated storage
	// that Juju requires to be available on supported clusters.
	jujuPreferredWorkloadStorage = map[string]caas.PreferredStorage{
		caas.K8sCloudMicrok8s: {
			Name:        "hostpath",
			Provisioner: "microk8s.io/hostpath",
		},
		caas.K8sCloudGCE: {
			Name:        "GCE Persistent Disk",
			Provisioner: "kubernetes.io/gce-pd",
		},
		caas.K8sCloudAzure: {
			Name:        "Azure Disk",
			Provisioner: "kubernetes.io/azure-disk",
		},
		caas.K8sCloudEC2: {
			Name:        "EBS Volume",
			Provisioner: "kubernetes.io/aws-ebs",
		},
	}

	// jujuPreferredOperatorStorage defines the opinionated storage
	// that Juju requires to be available on supported clusters to
	// provision storage for operators.
	// TODO - support regional storage for GCE etc
	jujuPreferredOperatorStorage = jujuPreferredWorkloadStorage
}

// compileK8sCloudCheckers compiles/validates the collection of
// k8s node selector requirement definitions used for detecting
// cloud provider from node labels.
func compileK8sCloudCheckers() map[string]k8slabels.Selector {
	return map[string]k8slabels.Selector{
		caas.K8sCloudGCE: newLabelRequirements(
			requirementParams{"cloud.google.com/gke-nodepool", selection.Exists, nil},
			requirementParams{"cloud.google.com/gke-os-distribution", selection.Exists, nil},
		),
		caas.K8sCloudEC2: newLabelRequirements(
			requirementParams{"manufacturer", selection.Equals, []string{"amazon_ec2"}},
		),
		caas.K8sCloudAzure: newLabelRequirements(
			requirementParams{"kubernetes.azure.com/cluster", selection.Exists, nil},
		),
<<<<<<< HEAD
=======
		// format - cloudType: requirements.
>>>>>>> 7350b1c4
	}
}<|MERGE_RESOLUTION|>--- conflicted
+++ resolved
@@ -64,9 +64,6 @@
 		caas.K8sCloudAzure: newLabelRequirements(
 			requirementParams{"kubernetes.azure.com/cluster", selection.Exists, nil},
 		),
-<<<<<<< HEAD
-=======
 		// format - cloudType: requirements.
->>>>>>> 7350b1c4
 	}
 }