--- conflicted
+++ resolved
@@ -171,31 +171,19 @@
 		return nil, errors.Trace(err)
 	}
 
-<<<<<<< HEAD
-	if args.Config.Name() != environsbootstrap.ControllerModelName {
-		broker, err := newK8sBroker(
-			ctx, args.ControllerUUID, k8sRestConfig, args.Config, args.Config.Name(), NewK8sClients, newRestClient,
-			k8swatcher.NewKubernetesNotifyWatcher, k8swatcher.NewKubernetesStringsWatcher, utils.RandomPrefix,
-			jujuclock.WallClock)
-		if err != nil {
-			return nil, errors.Trace(err)
-		}
-		return broker, nil
-=======
-	namespace, err := NamespaceForModel(args.Config.Name(), args.ControllerUUID, k8sRestConfig)
+	namespace, err := NamespaceForModel(ctx, args.Config.Name(), args.ControllerUUID, k8sRestConfig)
 	if err != nil && !errors.Is(err, errors.NotFound) {
 		return nil, err
->>>>>>> 7dbf675a
-	}
-
-	return newK8sBroker(
+	}
+
+	return newK8sBroker(ctx,
 		args.ControllerUUID, k8sRestConfig, args.Config, namespace,
 		NewK8sClients, newRestClient, k8swatcher.NewKubernetesNotifyWatcher, k8swatcher.NewKubernetesStringsWatcher,
 		utils.RandomPrefix, jujuclock.WallClock)
 }
 
 // NamespaceForModel returns the namespace which is associated with the specified model.
-func NamespaceForModel(modelName string, controllerUUID string, k8sRestConfig *rest.Config) (string, error) {
+func NamespaceForModel(ctx context.Context, modelName string, controllerUUID string, k8sRestConfig *rest.Config) (string, error) {
 	if modelName != environsbootstrap.ControllerModelName {
 		return modelName, nil
 	}
@@ -204,29 +192,11 @@
 		return "", errors.Trace(err)
 	}
 
-<<<<<<< HEAD
-	ns, err := findControllerNamespace(ctx, k8sClient, args.ControllerUUID)
-	if errors.Is(err, errors.NotFound) {
-		// The controller is currently bootstrapping.
-		return newK8sBroker(
-			ctx, args.ControllerUUID, k8sRestConfig, args.Config, "",
-			NewK8sClients, newRestClient, k8swatcher.NewKubernetesNotifyWatcher, k8swatcher.NewKubernetesStringsWatcher,
-			utils.RandomPrefix, jujuclock.WallClock)
-	} else if err != nil {
-		return nil, err
-	}
-
-	return newK8sBroker(
-		ctx, args.ControllerUUID, k8sRestConfig, args.Config, ns.Name,
-		NewK8sClients, newRestClient, k8swatcher.NewKubernetesNotifyWatcher, k8swatcher.NewKubernetesStringsWatcher,
-		utils.RandomPrefix, jujuclock.WallClock)
-=======
-	ns, err := findControllerNamespace(k8sClient, controllerUUID)
+	ns, err := findControllerNamespace(ctx, k8sClient, controllerUUID)
 	if err != nil {
 		return "", errors.Trace(err)
 	}
 	return ns.Name, nil
->>>>>>> 7dbf675a
 }
 
 // CloudSchema returns the schema for adding new clouds of this type.
