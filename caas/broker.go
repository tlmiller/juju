// Copyright 2017 Canonical Ltd.
// Licensed under the AGPLv3, see LICENCE file for details.

package caas

import (
	"context"
	"fmt"

	"github.com/juju/errors"
	"github.com/juju/names/v4"
	"github.com/juju/version/v2"

	"github.com/juju/juju/caas/specs"
	"github.com/juju/juju/core/config"
	"github.com/juju/juju/core/constraints"
	"github.com/juju/juju/core/devices"
	"github.com/juju/juju/core/network"
	"github.com/juju/juju/core/resources"
	"github.com/juju/juju/core/secrets"
	"github.com/juju/juju/core/status"
	"github.com/juju/juju/core/watcher"
	"github.com/juju/juju/docker"
	"github.com/juju/juju/environs"
	"github.com/juju/juju/proxy"
	"github.com/juju/juju/storage"
)

//go:generate go run github.com/golang/mock/mockgen -package mocks -destination mocks/broker_mock.go github.com/juju/juju/caas Broker

// ContainerEnvironProvider represents a computing and storage provider
// for a container runtime.
type ContainerEnvironProvider interface {
	environs.EnvironProvider

	// Open opens the broker and returns it. The configuration must
	// have passed through PrepareConfig at some point in its lifecycle.
	//
	// Open should not perform any expensive operations, such as querying
	// the cloud API, as it will be called frequently.
	Open(args environs.OpenParams) (Broker, error)
}

// RegisterContainerProvider is used for providers that we want to use for managing 'instances',
// but are not possible sources for 'juju bootstrap'.
func RegisterContainerProvider(name string, p ContainerEnvironProvider, alias ...string) (unregister func()) {
	if err := environs.GlobalProviderRegistry().RegisterProvider(p, name, alias...); err != nil {
		panic(fmt.Errorf("juju: %v", err))
	}
	return func() {
		environs.GlobalProviderRegistry().UnregisterProvider(name)
	}
}

// New returns a new broker based on the provided configuration.
func New(ctx context.Context, args environs.OpenParams) (Broker, error) {
	p, err := environs.Provider(args.Cloud.Type)
	if err != nil {
		return nil, errors.Trace(err)
	}
	return Open(ctx, p, args)
}

// Open creates a Broker instance and errors if the provider is not for
// a container substrate.
func Open(ctx context.Context, p environs.EnvironProvider, args environs.OpenParams) (Broker, error) {
	if envProvider, ok := p.(ContainerEnvironProvider); !ok {
		return nil, errors.NotValidf("container environ provider %T", p)
	} else {
		return envProvider.Open(args)
	}
}

// NewContainerBrokerFunc returns a Container Broker.
type NewContainerBrokerFunc func(ctx context.Context, args environs.OpenParams) (Broker, error)

// StatusCallbackFunc represents a function that can be called to report a status.
type StatusCallbackFunc func(appName string, settableStatus status.Status, info string, data map[string]interface{}) error

// DeploymentType defines a deployment type.
type DeploymentType string

// Validate validates if this deployment type is supported.
func (dt DeploymentType) Validate() error {
	if dt == "" {
		return nil
	}
	if dt == DeploymentStateless ||
		dt == DeploymentStateful ||
		dt == DeploymentDaemon {
		return nil
	}
	return errors.NotSupportedf("deployment type %q", dt)
}

const (
	DeploymentStateless DeploymentType = "stateless"
	DeploymentStateful  DeploymentType = "stateful"
	DeploymentDaemon    DeploymentType = "daemon"
)

// DeploymentMode defines a deployment mode.
type DeploymentMode string

const (
	ModeOperator DeploymentMode = "operator"
	ModeWorkload DeploymentMode = "workload"
	ModeSidecar  DeploymentMode = "embedded"
)

// ServiceType defines a service type.
type ServiceType string

// IsOmit indicates if a service is required.
func (st ServiceType) IsOmit() bool {
	return st == ServiceOmit
}

const (
	ServiceCluster      ServiceType = "cluster"
	ServiceLoadBalancer ServiceType = "loadbalancer"
	ServiceExternal     ServiceType = "external"
	ServiceOmit         ServiceType = "omit"
)

// DeploymentParams defines parameters for specifying how a service is deployed.
type DeploymentParams struct {
	DeploymentType DeploymentType
	ServiceType    ServiceType
}

// ServiceParams defines parameters used to create a service.
type ServiceParams struct {
	// Deployment defines how a service is deployed.
	Deployment DeploymentParams

	// PodSpec is the spec used to configure a pod.
	PodSpec *specs.PodSpec

	// RawK8sSpec is the raw spec used to to apply to the cluster.
	RawK8sSpec string

	// ResourceTags is a set of tags to set on the created service.
	ResourceTags map[string]string

	// Constraints is a set of constraints on
	// the pod to create.
	Constraints constraints.Value

	// Filesystems is a set of parameters for filesystems that should be created.
	Filesystems []storage.KubernetesFilesystemParams

	// Devices is a set of parameters for Devices that is required.
	Devices []devices.KubernetesDeviceParams

	// CharmModifiedVersion increases when the charm changes in some way.
	CharmModifiedVersion int

	// ImageDetails is the docker registry URL and auth details for the juju init container image.
	ImageDetails resources.DockerImageDetails
}

// DeploymentState is returned by the OperatorExists call.
type DeploymentState struct {
	// Exists is true if the operator/application exists in the cluster.
	Exists bool

	// Terminating is true if the operator/application is in Terminating state.
	Terminating bool
}

// Broker instances interact with the CAAS substrate.
type Broker interface {
	// Provider returns the ContainerEnvironProvider that created this Broker.
	Provider() ContainerEnvironProvider

	// InstancePrechecker provides a means of "prechecking" placement
	// arguments before recording them in state.
	environs.InstancePrechecker

	// BootstrapEnviron defines methods for bootstrapping a controller.
	environs.BootstrapEnviron

	// ResourceAdopter defines methods for adopting resources.
	environs.ResourceAdopter

	// StorageValidator provides methods to validate storage.
	StorageValidator

	// Upgrader provides the API to perform upgrades.
	Upgrader

	// APIVersion returns the version of the container orchestration layer.
	APIVersion() (string, error)

	// ClusterVersionGetter provides methods to get cluster version information.
	ClusterVersionGetter

	// CredentialChecker provides an API for checking that the credentials
	// used by the broker are functioning.
	CredentialChecker

	// ApplicationBroker provides an API for accessing the broker interface
	// for individual applications and watching their units.
	ApplicationBroker

	// ServiceManager provides an API for creating and watching services.
	ServiceManager

	// SecretsStore provides an API for managing Juju secrets.
	SecretsStore

	// ModelOperatorManager provides an API for deploying operators for
	// individual models.
	ModelOperatorManager

	// ApplicationOperatorManager provides an API for deploying operators
	// for individual applications.
	ApplicationOperatorManager

	// EnsureImageRepoSecret ensures the image pull secret gets created.
	EnsureImageRepoSecret(docker.ImageRepoDetails) error

	// ProxyManager provides methods for managing application proxy connections.
	ProxyManager
}

// ApplicationBroker provides an API for accessing the broker interface for
// individual applications and watching their units.
type ApplicationBroker interface {
	// Application returns the broker interface for an Application
	Application(string, DeploymentType) Application

	// WatchUnits returns a watcher which notifies when there
	// are changes to units of the specified application.
	WatchUnits(appName string, mode DeploymentMode) (watcher.NotifyWatcher, error)

	// Units returns all units and any associated filesystems
	// of the specified application. Filesystems are mounted
	// via volumes bound to the unit.
	Units(appName string, mode DeploymentMode) ([]Unit, error)

	// AnnotateUnit annotates the specified pod (name or uid) with a unit tag.
	AnnotateUnit(appName string, mode DeploymentMode, podName string, unit names.UnitTag) error

	// WatchContainerStart returns a watcher which is notified when the specified container
	// for each unit in the application is starting/restarting. Each string represents
	// the provider id for the unit. If containerName is empty, then the first workload container
	// is used.
	WatchContainerStart(appName string, containerName string) (watcher.StringsWatcher, error)
}

type SecretsStore interface {
	// SaveJujuSecret saves a secret, returning an id used to access the secret later.
	SaveJujuSecret(ctx context.Context, uri *secrets.URI, revision int, value secrets.SecretValue) (string, error)

	// GetJujuSecret gets the content of a Juju secret.
	GetJujuSecret(ctx context.Context, id string) (secrets.SecretValue, error)

	// DeleteJujuSecret deletes a Juju secret.
	DeleteJujuSecret(ctx context.Context, id string) error
}

<<<<<<< HEAD
// ModelOperatorManager provides an API for deploying operators for individual
// models.
type ModelOperatorManager interface {
	// ModelOperatorExists indicates if the model operator for the given broker
	// exists
	ModelOperatorExists() (bool, error)
=======
	// GetSecretToken returns the token content for the specified secret name.
	GetSecretToken(name string) (string, error)

	// ClusterMetadataChecker provides an API to query cluster metadata.
	ClusterMetadataChecker
>>>>>>> ff3f8257

	// EnsureModelOperator creates or updates a model operator pod for running
	// model operations in a CAAS namespace/model
	EnsureModelOperator(modelUUID, agentPath string, config *ModelOperatorConfig) error

	// ModelOperator return the model operator config used to create the current
	// model operator for this broker
	ModelOperator() (*ModelOperatorConfig, error)
}

// ApplicationOperatorManager provides an API for deploying operators for
// individual applications.
type ApplicationOperatorManager interface {
	// Application returns the broker interface for an Application.
	Application(string, DeploymentType) Application

	// OperatorExists indicates if the operator for the specified
	// application exists, and whether the operator is terminating.
	OperatorExists(appName string) (DeploymentState, error)

	// EnsureOperator creates or updates an operator pod for running
	// a charm for the specified application.
	EnsureOperator(appName, agentPath string, config *OperatorConfig) error

	// DeleteOperator deletes the specified operator.
	DeleteOperator(appName string) error

	// Operator returns an Operator with current status and life details.
	Operator(string) (*Operator, error)

	// WatchOperator returns a watcher which notifies when there
	// are changes to the operator of the specified application.
	WatchOperator(string) (watcher.NotifyWatcher, error)

	// WatchService returns a watcher which notifies when there
	// are changes to the deployment of the specified application.
	WatchService(appName string, mode DeploymentMode) (watcher.NotifyWatcher, error)
}

// Upgrader provides the API to perform upgrades.
type Upgrader interface {
	// Upgrade sets the OCI image for the app to the specified version.
	Upgrade(appName string, vers version.Number) error
}

// StorageValidator provides methods to validate storage.
type StorageValidator interface {
	// ValidateStorageClass returns an error if the storage config is not valid.
	ValidateStorageClass(config map[string]interface{}) error
}

// ClusterVersionGetter provides methods to get cluster version information.
type ClusterVersionGetter interface {
	// Version returns cluster version information.
	Version() (*version.Number, error)
}

// CredentialChecker provides an API for checking that the credentials
// used by the broker are functioning.
type CredentialChecker interface {
	// CheckCloudCredentials verifies that the provided cloud credentials
	// are still valid for the cloud.
	CheckCloudCredentials() error
}

// ProxyManager provides the API to get proxier information for applications
type ProxyManager interface {
	ProxyToApplication(appName, remotePort string) (proxy.Proxier, error)
}

// ServiceManager provides the API to manipulate services.
type ServiceManager interface {
	// EnsureService creates or updates a service for pods with the given params.
	EnsureService(appName string, statusCallback StatusCallbackFunc, params *ServiceParams, numUnits int, config config.ConfigAttributes) error

	// DeleteService deletes the specified service with all related resources.
	DeleteService(appName string) error

	// ExposeService sets up external access to the specified service.
	ExposeService(appName string, resourceTags map[string]string, config config.ConfigAttributes) error

	// UnexposeService removes external access to the specified service.
	UnexposeService(appName string) error

	// GetService returns the service for the specified application.
	GetService(appName string, mode DeploymentMode, includeClusterIP bool) (*Service, error)

	// WatchService returns a watcher which notifies when there
	// are changes to the deployment of the specified application.
	WatchService(appName string, mode DeploymentMode) (watcher.NotifyWatcher, error)
}

// Service represents information about the status of a caas service entity.
type Service struct {
	Id         string
	Addresses  network.ProviderAddresses
	Scale      *int
	Generation *int64
	Status     status.StatusInfo
}

// FilesystemInfo represents information about a filesystem
// mounted by a unit.
type FilesystemInfo struct {
	StorageName  string
	FilesystemId string
	Size         uint64
	MountPoint   string
	ReadOnly     bool
	Status       status.StatusInfo
	Volume       VolumeInfo
}

// VolumeInfo represents information about a volume
// mounted by a unit.
type VolumeInfo struct {
	VolumeId   string
	Size       uint64
	Persistent bool
	Status     status.StatusInfo
}

// Unit represents information about the status of a "pod".
type Unit struct {
	Id             string
	Address        string
	Ports          []string
	Dying          bool
	Stateful       bool
	Status         status.StatusInfo
	FilesystemInfo []FilesystemInfo
}

// Operator represents information about the status of an "operator pod".
type Operator struct {
	Id     string
	Dying  bool
	Status status.StatusInfo
	Config *OperatorConfig
}

// CharmStorageParams defines parameters used to create storage
// for operators to use for charm state.
type CharmStorageParams struct {
	// Size is the minimum size of the filesystem in MiB.
	Size uint64

	// The provider type for this filesystem.
	Provider storage.ProviderType

	// Attributes is a set of provider-specific options for storage creation,
	// as defined in a storage pool.
	Attributes map[string]interface{}

	// ResourceTags is a set of tags to set on the created filesystem, if the
	// storage provider supports tags.
	ResourceTags map[string]string
}

// ModelOperatorConfig is the config to when creating a model operator
type ModelOperatorConfig struct {
	// AgentConf is the contents of the agent.conf file.
	AgentConf []byte

	// ImageDetails is the docker registry URL and auth details for the juju operator image.
	ImageDetails resources.DockerImageDetails

	// Port is the socket port that the operator model will be listening on
	Port int32
}

// OperatorConfig is the config to use when creating an operator.
type OperatorConfig struct {
	// ImageDetails is the docker registry URL and auth details for the juju operator image.
	ImageDetails resources.DockerImageDetails

	// BaseImageDetails is the docker registry URL and auth details for the charm base image.
	BaseImageDetails resources.DockerImageDetails

	// Version is the Juju version of the operator image.
	Version version.Number

	// CharmStorage defines parameters used to optionally
	// create storage for operators to use for charm state.
	CharmStorage *CharmStorageParams

	// AgentConf is the contents of the agent.conf file.
	AgentConf []byte

	// OperatorInfo is the contents of the operator.yaml file.
	OperatorInfo []byte

	// ResourceTags is a set of tags to set on the operator pod.
	ResourceTags map[string]string

	// ConfigMapGeneration is set when updating the operator config
	// map for consistency in Read after Write and Write after Write.
	// A value of 0 is ignored.
	ConfigMapGeneration int64
}<|MERGE_RESOLUTION|>--- conflicted
+++ resolved
@@ -193,6 +193,9 @@
 	// APIVersion returns the version of the container orchestration layer.
 	APIVersion() (string, error)
 
+	// GetSecretToken returns the token content for the specified secret name.
+	GetSecretToken(name string) (string, error)
+
 	// ClusterVersionGetter provides methods to get cluster version information.
 	ClusterVersionGetter
 
@@ -261,20 +264,12 @@
 	DeleteJujuSecret(ctx context.Context, id string) error
 }
 
-<<<<<<< HEAD
 // ModelOperatorManager provides an API for deploying operators for individual
 // models.
 type ModelOperatorManager interface {
 	// ModelOperatorExists indicates if the model operator for the given broker
 	// exists
 	ModelOperatorExists() (bool, error)
-=======
-	// GetSecretToken returns the token content for the specified secret name.
-	GetSecretToken(name string) (string, error)
-
-	// ClusterMetadataChecker provides an API to query cluster metadata.
-	ClusterMetadataChecker
->>>>>>> ff3f8257
 
 	// EnsureModelOperator creates or updates a model operator pod for running
 	// model operations in a CAAS namespace/model
