// Copyright 2016 Canonical Ltd.
// Licensed under the AGPLv3, see LICENCE file for details.

package controller

import (
	"fmt"
	"net/url"
	"regexp"
	"time"

	"github.com/juju/errors"
	"github.com/juju/schema"
	"github.com/juju/utils"
	utilscert "github.com/juju/utils/cert"
<<<<<<< HEAD
	"gopkg.in/juju/names.v2"
=======
	"github.com/juju/utils/set"
>>>>>>> ff55beff
	"gopkg.in/macaroon-bakery.v1/bakery"

	"github.com/juju/juju/cert"
)

const (
	// MongoProfLow represents the most conservative mongo memory profile.
	MongoProfLow = "low"
	// MongoProfDefault represents the mongo memory profile shipped by default.
	MongoProfDefault = "default"
)

const (
	// APIPort is the port used for api connections.
	APIPort = "api-port"

	// AuditingEnabled determines whether the controller will record
	// auditing information.
	AuditingEnabled = "auditing-enabled"

	// AuditLogCaptureArgs determines whether the audit log will
	// contain the arguments passed to API methods.
	AuditLogCaptureArgs = "audit-log-capture-args"

	// AuditLogMaxSize is the maximum size for the current audit log
	// file, eg "250M".
	AuditLogMaxSize = "audit-log-max-size"

	// AuditLogMaxBackups is the number of old audit log files to keep
	// (compressed).
	AuditLogMaxBackups = "audit-log-max-backups"

	// AuditLogExcludeMethods is a list of Facade.Method names that
	// aren't interesting for audit logging purposes. A conversation
	// with only calls to these will be excluded from the
	// log. (They'll still appear in conversations that have other
	// interesting calls though.)
	AuditLogExcludeMethods = "audit-log-exclude-methods"

	// StatePort is the port used for mongo connections.
	StatePort = "state-port"

	// CACertKey is the key for the controller's CA certificate attribute.
	CACertKey = "ca-cert"

	// ControllerUUIDKey is the key for the controller UUID attribute.
	ControllerUUIDKey = "controller-uuid"

	// IdentityURL sets the url of the identity manager.
	IdentityURL = "identity-url"

	// IdentityPublicKey sets the public key of the identity manager.
	IdentityPublicKey = "identity-public-key"

	// SetNUMAControlPolicyKey stores the value for this setting
	SetNUMAControlPolicyKey = "set-numa-control-policy"

	// AutocertDNSNameKey sets the DNS name of the controller. If a
	// client connects to this name, an official certificate will be
	// automatically requested. Connecting to any other host name
	// will use the usual self-generated certificate.
	AutocertDNSNameKey = "autocert-dns-name"

	// AutocertURLKey sets the URL used to obtain official TLS
	// certificates when a client connects to the API. By default,
	// certficates are obtains from LetsEncrypt. A good value for
	// testing is
	// "https://acme-staging.api.letsencrypt.org/directory".
	AutocertURLKey = "autocert-url"

	// AllowModelAccessKey sets whether the controller will allow users to
	// connect to models they have been authorized for even when
	// they don't have any access rights to the controller itself.
	AllowModelAccessKey = "allow-model-access"

	// MongoMemoryProfile sets whether mongo uses the least possible memory or the
	// detault
	MongoMemoryProfile = "mongo-memory-profile"

	// MaxLogsAge is the maximum age for log entries, eg "72h"
	MaxLogsAge = "max-logs-age"

	// MaxLogsSize is the maximum size the log collection can grow to
	// before it is pruned, eg "4M"
	MaxLogsSize = "max-logs-size"

	// MaxTxnLogSize is the maximum size the of capped txn log collection, eg "10M"
	MaxTxnLogSize = "max-txn-log-size"

	// Attribute Defaults

	// DefaultAuditingEnabled contains the default value for the
	// AuditingEnabled config value.
	DefaultAuditingEnabled = true

	// DefaultAuditLogCaptureArgs is the default for the
	// AuditLogCaptureArgs setting (which is not to capture them).
	DefaultAuditLogCaptureArgs = false

	// DefaultAuditLogMaxSizeMB is the default size in MB at which we
	// roll the audit log file.
	DefaultAuditLogMaxSizeMB = 300

	// DefaultAuditLogMaxBackups is the default number of files to
	// keep.
	DefaultAuditLogMaxBackups = 10

	// DefaultNUMAControlPolicy should not be used by default.
	// Only use numactl if user specifically requests it
	DefaultNUMAControlPolicy = false

	// DefaultStatePort is the default port the controller is listening on.
	DefaultStatePort int = 37017

	// DefaultAPIPort is the default port the API server is listening on.
	DefaultAPIPort int = 17070

	// DefaultMongoMemoryProfile is the default profile used by mongo.
	DefaultMongoMemoryProfile = MongoProfLow

	// DefaultMaxLogsAgeDays is the maximum age in days of log entries.
	DefaultMaxLogsAgeDays = 3

	// DefaultMaxLogCollectionMB is the maximum size the log collection can
	// grow to before being pruned.
	DefaultMaxLogCollectionMB = 4 * 1024 // 4 GB

	// DefaultMaxTxnLogCollectionMB is the maximum size the txn log collection.
	DefaultMaxTxnLogCollectionMB = 10 // 10 MB

	// JujuHASpace is the network space within which the MongoDB replica-set
	// should communicate.
	JujuHASpace = "juju-ha-space"

	// JujuManagementSpace is the network space that agents should use to
	// communicate with controllers.
	JujuManagementSpace = "juju-mgmt-space"
)

<<<<<<< HEAD
// ControllerOnlyConfigAttributes are attributes which are only relevant
// for a controller, never a model.
var ControllerOnlyConfigAttributes = []string{
	AllowModelAccessKey,
	APIPort,
	AutocertDNSNameKey,
	AutocertURLKey,
	CACertKey,
	ControllerUUIDKey,
	IdentityPublicKey,
	IdentityURL,
	SetNUMAControlPolicyKey,
	StatePort,
	MongoMemoryProfile,
	MaxLogsSize,
	MaxLogsAge,
	MaxTxnLogSize,
	JujuHASpace,
	JujuManagementSpace,
	AuditingEnabled,
	AuditLogCaptureArgs,
	AuditLogMaxSize,
	AuditLogMaxBackups,
}
=======
var (
	// ControllerOnlyConfigAttributes are attributes which are only relevant
	// for a controller, never a model.
	ControllerOnlyConfigAttributes = []string{
		AllowModelAccessKey,
		APIPort,
		AutocertDNSNameKey,
		AutocertURLKey,
		CACertKey,
		ControllerUUIDKey,
		IdentityPublicKey,
		IdentityURL,
		SetNUMAControlPolicyKey,
		StatePort,
		MongoMemoryProfile,
		MaxLogsSize,
		MaxLogsAge,
		MaxTxnLogSize,
		AuditingEnabled,
		AuditLogCaptureArgs,
		AuditLogMaxSize,
		AuditLogMaxBackups,
		AuditLogExcludeMethods,
	}

	// DefaultAuditLogExcludeMethods is the default list of methods to
	// exclude from the audit log.
	DefaultAuditLogExcludeMethods = []string{
		// Collected by running read-only commands.
		"Action.Actions",
		"Action.ApplicationsCharmsActions",
		"Action.FindActionsByNames",
		"Action.FindActionTagsByPrefix",
		"Application.GetConstraints",
		"ApplicationOffers.ApplicationOffers",
		"Backups.Info",
		"Client.FullStatus",
		"Client.GetModelConstraints",
		"Client.StatusHistory",
		"Controller.AllModels",
		"Controller.ControllerConfig",
		"Controller.GetControllerAccess",
		"Controller.ModelConfig",
		"Controller.ModelStatus",
		"MetricsDebug.GetMetrics",
		"ModelConfig.ModelGet",
		"ModelManager.ModelInfo",
		"ModelManager.ModelDefaults",
		"Pinger.Ping",
		"UserManager.UserInfo",

		// Don't filter out Application.Get - since it includes secrets
		// it's worthwhile to track when it's run, and it's not likely to
		// swamp the log.

		// All client facade methods that start with List.
		"Action.ListAll",
		"Action.ListPending",
		"Action.ListRunning",
		"Action.ListComplete",
		"ApplicationOffers.ListApplicationOffers",
		"Backups.List",
		"Block.List",
		"Charms.List",
		"Controller.ListBlockedModels",
		"FirewallRules.ListFirewallRules",
		"ImageManager.ListImages",
		"ImageMetadata.List",
		"KeyManager.ListKeys",
		"ModelManager.ListModels",
		"ModelManager.ListModelSummaries",
		"Payloads.List",
		"PayloadsHookContext.List",
		"Resources.ListResources",
		"ResourcesHookContext.ListResources",
		"Spaces.ListSpaces",
		"Storage.ListStorageDetails",
		"Storage.ListPools",
		"Storage.ListVolumes",
		"Storage.ListFilesystems",
		"Subnets.ListSubnets",
	}

	methodNameRE = regexp.MustCompile(`[[:alpha:]][[:alnum:]]*\.[[:alpha:]][[:alnum:]]*`)
)
>>>>>>> ff55beff

// ControllerOnlyAttribute returns true if the specified attribute name
// is only relevant for a controller.
func ControllerOnlyAttribute(attr string) bool {
	for _, a := range ControllerOnlyConfigAttributes {
		if attr == a {
			return true
		}
	}
	return false
}

// Config is a string-keyed map of controller configuration attributes.
type Config map[string]interface{}

// Validate validates the controller configuration.
func (c Config) Validate() error {
	return Validate(c)
}

// NewConfig creates a new Config from the supplied attributes.
// Default values will be used where defaults are available.
//
// The controller UUID and CA certificate must be passed in.
// The UUID is typically generated by the immediate caller,
// and the CA certificate generated by environs/bootstrap.NewConfig.
func NewConfig(controllerUUID, caCert string, attrs map[string]interface{}) (Config, error) {
	coerced, err := configChecker.Coerce(attrs, nil)
	if err != nil {
		return Config{}, errors.Trace(err)
	}
	attrs = coerced.(map[string]interface{})
	attrs[ControllerUUIDKey] = controllerUUID
	attrs[CACertKey] = caCert
	config := Config(attrs)
	return config, config.Validate()
}

// mustInt returns the named attribute as an integer, panicking if
// it is not found or is zero. Zero values should have been
// diagnosed at Validate time.
func (c Config) mustInt(name string) int {
	// Values obtained over the api are encoded as float64.
	if value, ok := c[name].(float64); ok {
		return int(value)
	}
	value, _ := c[name].(int)
	if value == 0 {
		panic(errors.Errorf("empty value for %q found in configuration", name))
	}
	return value
}

// asString is a private helper method to keep the ugly string casting
// in once place. It returns the given named attribute as a string,
// returning "" if it isn't found.
func (c Config) asString(name string) string {
	value, _ := c[name].(string)
	return value
}

// mustString returns the named attribute as an string, panicking if
// it is not found or is empty.
func (c Config) mustString(name string) string {
	value, _ := c[name].(string)
	if value == "" {
		panic(errors.Errorf("empty value for %q found in configuration (type %T, val %v)", name, c[name], c[name]))
	}
	return value
}

// StatePort returns the controller port for the environment.
func (c Config) StatePort() int {
	return c.mustInt(StatePort)
}

// APIPort returns the API server port for the environment.
func (c Config) APIPort() int {
	return c.mustInt(APIPort)
}

// AuditingEnabled returns whether or not auditing has been enabled
// for the environment. The default is false.
func (c Config) AuditingEnabled() bool {
	if v, ok := c[AuditingEnabled]; ok {
		return v.(bool)
	}
	return DefaultAuditingEnabled
}

// AuditLogCaptureArgs returns whether audit logging should capture
// the arguments to API methods. The default is false.
func (c Config) AuditLogCaptureArgs() bool {
	if v, ok := c[AuditLogCaptureArgs]; ok {
		return v.(bool)
	}
	return DefaultAuditLogCaptureArgs
}

// AuditLogMaxSizeMB returns the maximum size for an audit log file in
// MB.
func (c Config) AuditLogMaxSizeMB() int {
	// Value has already been validated.
	value, _ := utils.ParseSize(c.asString(AuditLogMaxSize))
	return int(value)
}

// AuditLogMaxBackups returns the maximum number of backup audit log
// files to keep.
func (c Config) AuditLogMaxBackups() int {
	if value, ok := c[AuditLogMaxBackups]; ok {
		return value.(int)
	}
	return DefaultAuditLogMaxBackups
}

// AuditLogExcludeMethods returns the set of method names that are
// considered uninteresting for audit logging. Conversations
// containing only these will be excluded from the audit log.
func (c Config) AuditLogExcludeMethods() set.Strings {
	if value, ok := c[AuditLogExcludeMethods]; ok {
		value := value.([]interface{})
		items := set.NewStrings()
		for _, item := range value {
			items.Add(item.(string))
		}
		return items
	}
	return set.NewStrings(DefaultAuditLogExcludeMethods...)
}

// ControllerUUID returns the uuid for the model's controller.
func (c Config) ControllerUUID() string {
	return c.mustString(ControllerUUIDKey)
}

// CACert returns the certificate of the CA that signed the controller
// certificate, in PEM format, and whether the setting is available.
//
// TODO(axw) once the controller config is completely constructed,
// there will always be a CA certificate. Get rid of the bool result.
func (c Config) CACert() (string, bool) {
	if s, ok := c[CACertKey]; ok {
		return s.(string), true
	}
	return "", false
}

// IdentityURL returns the url of the identity manager.
func (c Config) IdentityURL() string {
	return c.asString(IdentityURL)
}

// AutocertURL returns the URL used to obtain official TLS certificates
// when a client connects to the API. See AutocertURLKey
// for more details.
func (c Config) AutocertURL() string {
	return c.asString(AutocertURLKey)
}

// AutocertDNSName returns the DNS name of the controller.
// See AutocertDNSNameKey for more details.
func (c Config) AutocertDNSName() string {
	return c.asString(AutocertDNSNameKey)
}

// IdentityPublicKey returns the public key of the identity manager.
func (c Config) IdentityPublicKey() *bakery.PublicKey {
	key := c.asString(IdentityPublicKey)
	if key == "" {
		return nil
	}
	var pubKey bakery.PublicKey
	err := pubKey.UnmarshalText([]byte(key))
	if err != nil {
		// We check if the key string can be unmarshalled into a PublicKey in the
		// Validate function, so we really do not expect this to fail.
		panic(err)
	}
	return &pubKey
}

// MongoMemoryProfile returns the selected profile or low.
func (c Config) MongoMemoryProfile() string {
	if profile, ok := c[MongoMemoryProfile]; ok {
		return profile.(string)
	}
	return MongoProfLow
}

// NUMACtlPreference returns if numactl is preferred.
func (c Config) NUMACtlPreference() bool {
	if numa, ok := c[SetNUMAControlPolicyKey]; ok {
		return numa.(bool)
	}
	return DefaultNUMAControlPolicy
}

// AllowModelAccess reports whether users are allowed to access models
// they have been granted permission for even when they can't access
// the controller.
func (c Config) AllowModelAccess() bool {
	value, _ := c[AllowModelAccessKey].(bool)
	return value
}

// MaxLogsAge is the maximum age of log entries before they are pruned.
func (c Config) MaxLogsAge() time.Duration {
	// Value has already been validated.
	val, _ := time.ParseDuration(c.mustString(MaxLogsAge))
	return val
}

// MaxLogSizeMB is the maximum size in MiB which the log collection
// can grow to before being pruned.
func (c Config) MaxLogSizeMB() int {
	// Value has already been validated.
	val, _ := utils.ParseSize(c.mustString(MaxLogsSize))
	return int(val)
}

// MaxTxnLogSizeMB is the maximum size in MiB of the txn log collection.
func (c Config) MaxTxnLogSizeMB() int {
	// Value has already been validated.
	val, _ := utils.ParseSize(c.mustString(MaxTxnLogSize))
	return int(val)
}

// JujuHASpace is the network space within which the MongoDB replica-set
// should communicate.
func (c Config) JujuHASpace() string {
	return c.asString(JujuHASpace)
}

// JujuManagementSpace is the network space that agents should use to
// communicate with controllers.
func (c Config) JujuManagementSpace() string {
	return c.asString(JujuManagementSpace)
}

// Validate ensures that config is a valid configuration.
func Validate(c Config) error {
	if v, ok := c[IdentityPublicKey].(string); ok {
		var key bakery.PublicKey
		if err := key.UnmarshalText([]byte(v)); err != nil {
			return errors.Annotate(err, "invalid identity public key")
		}
	}

	if v, ok := c[IdentityURL].(string); ok {
		u, err := url.Parse(v)
		if err != nil {
			return errors.Annotate(err, "invalid identity URL")
		}
		// If we've got an identity public key, we allow an HTTP
		// scheme for the identity server because we won't need
		// to rely on insecure transport to obtain the public
		// key.
		if _, ok := c[IdentityPublicKey]; !ok && u.Scheme != "https" {
			return errors.Errorf("URL needs to be https when %s not provided", IdentityPublicKey)
		}
	}

	caCert, caCertOK := c.CACert()
	if !caCertOK {
		return errors.Errorf("missing CA certificate")
	}
	if _, err := utilscert.ParseCert(caCert); err != nil {
		return errors.Annotate(err, "bad CA certificate in configuration")
	}

	if uuid, ok := c[ControllerUUIDKey].(string); ok && !utils.IsValidUUIDString(uuid) {
		return errors.Errorf("controller-uuid: expected UUID, got string(%q)", uuid)
	}

	if mgoMemProfile, ok := c[MongoMemoryProfile].(string); ok {
		if mgoMemProfile != MongoProfLow && mgoMemProfile != MongoProfDefault {
			return errors.Errorf("mongo-memory-profile: expected one of %s or %s got string(%q)", MongoProfLow, MongoProfDefault, mgoMemProfile)
		}
	}

	if v, ok := c[MaxLogsAge].(string); ok {
		if _, err := time.ParseDuration(v); err != nil {
			return errors.Annotate(err, "invalid logs prune interval in configuration")
		}
	}

	if v, ok := c[MaxLogsSize].(string); ok {
		if _, err := utils.ParseSize(v); err != nil {
			return errors.Annotate(err, "invalid max logs size in configuration")
		}
	}

	if v, ok := c[MaxTxnLogSize].(string); ok {
		if _, err := utils.ParseSize(v); err != nil {
			return errors.Annotate(err, "invalid max txn log size in configuration")
		}
	}

	if err := validateSpaceConfig(c, JujuHASpace, "juju HA"); err != nil {
		return errors.Trace(err)
	}

	if err := validateSpaceConfig(c, JujuManagementSpace, "juju mgmt"); err != nil {
		return errors.Trace(err)
	}

	var auditLogMaxSize int
	if v, ok := c[AuditLogMaxSize].(string); ok {
		if size, err := utils.ParseSize(v); err != nil {
			return errors.Annotate(err, "invalid audit log max size in configuration")
		} else {
			auditLogMaxSize = int(size)
		}
	}

	if v, ok := c[AuditingEnabled].(bool); ok {
		if v && auditLogMaxSize == 0 {
			return errors.Errorf("invalid audit log max size: can't be 0 if auditing is enabled")
		}
	}

	if v, ok := c[AuditLogMaxBackups].(int); ok {
		if v < 0 {
			return errors.Errorf("invalid audit log max backups: should be a number of files (or 0 to keep all), got %d", v)
		}
	}

	if v, ok := c[AuditLogExcludeMethods].([]interface{}); ok {
		for i, name := range v {
			if !methodNameRE.MatchString(name.(string)) {
				return errors.Errorf(
					`invalid audit log exclude methods: should be a list of "Facade.Method" names, got %q at position %d`,
					name,
					i+1,
				)
			}
		}
	}

	return nil
}

func validateSpaceConfig(c Config, key, topic string) error {
	val := c[key]
	if val == nil {
		return nil
	}
	if v, ok := val.(string); ok {
		if !names.IsValidSpace(v) {
			return errors.NotValidf("%s space name %q", topic, val)
		}
	} else {
		return errors.NotValidf("type for %s space name %v", topic, val)
	}

	return nil
}

// GenerateControllerCertAndKey makes sure that the config has a CACert and
// CAPrivateKey, generates and returns new certificate and key.
func GenerateControllerCertAndKey(caCert, caKey string, hostAddresses []string) (string, string, error) {
	return cert.NewDefaultServer(caCert, caKey, hostAddresses)
}

var configChecker = schema.FieldMap(schema.Fields{
	AuditingEnabled:         schema.Bool(),
	AuditLogCaptureArgs:     schema.Bool(),
	AuditLogMaxSize:         schema.String(),
	AuditLogMaxBackups:      schema.ForceInt(),
	AuditLogExcludeMethods:  schema.List(schema.String()),
	APIPort:                 schema.ForceInt(),
	StatePort:               schema.ForceInt(),
	IdentityURL:             schema.String(),
	IdentityPublicKey:       schema.String(),
	SetNUMAControlPolicyKey: schema.Bool(),
	AutocertURLKey:          schema.String(),
	AutocertDNSNameKey:      schema.String(),
	AllowModelAccessKey:     schema.Bool(),
	MongoMemoryProfile:      schema.String(),
	MaxLogsAge:              schema.String(),
	MaxLogsSize:             schema.String(),
	MaxTxnLogSize:           schema.String(),
	JujuHASpace:             schema.String(),
	JujuManagementSpace:     schema.String(),
}, schema.Defaults{
	APIPort:                 DefaultAPIPort,
	AuditingEnabled:         DefaultAuditingEnabled,
	AuditLogCaptureArgs:     DefaultAuditLogCaptureArgs,
	AuditLogMaxSize:         fmt.Sprintf("%vM", DefaultAuditLogMaxSizeMB),
	AuditLogMaxBackups:      DefaultAuditLogMaxBackups,
	AuditLogExcludeMethods:  DefaultAuditLogExcludeMethods,
	StatePort:               DefaultStatePort,
	IdentityURL:             schema.Omit,
	IdentityPublicKey:       schema.Omit,
	SetNUMAControlPolicyKey: DefaultNUMAControlPolicy,
	AutocertURLKey:          schema.Omit,
	AutocertDNSNameKey:      schema.Omit,
	AllowModelAccessKey:     schema.Omit,
	MongoMemoryProfile:      schema.Omit,
	MaxLogsAge:              fmt.Sprintf("%vh", DefaultMaxLogsAgeDays*24),
	MaxLogsSize:             fmt.Sprintf("%vM", DefaultMaxLogCollectionMB),
	MaxTxnLogSize:           fmt.Sprintf("%vM", DefaultMaxTxnLogCollectionMB),
	JujuHASpace:             schema.Omit,
	JujuManagementSpace:     schema.Omit,
})<|MERGE_RESOLUTION|>--- conflicted
+++ resolved
@@ -13,11 +13,8 @@
 	"github.com/juju/schema"
 	"github.com/juju/utils"
 	utilscert "github.com/juju/utils/cert"
-<<<<<<< HEAD
+	"github.com/juju/utils/set"
 	"gopkg.in/juju/names.v2"
-=======
-	"github.com/juju/utils/set"
->>>>>>> ff55beff
 	"gopkg.in/macaroon-bakery.v1/bakery"
 
 	"github.com/juju/juju/cert"
@@ -157,32 +154,6 @@
 	JujuManagementSpace = "juju-mgmt-space"
 )
 
-<<<<<<< HEAD
-// ControllerOnlyConfigAttributes are attributes which are only relevant
-// for a controller, never a model.
-var ControllerOnlyConfigAttributes = []string{
-	AllowModelAccessKey,
-	APIPort,
-	AutocertDNSNameKey,
-	AutocertURLKey,
-	CACertKey,
-	ControllerUUIDKey,
-	IdentityPublicKey,
-	IdentityURL,
-	SetNUMAControlPolicyKey,
-	StatePort,
-	MongoMemoryProfile,
-	MaxLogsSize,
-	MaxLogsAge,
-	MaxTxnLogSize,
-	JujuHASpace,
-	JujuManagementSpace,
-	AuditingEnabled,
-	AuditLogCaptureArgs,
-	AuditLogMaxSize,
-	AuditLogMaxBackups,
-}
-=======
 var (
 	// ControllerOnlyConfigAttributes are attributes which are only relevant
 	// for a controller, never a model.
@@ -201,6 +172,8 @@
 		MaxLogsSize,
 		MaxLogsAge,
 		MaxTxnLogSize,
+		JujuHASpace,
+		JujuManagementSpace,
 		AuditingEnabled,
 		AuditLogCaptureArgs,
 		AuditLogMaxSize,
@@ -268,7 +241,6 @@
 
 	methodNameRE = regexp.MustCompile(`[[:alpha:]][[:alnum:]]*\.[[:alpha:]][[:alnum:]]*`)
 )
->>>>>>> ff55beff
 
 // ControllerOnlyAttribute returns true if the specified attribute name
 // is only relevant for a controller.
