// Copyright 2016 Canonical Ltd.
// Licensed under the AGPLv3, see LICENCE file for details.

package controller_test

import (
	"encoding/base64"
	"encoding/json"
	"fmt"
	stdtesting "testing"
	"time"

	"github.com/juju/collections/set"
	"github.com/juju/loggo"
	"github.com/juju/romulus"
	jc "github.com/juju/testing/checkers"
	"go.uber.org/mock/gomock"
	gc "gopkg.in/check.v1"

	"github.com/juju/juju/controller"
	"github.com/juju/juju/docker"
	"github.com/juju/juju/docker/registry"
	"github.com/juju/juju/docker/registry/mocks"
	"github.com/juju/juju/testing"
)

func Test(t *stdtesting.T) {
	gc.TestingT(t)
}

type ConfigSuite struct {
	testing.FakeJujuXDGDataHomeSuite
}

var _ = gc.Suite(&ConfigSuite{})

func (s *ConfigSuite) SetUpTest(c *gc.C) {
	s.FakeJujuXDGDataHomeSuite.SetUpTest(c)
	// Make sure that the defaults are used, which
	// is <root>=WARNING
	loggo.DefaultContext().ResetLoggerLevels()
}

var validateTests = []struct {
	about       string
	config      controller.Config
	expectError string
}{{
	about:       "missing CA cert",
	expectError: `missing CA certificate`,
}, {
	about: "bad CA cert",
	config: controller.Config{
		controller.CACertKey: "xxx",
	},
	expectError: `bad CA certificate in configuration: no certificates in pem bundle`,
}, {
	about: "bad controller UUID",
	config: controller.Config{
		controller.ControllerUUIDKey: "xxx",
		controller.CACertKey:         testing.CACert,
	},
	expectError: `controller-uuid: expected UUID, got string\("xxx"\)`,
}}

func (s *ConfigSuite) TestValidate(c *gc.C) {
	// Normally Validate is only called as part of the NewConfig call, which
	// also does schema coercing. The NewConfig method takes the controller uuid
	// and cacert as separate args, so to get invalid ones, we skip that part.
	for i, test := range validateTests {
		c.Logf("test %d: %v", i, test.about)
		err := test.config.Validate()
		if test.expectError != "" {
			c.Check(err, gc.ErrorMatches, test.expectError)
		} else {
			c.Check(err, jc.ErrorIsNil)
		}
	}
}

var newConfigTests = []struct {
	about       string
	config      controller.Config
	expectError string
}{{
	about: "HTTPS identity URL OK",
	config: controller.Config{
		controller.IdentityURL: "https://0.1.2.3/foo",
	},
}, {
	about: "HTTP identity URL requires public key",
	config: controller.Config{
		controller.IdentityURL: "http://0.1.2.3/foo",
	},
	expectError: `URL needs to be https when identity-public-key not provided`,
}, {
	about: "HTTP identity URL OK if public key is provided",
	config: controller.Config{
		controller.IdentityPublicKey: `o/yOqSNWncMo1GURWuez/dGR30TscmmuIxgjztpoHEY=`,
		controller.IdentityURL:       "http://0.1.2.3/foo",
	},
}, {
	about: "feature flags mys be a list",
	config: controller.Config{
		controller.Features: "foo",
	},
	expectError: `features: expected list, got string\("foo"\)`,
}, {
	about: "invalid identity public key",
	config: controller.Config{
		controller.IdentityPublicKey: `xxxx`,
	},
	expectError: `invalid identity public key: wrong length for key, got 3 want 32`,
}, {
	about: "invalid management space name - whitespace",
	config: controller.Config{
		controller.JujuManagementSpace: " ",
	},
	expectError: `juju mgmt space name " " not valid`,
}, {
	about: "invalid management space name - caps",
	config: controller.Config{
		controller.JujuManagementSpace: "CAPS",
	},
	expectError: `juju mgmt space name "CAPS" not valid`,
}, {
	about: "invalid management space name - carriage return",
	config: controller.Config{
		controller.JujuManagementSpace: "\n",
	},
	expectError: `juju mgmt space name "\\n" not valid`,
}, {
	about: "invalid HA space name - number",
	config: controller.Config{
		controller.JujuHASpace: 666,
	},
	expectError: `juju-ha-space: expected string, got int\(666\)`,
}, {
	about: "invalid HA space name - bool",
	config: controller.Config{
		controller.JujuHASpace: true,
	},
	expectError: `juju-ha-space: expected string, got bool\(true\)`,
}, {
	about: "invalid audit log max size",
	config: controller.Config{
		controller.AuditLogMaxSize: "abcd",
	},
	expectError: `invalid audit log max size in configuration: expected a non-negative number, got "abcd"`,
}, {
	about: "zero audit log max size",
	config: controller.Config{
		controller.AuditingEnabled: true,
		controller.AuditLogMaxSize: "0M",
	},
	expectError: `invalid audit log max size: can't be 0 if auditing is enabled`,
}, {
	about: "invalid audit log max backups",
	config: controller.Config{
		controller.AuditLogMaxBackups: -10,
	},
	expectError: `invalid audit log max backups: should be a number of files \(or 0 to keep all\), got -10`,
}, {
	about: "invalid audit log exclude",
	config: controller.Config{
		controller.AuditLogExcludeMethods: []interface{}{"Dap.Kings", "ReadOnlyMethods", "Sharon Jones"},
	},
	expectError: `invalid audit log exclude methods: should be a list of "Facade.Method" names \(or "ReadOnlyMethods"\), got "Sharon Jones" at position 3`,
}, {
	about: "invalid model log max size",
	config: controller.Config{
		controller.ModelLogsSize: "abcd",
	},
	expectError: `invalid model logs size in configuration: expected a non-negative number, got "abcd"`,
}, {
	about: "zero model log max size",
	config: controller.Config{
		controller.ModelLogsSize: "0",
	},
	expectError: "model logs size less than 1 MB not valid",
}, {
	about: "negative controller-api-port",
	config: controller.Config{
		controller.ControllerAPIPort: -5,
	},
	expectError: `non-positive integer for controller-api-port not valid`,
}, {
	about: "controller-api-port matching api-port",
	config: controller.Config{
		controller.APIPort:           12345,
		controller.ControllerAPIPort: 12345,
	},
	expectError: `controller-api-port matching api-port not valid`,
}, {
	about: "controller-api-port matching state-port",
	config: controller.Config{
		controller.APIPort:           12345,
		controller.StatePort:         54321,
		controller.ControllerAPIPort: 54321,
	},
	expectError: `controller-api-port matching state-port not valid`,
}, {
	about: "api-port-open-delay not a duration",
	config: controller.Config{
		controller.APIPortOpenDelay: "15",
	},
	expectError: `api-port-open-delay: conversion to duration: time: missing unit in duration "15"`,
}, {
	about: "txn-prune-sleep-time not a duration",
	config: controller.Config{
		controller.PruneTxnSleepTime: "15",
	},
	expectError: `prune-txn-sleep-time: conversion to duration: time: missing unit in duration "15"`,
}, {
	about: "mongo-memory-profile not valid",
	config: controller.Config{
		controller.MongoMemoryProfile: "not-valid",
	},
	expectError: `mongo-memory-profile: expected one of "low" or "default" got string\("not-valid"\)`,
}, {
	about: "max-debug-log-duration not valid",
	config: controller.Config{
		controller.MaxDebugLogDuration: time.Duration(0),
	},
	expectError: `max-debug-log-duration cannot be zero`,
}, {
	about: "agent-logfile-max-backups not valid",
	config: controller.Config{
		controller.AgentLogfileMaxBackups: -1,
	},
	expectError: `negative agent-logfile-max-backups not valid`,
}, {
	about: "agent-logfile-max-size not valid",
	config: controller.Config{
		controller.AgentLogfileMaxSize: "0",
	},
	expectError: `agent-logfile-max-size less than 1 MB not valid`,
}, {
	about: "model-logfile-max-backups not valid",
	config: controller.Config{
		controller.ModelLogfileMaxBackups: -1,
	},
	expectError: `negative model-logfile-max-backups not valid`,
}, {
	about: "model-logfile-max-size not valid",
	config: controller.Config{
		controller.ModelLogfileMaxSize: "0",
	},
	expectError: `model-logfile-max-size less than 1 MB not valid`,
}, {
	about: "agent-ratelimit-max non-int",
	config: controller.Config{
		controller.AgentRateLimitMax: "ten",
	},
	expectError: `agent-ratelimit-max: expected number, got string\("ten"\)`,
}, {
	about: "agent-ratelimit-max negative",
	config: controller.Config{
		controller.AgentRateLimitMax: "-5",
	},
	expectError: `negative agent-ratelimit-max \(-5\) not valid`,
}, {
	about: "agent-ratelimit-rate missing unit",
	config: controller.Config{
		controller.AgentRateLimitRate: "150",
	},
	expectError: `agent-ratelimit-rate: conversion to duration: time: missing unit in duration "?150"?`,
}, {
	about: "agent-ratelimit-rate bad type, int",
	config: controller.Config{
		controller.AgentRateLimitRate: 150,
	},
	expectError: `agent-ratelimit-rate: expected string or time.Duration, got int\(150\)`,
}, {
	about: "agent-ratelimit-rate zero",
	config: controller.Config{
		controller.AgentRateLimitRate: "0s",
	},
	expectError: `agent-ratelimit-rate cannot be zero`,
}, {
	about: "agent-ratelimit-rate negative",
	config: controller.Config{
		controller.AgentRateLimitRate: "-5s",
	},
	expectError: `agent-ratelimit-rate cannot be negative`,
}, {
	about: "agent-ratelimit-rate too large",
	config: controller.Config{
		controller.AgentRateLimitRate: "4h",
	},
	expectError: `agent-ratelimit-rate must be between 0..1m`,
}, {
	about: "max-charm-state-size non-int",
	config: controller.Config{
		controller.MaxCharmStateSize: "ten",
	},
	expectError: `max-charm-state-size: expected number, got string\("ten"\)`,
}, {
	about: "max-charm-state-size cannot be negative",
	config: controller.Config{
		controller.MaxCharmStateSize: "-42",
	},
	expectError: `invalid max charm state size: should be a number of bytes \(or 0 to disable limit\), got -42`,
}, {
	about: "max-agent-state-size non-int",
	config: controller.Config{
		controller.MaxAgentStateSize: "ten",
	},
	expectError: `max-agent-state-size: expected number, got string\("ten"\)`,
}, {
	about: "max-agent-state-size cannot be negative",
	config: controller.Config{
		controller.MaxAgentStateSize: "-42",
	},
	expectError: `invalid max agent state size: should be a number of bytes \(or 0 to disable limit\), got -42`,
}, {
	about: "combined charm/agent state cannot exceed mongo's 16M limit/doc",
	config: controller.Config{
		controller.MaxCharmStateSize: "14000000",
		controller.MaxAgentStateSize: "3000000",
	},
	expectError: `invalid max charm/agent state sizes: combined value should not exceed mongo's 16M per-document limit, got 17000000`,
}, {
	about: "public-dns-address: expect string, got number",
	config: controller.Config{
		controller.PublicDNSAddress: 42,
	},
	expectError: `public-dns-address: expected string, got int\(42\)`,
}, {
	about: "migration-agent-wait-time not a duration",
	config: controller.Config{
		controller.MigrationMinionWaitMax: "15",
	},
	expectError: `migration-agent-wait-time: conversion to duration: time: missing unit in duration "15"`,
}, {
	about: "application-resource-download-limit cannot be negative",
	config: controller.Config{
		controller.ApplicationResourceDownloadLimit: "-42",
	},
	expectError: `negative application-resource-download-limit \(-42\) not valid, use 0 to disable the limit`,
}, {
	about: "controller-resource-download-limit cannot be negative",
	config: controller.Config{
		controller.ControllerResourceDownloadLimit: "-42",
	},
	expectError: `negative controller-resource-download-limit \(-42\) not valid, use 0 to disable the limit`,
}, {
	about: "login token refresh url",
	config: controller.Config{
		controller.LoginTokenRefreshURL: `https://xxxx`,
	},
}, {
	about: "invalid login token refresh url",
	config: controller.Config{
		controller.LoginTokenRefreshURL: `xxxx`,
	},
	expectError: `logic token refresh URL "xxxx" not valid`,
}, {
	about: "invalid query tracing value",
	config: controller.Config{
		controller.QueryTracingEnabled: "invalid",
	},
	expectError: `query-tracing-enabled: expected bool, got string\("invalid"\)`,
}, {
	about: "invalid query tracing threshold value",
	config: controller.Config{
		controller.QueryTracingThreshold: "invalid",
	},
	expectError: `query-tracing-threshold: conversion to duration: time: invalid duration "invalid"`,
}, {
	about: "negative query tracing threshold duration",
	config: controller.Config{
		controller.QueryTracingThreshold: "-1s",
	},
	expectError: `query-tracing-threshold value "-1s" must be a positive duration`,
}, {
<<<<<<< HEAD
	about: "invalid jujud-controller-snap-source value",
	config: controller.Config{
		controller.JujudControllerSnapSource: "latest/stable",
	},
	expectError: `jujud-controller-snap-source value "latest/stable" must be one of legacy, snapstore, local or local-dangerous.`,
=======
	about: "empty controller name",
	config: controller.Config{
		controller.ControllerName: "",
	},
	expectError: `controller-name: expected non-empty controller-name.*`,
}, {
	about: "invalid controller name",
	config: controller.Config{
		controller.ControllerName: "is_invalid",
	},
	expectError: `controller-name value must be a valid controller name.*`,
>>>>>>> 0adf1758
}}

func (s *ConfigSuite) TestNewConfig(c *gc.C) {
	for i, test := range newConfigTests {
		c.Logf("test %d: %v", i, test.about)
		_, err := controller.NewConfig(testing.ControllerTag.Id(), testing.CACert, test.config)
		if test.expectError != "" {
			c.Check(err, gc.ErrorMatches, test.expectError)
		} else {
			c.Check(err, jc.ErrorIsNil)
		}
	}
}

func (s *ConfigSuite) TestAPIPortDefaults(c *gc.C) {
	cfg, err := controller.NewConfig(testing.ControllerTag.Id(), testing.CACert, nil)
	c.Assert(err, jc.ErrorIsNil)
	c.Assert(cfg.APIPortOpenDelay(), gc.Equals, 2*time.Second)
}

func (s *ConfigSuite) TestLogConfigDefaults(c *gc.C) {
	cfg, err := controller.NewConfig(testing.ControllerTag.Id(), testing.CACert, nil)
	c.Assert(err, jc.ErrorIsNil)
	c.Assert(cfg.ModelLogsSizeMB(), gc.Equals, 20)
}

func (s *ConfigSuite) TestResourceDownloadLimits(c *gc.C) {
	cfg, err := controller.NewConfig(
		testing.ControllerTag.Id(),
		testing.CACert,
		map[string]interface{}{
			"application-resource-download-limit": "42",
			"controller-resource-download-limit":  "666",
		},
	)
	c.Assert(err, jc.ErrorIsNil)
	c.Assert(cfg.ApplicationResourceDownloadLimit(), gc.Equals, 42)
	c.Assert(cfg.ControllerResourceDownloadLimit(), gc.Equals, 666)
}

func (s *ConfigSuite) TestLogConfigValues(c *gc.C) {
	c.Assert(controller.AllowedUpdateConfigAttributes.Contains(controller.ModelLogsSize), jc.IsTrue)

	cfg, err := controller.NewConfig(
		testing.ControllerTag.Id(),
		testing.CACert,
		map[string]interface{}{
			"max-logs-size":   "8G",
			"max-logs-age":    "96h",
			"model-logs-size": "35M",
		},
	)
	c.Assert(err, jc.ErrorIsNil)
	c.Assert(cfg.ModelLogsSizeMB(), gc.Equals, 35)
}

func (s *ConfigSuite) TestTxnLogConfigDefault(c *gc.C) {
	cfg, err := controller.NewConfig(testing.ControllerTag.Id(), testing.CACert, nil)
	c.Assert(err, jc.ErrorIsNil)
	c.Assert(cfg.MaxTxnLogSizeMB(), gc.Equals, 10)
}

func (s *ConfigSuite) TestTxnLogConfigValue(c *gc.C) {
	cfg, err := controller.NewConfig(
		testing.ControllerTag.Id(),
		testing.CACert,
		map[string]interface{}{
			"max-txn-log-size": "8G",
		},
	)
	c.Assert(err, jc.ErrorIsNil)
	c.Assert(cfg.MaxTxnLogSizeMB(), gc.Equals, 8192)
}

func (s *ConfigSuite) TestMaxPruneTxnConfigDefault(c *gc.C) {
	cfg, err := controller.NewConfig(testing.ControllerTag.Id(), testing.CACert, nil)
	c.Assert(err, jc.ErrorIsNil)
	c.Check(cfg.MaxPruneTxnBatchSize(), gc.Equals, 1*1000*1000)
	c.Check(cfg.MaxPruneTxnPasses(), gc.Equals, 100)
}

func (s *ConfigSuite) TestMaxPruneTxnConfigValue(c *gc.C) {
	cfg, err := controller.NewConfig(
		testing.ControllerTag.Id(),
		testing.CACert,
		map[string]interface{}{
			"max-prune-txn-batch-size": "12345678",
			"max-prune-txn-passes":     "10",
		},
	)
	c.Assert(err, jc.ErrorIsNil)
	c.Check(cfg.MaxPruneTxnBatchSize(), gc.Equals, 12345678)
	c.Check(cfg.MaxPruneTxnPasses(), gc.Equals, 10)
}

func (s *ConfigSuite) TestPruneTxnQueryCount(c *gc.C) {
	cfg, err := controller.NewConfig(
		testing.ControllerTag.Id(),
		testing.CACert,
		map[string]interface{}{
			"prune-txn-query-count": "500",
			"prune-txn-sleep-time":  "5ms",
		},
	)
	c.Assert(err, jc.ErrorIsNil)
	c.Check(cfg.PruneTxnQueryCount(), gc.Equals, 500)
	c.Check(cfg.PruneTxnSleepTime(), gc.Equals, 5*time.Millisecond)
}

func (s *ConfigSuite) TestPublicDNSAddressConfigValue(c *gc.C) {
	cfg, err := controller.NewConfig(
		testing.ControllerTag.Id(),
		testing.CACert,
		map[string]interface{}{
			"public-dns-address": "controller.test.com:12345",
		},
	)
	c.Assert(err, jc.ErrorIsNil)
	c.Check(cfg.PublicDNSAddress(), gc.Equals, "controller.test.com:12345")
}

func (s *ConfigSuite) TestNetworkSpaceConfigValues(c *gc.C) {
	haSpace := "space1"
	managementSpace := "space2"

	cfg, err := controller.NewConfig(
		testing.ControllerTag.Id(),
		testing.CACert,
		map[string]interface{}{
			controller.JujuHASpace:         haSpace,
			controller.JujuManagementSpace: managementSpace,
		},
	)
	c.Assert(err, jc.ErrorIsNil)
	c.Assert(cfg.JujuHASpace(), gc.Equals, haSpace)
	c.Assert(cfg.JujuManagementSpace(), gc.Equals, managementSpace)
}

func (s *ConfigSuite) TestNetworkSpaceConfigDefaults(c *gc.C) {
	cfg, err := controller.NewConfig(
		testing.ControllerTag.Id(),
		testing.CACert,
		map[string]interface{}{},
	)
	c.Assert(err, jc.ErrorIsNil)
	c.Assert(cfg.JujuHASpace(), gc.Equals, "")
	c.Assert(cfg.JujuManagementSpace(), gc.Equals, "")
}

func (s *ConfigSuite) TestAuditLogDefaults(c *gc.C) {
	cfg, err := controller.NewConfig(testing.ControllerTag.Id(), testing.CACert, nil)
	c.Assert(err, jc.ErrorIsNil)
	c.Assert(cfg.AuditingEnabled(), gc.Equals, true)
	c.Assert(cfg.AuditLogCaptureArgs(), gc.Equals, false)
	c.Assert(cfg.AuditLogMaxSizeMB(), gc.Equals, 300)
	c.Assert(cfg.AuditLogMaxBackups(), gc.Equals, 10)
	c.Assert(cfg.AuditLogExcludeMethods(), gc.DeepEquals,
		set.NewStrings(controller.DefaultAuditLogExcludeMethods...))
}

func (s *ConfigSuite) TestAuditLogValues(c *gc.C) {
	cfg, err := controller.NewConfig(
		testing.ControllerTag.Id(),
		testing.CACert,
		map[string]interface{}{
			"auditing-enabled":          false,
			"audit-log-capture-args":    true,
			"audit-log-max-size":        "100M",
			"audit-log-max-backups":     10.0,
			"audit-log-exclude-methods": []string{"Fleet.Foxes", "King.Gizzard", "ReadOnlyMethods"},
		},
	)
	c.Assert(err, jc.ErrorIsNil)
	c.Assert(cfg.AuditingEnabled(), gc.Equals, false)
	c.Assert(cfg.AuditLogCaptureArgs(), gc.Equals, true)
	c.Assert(cfg.AuditLogMaxSizeMB(), gc.Equals, 100)
	c.Assert(cfg.AuditLogMaxBackups(), gc.Equals, 10)
	c.Assert(cfg.AuditLogExcludeMethods(), gc.DeepEquals, set.NewStrings(
		"Fleet.Foxes",
		"King.Gizzard",
		"ReadOnlyMethods",
	))
}

func (s *ConfigSuite) TestAuditLogExcludeMethodsType(c *gc.C) {
	_, err := controller.NewConfig(
		testing.ControllerTag.Id(),
		testing.CACert,
		map[string]interface{}{
			"audit-log-exclude-methods": []int{2, 3, 4},
		},
	)
	c.Assert(err, gc.ErrorMatches, `audit-log-exclude-methods\[0\]: expected string, got int\(2\)`)
}

func (s *ConfigSuite) TestAuditLogFloatBackupsLoadedDirectly(c *gc.C) {
	// We still need to be able to handle floats in data loaded from the DB.
	cfg := controller.Config{
		controller.AuditLogMaxBackups: 10.0,
	}
	c.Assert(cfg.AuditLogMaxBackups(), gc.Equals, 10)
}

func (s *ConfigSuite) TestConfigManagementSpaceAsConstraint(c *gc.C) {
	managementSpace := "management-space"
	cfg, err := controller.NewConfig(
		testing.ControllerTag.Id(),
		testing.CACert,
		map[string]interface{}{controller.JujuHASpace: managementSpace},
	)
	c.Assert(err, jc.ErrorIsNil)
	c.Check(*cfg.AsSpaceConstraints(nil), gc.DeepEquals, []string{managementSpace})
}

func (s *ConfigSuite) TestConfigHASpaceAsConstraint(c *gc.C) {
	haSpace := "ha-space"
	cfg, err := controller.NewConfig(
		testing.ControllerTag.Id(),
		testing.CACert,
		map[string]interface{}{controller.JujuHASpace: haSpace},
	)
	c.Assert(err, jc.ErrorIsNil)
	c.Check(*cfg.AsSpaceConstraints(nil), gc.DeepEquals, []string{haSpace})
}

func (s *ConfigSuite) TestConfigAllSpacesAsMergedConstraints(c *gc.C) {
	haSpace := "ha-space"
	managementSpace := "management-space"
	constraintSpace := "constraint-space"

	cfg, err := controller.NewConfig(
		testing.ControllerTag.Id(),
		testing.CACert,
		map[string]interface{}{
			controller.JujuHASpace:         haSpace,
			controller.JujuManagementSpace: managementSpace,
		},
	)
	c.Assert(err, jc.ErrorIsNil)

	got := *cfg.AsSpaceConstraints(&[]string{constraintSpace})
	c.Check(got, gc.DeepEquals, []string{constraintSpace, haSpace, managementSpace})
}

func (s *ConfigSuite) TestConfigNoSpacesNilSpaceConfigPreserved(c *gc.C) {
	cfg, err := controller.NewConfig(
		testing.ControllerTag.Id(),
		testing.CACert,
		map[string]interface{}{},
	)
	c.Assert(err, jc.ErrorIsNil)
	c.Check(cfg.AsSpaceConstraints(nil), gc.IsNil)
}

func (s *ConfigSuite) TestCAASImageRepo(c *gc.C) {
	ctrl := gomock.NewController(c)
	defer ctrl.Finish()

	// Ensure no requests are made from controller config code.
	mockRoundTripper := mocks.NewMockRoundTripper(ctrl)
	s.PatchValue(&registry.DefaultTransport, mockRoundTripper)

	type tc struct {
		content  string
		expected string
	}
	for _, imageRepo := range []tc{
		//used to reset since we don't have a --reset option
		{content: "", expected: ""},
		{content: "docker.io/juju-operator-repo", expected: ""},
		{content: "registry.foo.com/jujuqa", expected: ""},
		{content: "ghcr.io/jujuqa", expected: ""},
		{content: "registry.gitlab.com/jujuqa", expected: ""},
		{
			content: fmt.Sprintf(`
{
    "serveraddress": "ghcr.io",
    "auth": "%s",
    "repository": "ghcr.io/test-account"
}`, base64.StdEncoding.EncodeToString([]byte("username:pwd"))),
			expected: "ghcr.io/test-account"},
	} {
		c.Logf("testing %#v", imageRepo)
		if imageRepo.expected == "" {
			imageRepo.expected = imageRepo.content
		}
		cfg, err := controller.NewConfig(
			testing.ControllerTag.Id(),
			testing.CACert,
			map[string]interface{}{
				controller.CAASImageRepo: imageRepo.content,
			},
		)
		c.Check(err, jc.ErrorIsNil)
		imageRepoDetails, err := docker.NewImageRepoDetails(cfg.CAASImageRepo())
		c.Check(err, jc.ErrorIsNil)
		c.Check(imageRepoDetails.Repository, gc.Equals, imageRepo.expected)
	}
}

func (s *ConfigSuite) TestControllerNameDefault(c *gc.C) {
	cfg := controller.Config{}
	c.Check(cfg.ControllerName(), gc.Equals, "")
}

func (s *ConfigSuite) TestControllerNameSetGet(c *gc.C) {
	cfg, err := controller.NewConfig(
		testing.ControllerTag.Id(),
		testing.CACert,
		map[string]interface{}{
			controller.ControllerName: "test",
		},
	)
	c.Assert(err, jc.ErrorIsNil)
	c.Check(cfg.ControllerName(), gc.Equals, "test")
}

func (s *ConfigSuite) TestMeteringURLDefault(c *gc.C) {
	cfg, err := controller.NewConfig(
		testing.ControllerTag.Id(),
		testing.CACert,
		map[string]interface{}{},
	)
	c.Assert(err, jc.ErrorIsNil)
	c.Check(cfg.MeteringURL(), gc.Equals, romulus.DefaultAPIRoot)
}

func (s *ConfigSuite) TestMeteringURLSettingValue(c *gc.C) {
	mURL := "http://homestarrunner.com/metering"
	cfg, err := controller.NewConfig(
		testing.ControllerTag.Id(),
		testing.CACert,
		map[string]interface{}{
			controller.MeteringURL: mURL,
		},
	)
	c.Assert(err, jc.ErrorIsNil)
	c.Assert(cfg.MeteringURL(), gc.Equals, mURL)
}

func (s *ConfigSuite) TestMaxDebugLogDuration(c *gc.C) {
	cfg, err := controller.NewConfig(
		testing.ControllerTag.Id(),
		testing.CACert,
		map[string]interface{}{
			"max-debug-log-duration": "90m",
		},
	)
	c.Assert(err, jc.ErrorIsNil)
	c.Assert(cfg.MaxDebugLogDuration(), gc.Equals, 90*time.Minute)
}

func (s *ConfigSuite) TestMaxDebugLogDurationSchemaCoerce(c *gc.C) {
	_, err := controller.NewConfig(
		testing.ControllerTag.Id(),
		testing.CACert,
		map[string]interface{}{
			"max-debug-log-duration": "12",
		},
	)
	c.Assert(err, gc.ErrorMatches, `max-debug-log-duration: conversion to duration: time: missing unit in duration "?12"?`)
}

func (s *ConfigSuite) TestFeatureFlags(c *gc.C) {
	cfg, err := controller.NewConfig(
		testing.ControllerTag.Id(),
		testing.CACert,
		map[string]interface{}{
			controller.Features: `["foo","bar"]`,
		},
	)
	c.Assert(err, jc.ErrorIsNil)
	c.Check(cfg.Features().Values(), jc.SameContents, []string{"foo", "bar"})
}

func (s *ConfigSuite) TestDefaults(c *gc.C) {
	cfg, err := controller.NewConfig(
		testing.ControllerTag.Id(),
		testing.CACert,
		map[string]interface{}{},
	)
	c.Assert(err, jc.ErrorIsNil)
	c.Assert(cfg.AgentRateLimitMax(), gc.Equals, controller.DefaultAgentRateLimitMax)
	c.Assert(cfg.AgentRateLimitRate(), gc.Equals, controller.DefaultAgentRateLimitRate)
	c.Assert(cfg.MaxDebugLogDuration(), gc.Equals, controller.DefaultMaxDebugLogDuration)
	c.Assert(cfg.AgentLogfileMaxBackups(), gc.Equals, controller.DefaultAgentLogfileMaxBackups)
	c.Assert(cfg.AgentLogfileMaxSizeMB(), gc.Equals, controller.DefaultAgentLogfileMaxSize)
	c.Assert(cfg.ModelLogfileMaxBackups(), gc.Equals, controller.DefaultModelLogfileMaxBackups)
	c.Assert(cfg.ModelLogfileMaxSizeMB(), gc.Equals, controller.DefaultModelLogfileMaxSize)
	c.Assert(cfg.ApplicationResourceDownloadLimit(), gc.Equals, controller.DefaultApplicationResourceDownloadLimit)
	c.Assert(cfg.ControllerResourceDownloadLimit(), gc.Equals, controller.DefaultControllerResourceDownloadLimit)
	c.Assert(cfg.QueryTracingEnabled(), gc.Equals, controller.DefaultQueryTracingEnabled)
	c.Assert(cfg.QueryTracingThreshold(), gc.Equals, controller.DefaultQueryTracingThreshold)
}

func (s *ConfigSuite) TestAgentLogfile(c *gc.C) {
	cfg, err := controller.NewConfig(
		testing.ControllerTag.Id(),
		testing.CACert,
		map[string]interface{}{
			"agent-logfile-max-size":    "35M",
			"agent-logfile-max-backups": "17",
		},
	)
	c.Assert(err, jc.ErrorIsNil)
	c.Assert(cfg.AgentLogfileMaxBackups(), gc.Equals, 17)
	c.Assert(cfg.AgentLogfileMaxSizeMB(), gc.Equals, 35)
}

func (s *ConfigSuite) TestAgentLogfileBackupErr(c *gc.C) {
	_, err := controller.NewConfig(
		testing.ControllerTag.Id(),
		testing.CACert,
		map[string]interface{}{
			"agent-logfile-max-backups": "two",
		},
	)
	c.Assert(err.Error(), gc.Equals, `agent-logfile-max-backups: expected number, got string("two")`)
}

func (s *ConfigSuite) TestModelLogfile(c *gc.C) {
	cfg, err := controller.NewConfig(
		testing.ControllerTag.Id(),
		testing.CACert,
		map[string]interface{}{
			"model-logfile-max-size":    "25M",
			"model-logfile-max-backups": "15",
		},
	)
	c.Assert(err, jc.ErrorIsNil)
	c.Assert(cfg.ModelLogfileMaxBackups(), gc.Equals, 15)
	c.Assert(cfg.ModelLogfileMaxSizeMB(), gc.Equals, 25)
}

func (s *ConfigSuite) TestModelLogfileBackupErr(c *gc.C) {
	_, err := controller.NewConfig(
		testing.ControllerTag.Id(),
		testing.CACert,
		map[string]interface{}{
			"model-logfile-max-backups": "two",
		},
	)
	c.Assert(err.Error(), gc.Equals, `model-logfile-max-backups: expected number, got string("two")`)
}

func (s *ConfigSuite) TestAgentRateLimitMax(c *gc.C) {
	cfg, err := controller.NewConfig(
		testing.ControllerTag.Id(),
		testing.CACert,
		map[string]interface{}{
			"agent-ratelimit-max": "0",
		},
	)
	c.Assert(err, jc.ErrorIsNil)
	c.Assert(cfg.AgentRateLimitMax(), gc.Equals, 0)
}

func (s *ConfigSuite) TestAgentRateLimitRate(c *gc.C) {
	cfg, err := controller.NewConfig(
		testing.ControllerTag.Id(),
		testing.CACert, nil)
	c.Assert(err, jc.ErrorIsNil)
	c.Assert(cfg.AgentRateLimitRate(), gc.Equals, controller.DefaultAgentRateLimitRate)

	cfg[controller.AgentRateLimitRate] = time.Second
	c.Assert(cfg.AgentRateLimitRate(), gc.Equals, time.Second)

	cfg[controller.AgentRateLimitRate] = "500ms"
	c.Assert(cfg.AgentRateLimitRate(), gc.Equals, 500*time.Millisecond)
}

func (s *ConfigSuite) TestJujuDBSnapChannel(c *gc.C) {
	cfg, err := controller.NewConfig(
		testing.ControllerTag.Id(),
		testing.CACert,
		map[string]interface{}{},
	)
	c.Assert(err, jc.ErrorIsNil)
	c.Assert(cfg.JujuDBSnapChannel(), gc.Equals, controller.DefaultJujuDBSnapChannel)

	cfg, err = controller.NewConfig(
		testing.ControllerTag.Id(),
		testing.CACert,
		map[string]interface{}{
			"juju-db-snap-channel": "latest/candidate",
		},
	)
	c.Assert(err, jc.ErrorIsNil)
	c.Assert(cfg.JujuDBSnapChannel(), gc.Equals, "latest/candidate")
}

func (s *ConfigSuite) TestMigrationMinionWaitMax(c *gc.C) {
	cfg, err := controller.NewConfig(
		testing.ControllerTag.Id(),
		testing.CACert, nil)
	c.Assert(err, jc.ErrorIsNil)

	c.Assert(cfg.MigrationMinionWaitMax(), gc.Equals, controller.DefaultMigrationMinionWaitMax)

	cfg[controller.MigrationMinionWaitMax] = "500ms"
	c.Assert(cfg.MigrationMinionWaitMax(), gc.Equals, 500*time.Millisecond)
}

func (s *ConfigSuite) TestQueryTraceEnabled(c *gc.C) {
	cfg, err := controller.NewConfig(
		testing.ControllerTag.Id(),
		testing.CACert, nil)
	c.Assert(err, jc.ErrorIsNil)

	c.Assert(cfg.QueryTracingEnabled(), gc.Equals, controller.DefaultQueryTracingEnabled)

	cfg[controller.QueryTracingEnabled] = true
	c.Assert(cfg.QueryTracingEnabled(), gc.Equals, true)
}

func (s *ConfigSuite) TestQueryTraceThreshold(c *gc.C) {
	cfg, err := controller.NewConfig(
		testing.ControllerTag.Id(),
		testing.CACert, nil)
	c.Assert(err, jc.ErrorIsNil)

	c.Assert(cfg.QueryTracingThreshold(), gc.Equals, controller.DefaultQueryTracingThreshold)

	cfg[controller.QueryTracingThreshold] = time.Second * 10
	c.Assert(cfg.QueryTracingThreshold(), gc.Equals, time.Second*10)

	d := time.Second * 10
	cfg[controller.QueryTracingThreshold] = d.String()

	bytes, err := json.Marshal(cfg)
	c.Assert(err, jc.ErrorIsNil)

	var cfg2 controller.Config
	err = json.Unmarshal(bytes, &cfg2)
	c.Assert(err, jc.ErrorIsNil)

	c.Assert(cfg2.QueryTracingThreshold(), gc.Equals, time.Second*10)
}<|MERGE_RESOLUTION|>--- conflicted
+++ resolved
@@ -374,13 +374,12 @@
 	},
 	expectError: `query-tracing-threshold value "-1s" must be a positive duration`,
 }, {
-<<<<<<< HEAD
 	about: "invalid jujud-controller-snap-source value",
 	config: controller.Config{
 		controller.JujudControllerSnapSource: "latest/stable",
 	},
 	expectError: `jujud-controller-snap-source value "latest/stable" must be one of legacy, snapstore, local or local-dangerous.`,
-=======
+}, {
 	about: "empty controller name",
 	config: controller.Config{
 		controller.ControllerName: "",
@@ -392,7 +391,6 @@
 		controller.ControllerName: "is_invalid",
 	},
 	expectError: `controller-name value must be a valid controller name.*`,
->>>>>>> 0adf1758
 }}
 
 func (s *ConfigSuite) TestNewConfig(c *gc.C) {
