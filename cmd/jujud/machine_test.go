--- conflicted
+++ resolved
@@ -336,14 +336,8 @@
 
 	// Add one unit to a service;
 	charm := s.AddTestingCharm(c, "dummy")
-<<<<<<< HEAD
-	svc, err := s.State.AddService("test-service", charm)
-	c.Assert(err, gc.IsNil)
+	svc := s.AddTestingService(c, "test-service", charm)
 	units, err := juju.AddUnits(s.State, svc, 1, "")
-=======
-	svc := s.AddTestingService(c, "test-service", charm)
-	units, err := s.Conn.AddUnits(svc, 1, "")
->>>>>>> 7e39b0be
 	c.Assert(err, gc.IsNil)
 
 	m, instId := s.waitProvisioned(c, units[0])
