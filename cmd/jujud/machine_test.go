// Copyright 2012, 2013 Canonical Ltd.
// Licensed under the AGPLv3, see LICENCE file for details.

package main

import (
	"path/filepath"
	"reflect"
	"time"

	gc "launchpad.net/gocheck"

	"launchpad.net/juju-core/agent"
	"launchpad.net/juju-core/charm"
	"launchpad.net/juju-core/cmd"
	"launchpad.net/juju-core/container/lxc"
	envtesting "launchpad.net/juju-core/environs/testing"
	"launchpad.net/juju-core/errors"
	"launchpad.net/juju-core/names"
	"launchpad.net/juju-core/provider/dummy"
	"launchpad.net/juju-core/state"
	"launchpad.net/juju-core/state/api"
	apideployer "launchpad.net/juju-core/state/api/deployer"
	"launchpad.net/juju-core/state/api/params"
	"launchpad.net/juju-core/state/watcher"
	"launchpad.net/juju-core/testing"
	"launchpad.net/juju-core/testing/checkers"
	"launchpad.net/juju-core/tools"
	"launchpad.net/juju-core/version"
	"launchpad.net/juju-core/worker/deployer"
)

type MachineSuite struct {
	agentSuite
	lxc.TestSuite
	oldCacheDir string
}

var _ = gc.Suite(&MachineSuite{})

func (s *MachineSuite) SetUpSuite(c *gc.C) {
	s.agentSuite.SetUpSuite(c)
	s.TestSuite.SetUpSuite(c)
	s.oldCacheDir = charm.CacheDir
}

func (s *MachineSuite) TearDownSuite(c *gc.C) {
	charm.CacheDir = s.oldCacheDir
	s.TestSuite.TearDownSuite(c)
	s.agentSuite.TearDownSuite(c)
}

func (s *MachineSuite) SetUpTest(c *gc.C) {
	s.agentSuite.SetUpTest(c)
	s.TestSuite.SetUpTest(c)
}

func (s *MachineSuite) TearDownTest(c *gc.C) {
	s.TestSuite.TearDownTest(c)
	s.agentSuite.TearDownTest(c)
}

const initialMachinePassword = "machine-password"

// primeAgent adds a new Machine to run the given jobs, and sets up the
// machine agent's directory.  It returns the new machine, the
// agent's configuration and the tools currently running.
<<<<<<< HEAD
func (s *MachineSuite) primeAgent(c *gc.C, jobs ...state.MachineJob) (*state.Machine, *agent.Conf, *tools.Tools) {
	nonce := state.BootstrapNonce
	m, err := s.State.InjectMachine("series", constraints.Value{}, "ardbeg-0", instance.HardwareCharacteristics{}, nonce, jobs...)
=======
func (s *MachineSuite) primeAgent(c *gc.C, jobs ...state.MachineJob) (m *state.Machine, config agent.Config, tools *tools.Tools) {
	m, err := s.State.InjectMachine(&state.AddMachineParams{
		Series:     "series",
		InstanceId: "ardbeg-0",
		Nonce:      state.BootstrapNonce,
		Jobs:       jobs,
	})
>>>>>>> 9b6d4bc8
	c.Assert(err, gc.IsNil)
	err = m.SetMongoPassword(initialMachinePassword)
	c.Assert(err, gc.IsNil)
	err = m.SetPassword(initialMachinePassword)
	c.Assert(err, gc.IsNil)
<<<<<<< HEAD
	conf, tools := s.agentSuite.primeAgent(c, names.MachineTag(m.Id()), "machine-password")
	conf.MachineNonce = nonce
	conf.APIInfo.Nonce = conf.MachineNonce
	err = conf.Write()
=======
	tag := names.MachineTag(m.Id())
	if m.IsStateServer() {
		config, tools = s.agentSuite.primeStateAgent(c, tag, initialMachinePassword)
	} else {
		config, tools = s.agentSuite.primeAgent(c, tag, initialMachinePassword)
	}
	err = config.Write()
>>>>>>> 9b6d4bc8
	c.Assert(err, gc.IsNil)
	return m, config, tools
}

// newAgent returns a new MachineAgent instance
func (s *MachineSuite) newAgent(c *gc.C, m *state.Machine) *MachineAgent {
	a := &MachineAgent{}
	s.initAgent(c, a, "--machine-id", m.Id())
	return a
}

func (s *MachineSuite) TestParseSuccess(c *gc.C) {
	create := func() (cmd.Command, *AgentConf) {
		a := &MachineAgent{}
		return a, &a.Conf
	}
	a := CheckAgentCommand(c, create, []string{"--machine-id", "42"})
	c.Assert(a.(*MachineAgent).MachineId, gc.Equals, "42")
}

func (s *MachineSuite) TestParseNonsense(c *gc.C) {
	for _, args := range [][]string{
		{},
		{"--machine-id", "-4004"},
	} {
		err := ParseAgentCommand(&MachineAgent{}, args)
		c.Assert(err, gc.ErrorMatches, "--machine-id option must be set, and expects a non-negative integer")
	}
}

func (s *MachineSuite) TestParseUnknown(c *gc.C) {
	a := &MachineAgent{}
	err := ParseAgentCommand(a, []string{"--machine-id", "42", "blistering barnacles"})
	c.Assert(err, gc.ErrorMatches, `unrecognized args: \["blistering barnacles"\]`)
}

func (s *MachineSuite) TestRunInvalidMachineId(c *gc.C) {
	c.Skip("agents don't yet distinguish between temporary and permanent errors")
	m, _, _ := s.primeAgent(c, state.JobHostUnits)
	err := s.newAgent(c, m).Run(nil)
	c.Assert(err, gc.ErrorMatches, "some error")
}

func (s *MachineSuite) TestRunStop(c *gc.C) {
	m, ac, _ := s.primeAgent(c, state.JobHostUnits)
	a := s.newAgent(c, m)
	done := make(chan error)
	go func() {
		done <- a.Run(nil)
	}()
	err := a.Stop()
	c.Assert(err, gc.IsNil)
	c.Assert(<-done, gc.IsNil)
	c.Assert(charm.CacheDir, gc.Equals, filepath.Join(ac.DataDir(), "charmcache"))
}

func (s *MachineSuite) TestWithDeadMachine(c *gc.C) {
	m, _, _ := s.primeAgent(c, state.JobHostUnits, state.JobManageState)
	err := m.EnsureDead()
	c.Assert(err, gc.IsNil)
	a := s.newAgent(c, m)
	err = runWithTimeout(a)
	c.Assert(err, gc.IsNil)

	// try again with the machine removed.
	err = m.Remove()
	c.Assert(err, gc.IsNil)
	a = s.newAgent(c, m)
	err = runWithTimeout(a)
	c.Assert(err, gc.IsNil)
}

func (s *MachineSuite) TestDyingMachine(c *gc.C) {
	c.Skip("Disabled as breaks test isolation somehow, see lp:1206195")
	m, _, _ := s.primeAgent(c, state.JobHostUnits)
	a := s.newAgent(c, m)
	done := make(chan error)
	go func() {
		done <- a.Run(nil)
	}()
	defer func() {
		c.Check(a.Stop(), gc.IsNil)
	}()
	err := m.Destroy()
	c.Assert(err, gc.IsNil)
	select {
	case err := <-done:
		c.Assert(err, gc.IsNil)
	case <-time.After(watcher.Period * 5 / 4):
		// TODO(rog) Fix this so it doesn't wait for so long.
		// https://bugs.launchpad.net/juju-core/+bug/1163983
		c.Fatalf("timed out waiting for agent to terminate")
	}
	err = m.Refresh()
	c.Assert(err, gc.IsNil)
	c.Assert(m.Life(), gc.Equals, state.Dead)
}

func (s *MachineSuite) TestHostUnits(c *gc.C) {
	m, _, _ := s.primeAgent(c, state.JobHostUnits)
	a := s.newAgent(c, m)
	ctx, reset := patchDeployContext(c, s.BackingState)
	defer reset()
	go func() { c.Check(a.Run(nil), gc.IsNil) }()
	defer func() { c.Check(a.Stop(), gc.IsNil) }()

	// check that unassigned units don't trigger any deployments.
	svc, err := s.State.AddService("wordpress", s.AddTestingCharm(c, "wordpress"))
	c.Assert(err, gc.IsNil)
	u0, err := svc.AddUnit()
	c.Assert(err, gc.IsNil)
	u1, err := svc.AddUnit()
	c.Assert(err, gc.IsNil)
	ctx.waitDeployed(c)

	// assign u0, check it's deployed.
	err = u0.AssignToMachine(m)
	c.Assert(err, gc.IsNil)
	ctx.waitDeployed(c, u0.Name())

	// "start the agent" for u0 to prevent short-circuited remove-on-destroy;
	// check that it's kept deployed despite being Dying.
	err = u0.SetStatus(params.StatusStarted, "")
	c.Assert(err, gc.IsNil)
	err = u0.Destroy()
	c.Assert(err, gc.IsNil)
	ctx.waitDeployed(c, u0.Name())

	// add u1 to the machine, check it's deployed.
	err = u1.AssignToMachine(m)
	c.Assert(err, gc.IsNil)
	ctx.waitDeployed(c, u0.Name(), u1.Name())

	// make u0 dead; check the deployer recalls the unit and removes it from
	// state.
	err = u0.EnsureDead()
	c.Assert(err, gc.IsNil)
	ctx.waitDeployed(c, u1.Name())

	// The deployer actually removes the unit just after
	// removing its deployment, so we need to poll here
	// until it actually happens.
	for attempt := testing.LongAttempt.Start(); attempt.Next(); {
		err := u0.Refresh()
		if err == nil && attempt.HasNext() {
			continue
		}
		c.Assert(err, checkers.Satisfies, errors.IsNotFoundError)
	}

	// short-circuit-remove u1 after it's been deployed; check it's recalled
	// and removed from state.
	err = u1.Destroy()
	c.Assert(err, gc.IsNil)
	err = u1.Refresh()
	c.Assert(err, checkers.Satisfies, errors.IsNotFoundError)
	ctx.waitDeployed(c)
}

func patchDeployContext(c *gc.C, st *state.State) (*fakeContext, func()) {
	ctx := &fakeContext{
		inited: make(chan struct{}),
	}
	orig := newDeployContext
	newDeployContext = func(dst *apideployer.State, dataDir string) (deployer.Context, error) {
		ctx.st = st
		close(ctx.inited)
		return ctx, nil
	}
	return ctx, func() { newDeployContext = orig }
}

func (s *MachineSuite) TestManageEnviron(c *gc.C) {
	usefulVersion := version.Current
	usefulVersion.Series = "series" // to match the charm created below
	envtesting.UploadFakeToolsVersion(c, s.Conn.Environ.Storage(), usefulVersion)
	m, _, _ := s.primeAgent(c, state.JobManageEnviron)
	op := make(chan dummy.Operation, 200)
	dummy.Listen(op)

	a := s.newAgent(c, m)
	// Make sure the agent is stopped even if the test fails.
	defer a.Stop()
	done := make(chan error)
	go func() {
		done <- a.Run(nil)
	}()

	// Check that the provisioner and firewaller are alive by doing
	// a rudimentary check that it responds to state changes.

	// Add one unit to a service; it should get allocated a machine
	// and then its ports should be opened.
	charm := s.AddTestingCharm(c, "dummy")
	svc, err := s.State.AddService("test-service", charm)
	c.Assert(err, gc.IsNil)
	err = svc.SetExposed()
	c.Assert(err, gc.IsNil)
	units, err := s.Conn.AddUnits(svc, 1, "")
	c.Assert(err, gc.IsNil)
	c.Check(opRecvTimeout(c, s.State, op, dummy.OpStartInstance{}), gc.NotNil)

	// Wait for the instance id to show up in the state.
	id1, err := units[0].AssignedMachineId()
	c.Assert(err, gc.IsNil)
	m1, err := s.State.Machine(id1)
	c.Assert(err, gc.IsNil)
	w := m1.Watch()
	defer w.Stop()
	for _ = range w.Changes() {
		err = m1.Refresh()
		c.Assert(err, gc.IsNil)
		if _, err := m1.InstanceId(); err == nil {
			break
		} else {
			c.Check(err, gc.FitsTypeOf, (*state.NotProvisionedError)(nil))
		}
	}
	err = units[0].OpenPort("tcp", 999)
	c.Assert(err, gc.IsNil)

	c.Check(opRecvTimeout(c, s.State, op, dummy.OpOpenPorts{}), gc.NotNil)

	err = a.Stop()
	c.Assert(err, gc.IsNil)

	select {
	case err := <-done:
		c.Assert(err, gc.IsNil)
	case <-time.After(5 * time.Second):
		c.Fatalf("timed out waiting for agent to terminate")
	}
}

func (s *MachineSuite) TestUpgrade(c *gc.C) {
	m, _, currentTools := s.primeAgent(c, state.JobManageState, state.JobManageEnviron, state.JobHostUnits)
	a := s.newAgent(c, m)
	s.testUpgrade(c, a, currentTools)
}

var fastDialOpts = api.DialOpts{
	Timeout:    1 * time.Second,
	RetryDelay: 10 * time.Millisecond,
}

func (s *MachineSuite) assertJobWithState(c *gc.C, job state.MachineJob, test func(agent.Config, *state.State)) {
	stm, conf, _ := s.primeAgent(c, job)
	a := s.newAgent(c, stm)
	defer a.Stop()

	agentStates := make(chan *state.State, 1000)
	undo := sendOpenedStates(agentStates)
	defer undo()

	done := make(chan error)
	go func() {
		done <- a.Run(nil)
	}()

	select {
	case agentState := <-agentStates:
		c.Assert(agentState, gc.NotNil)
		test(conf, agentState)
	case <-time.After(testing.LongWait):
		c.Fatalf("state not opened")
	}

	err := a.Stop()
	if job == state.JobManageState {
		// When shutting down, the API server can be shut down before
		// the other workers that connect to it, so they get an error so
		// they then die, causing Stop to return an error.  It's not
		// easy to control the actual error that's received in this
		// circumstance so we just log it rather than asserting that it
		// is not nil.
		if err != nil {
			c.Logf("error shutting down state manager: %v", err)
		}
	} else {
		c.Assert(err, gc.IsNil)
	}

	select {
	case err := <-done:
		c.Assert(err, gc.IsNil)
	case <-time.After(5 * time.Second):
		c.Fatalf("timed out waiting for agent to terminate")
	}
}

func (s *MachineSuite) TestManageStateServesAPI(c *gc.C) {
	s.assertJobWithState(c, state.JobManageState, func(conf agent.Config, agentState *state.State) {
		st, _, err := conf.OpenAPI(fastDialOpts)
		c.Assert(err, gc.IsNil)
		defer st.Close()
		m, err := st.Machiner().Machine(conf.Tag())
		c.Assert(err, gc.IsNil)
		c.Assert(m.Life(), gc.Equals, params.Alive)
	})
}

func (s *MachineSuite) TestManageStateRunsCleaner(c *gc.C) {
	s.assertJobWithState(c, state.JobManageState, func(conf agent.Config, agentState *state.State) {
		// Create a service and unit, and destroy the service.
		service, err := s.State.AddService("wordpress", s.AddTestingCharm(c, "wordpress"))
		c.Assert(err, gc.IsNil)
		unit, err := service.AddUnit()
		c.Assert(err, gc.IsNil)
		err = service.Destroy()
		c.Assert(err, gc.IsNil)

		// Check the unit was not yet removed.
		err = unit.Refresh()
		c.Assert(err, gc.IsNil)
		w := unit.Watch()
		defer w.Stop()

		// Trigger a sync on the state used by the agent, and wait
		// for the unit to be removed.
		agentState.StartSync()
		timeout := time.After(testing.LongWait)
		for done := false; !done; {
			select {
			case <-timeout:
				c.Fatalf("unit not cleaned up")
			case <-time.After(testing.ShortWait):
				s.State.StartSync()
			case <-w.Changes():
				err := unit.Refresh()
				if errors.IsNotFoundError(err) {
					done = true
				} else {
					c.Assert(err, gc.IsNil)
				}
			}
		}
	})
}

func (s *MachineSuite) TestManageStateRunsMinUnitsWorker(c *gc.C) {
	s.assertJobWithState(c, state.JobManageState, func(conf agent.Config, agentState *state.State) {
		// Ensure that the MinUnits worker is alive by doing a simple check
		// that it responds to state changes: add a service, set its minimum
		// number of units to one, wait for the worker to add the missing unit.
		service, err := s.State.AddService("wordpress", s.AddTestingCharm(c, "wordpress"))
		c.Assert(err, gc.IsNil)
		err = service.SetMinUnits(1)
		c.Assert(err, gc.IsNil)
		w := service.Watch()
		defer w.Stop()

		// Trigger a sync on the state used by the agent, and wait for the unit
		// to be created.
		agentState.StartSync()
		timeout := time.After(testing.LongWait)
		for {
			select {
			case <-timeout:
				c.Fatalf("unit not created")
			case <-time.After(testing.ShortWait):
				s.State.StartSync()
			case <-w.Changes():
				units, err := service.AllUnits()
				c.Assert(err, gc.IsNil)
				if len(units) == 1 {
					return
				}
			}
		}
	})
}

// opRecvTimeout waits for any of the given kinds of operation to
// be received from ops, and times out if not.
func opRecvTimeout(c *gc.C, st *state.State, opc <-chan dummy.Operation, kinds ...dummy.Operation) dummy.Operation {
	st.StartSync()
	for {
		select {
		case op := <-opc:
			for _, k := range kinds {
				if reflect.TypeOf(op) == reflect.TypeOf(k) {
					return op
				}
			}
			c.Logf("discarding unknown event %#v", op)
		case <-time.After(15 * time.Second):
			c.Fatalf("time out wating for operation")
		}
	}
}

func (s *MachineSuite) TestOpenAPIState(c *gc.C) {
	m, _, _ := s.primeAgent(c, state.JobHostUnits)
	s.testOpenAPIState(c, m, s.newAgent(c, m), initialMachinePassword)
}<|MERGE_RESOLUTION|>--- conflicted
+++ resolved
@@ -65,11 +65,6 @@
 // primeAgent adds a new Machine to run the given jobs, and sets up the
 // machine agent's directory.  It returns the new machine, the
 // agent's configuration and the tools currently running.
-<<<<<<< HEAD
-func (s *MachineSuite) primeAgent(c *gc.C, jobs ...state.MachineJob) (*state.Machine, *agent.Conf, *tools.Tools) {
-	nonce := state.BootstrapNonce
-	m, err := s.State.InjectMachine("series", constraints.Value{}, "ardbeg-0", instance.HardwareCharacteristics{}, nonce, jobs...)
-=======
 func (s *MachineSuite) primeAgent(c *gc.C, jobs ...state.MachineJob) (m *state.Machine, config agent.Config, tools *tools.Tools) {
 	m, err := s.State.InjectMachine(&state.AddMachineParams{
 		Series:     "series",
@@ -77,18 +72,11 @@
 		Nonce:      state.BootstrapNonce,
 		Jobs:       jobs,
 	})
->>>>>>> 9b6d4bc8
 	c.Assert(err, gc.IsNil)
 	err = m.SetMongoPassword(initialMachinePassword)
 	c.Assert(err, gc.IsNil)
 	err = m.SetPassword(initialMachinePassword)
 	c.Assert(err, gc.IsNil)
-<<<<<<< HEAD
-	conf, tools := s.agentSuite.primeAgent(c, names.MachineTag(m.Id()), "machine-password")
-	conf.MachineNonce = nonce
-	conf.APIInfo.Nonce = conf.MachineNonce
-	err = conf.Write()
-=======
 	tag := names.MachineTag(m.Id())
 	if m.IsStateServer() {
 		config, tools = s.agentSuite.primeStateAgent(c, tag, initialMachinePassword)
@@ -96,7 +84,6 @@
 		config, tools = s.agentSuite.primeAgent(c, tag, initialMachinePassword)
 	}
 	err = config.Write()
->>>>>>> 9b6d4bc8
 	c.Assert(err, gc.IsNil)
 	return m, config, tools
 }
