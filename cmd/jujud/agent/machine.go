--- conflicted
+++ resolved
@@ -396,21 +396,14 @@
 	// longer any immediately pending agent upgrades.
 	initialUpgradeCheckComplete gate.Lock
 
-<<<<<<< HEAD
 	mongoInitMutex   sync.Mutex
 	mongoInitialized bool
 
-	loopDeviceManager          looputil.LoopDeviceManager
-	newIntrospectionSocketName func(names.Tag) string
-	prometheusRegistry         *prometheus.Registry
-	mongoTxnCollector          *mongometrics.TxnCollector
-	mongoDialCollector         *mongometrics.DialCollector
-	preUpgradeSteps            upgrades.PreUpgradeStepsFunc
-=======
 	loopDeviceManager  looputil.LoopDeviceManager
 	prometheusRegistry *prometheus.Registry
+	mongoTxnCollector  *mongometrics.TxnCollector
+	mongoDialCollector *mongometrics.DialCollector
 	preUpgradeSteps    upgrades.PreUpgradeStepsFunc
->>>>>>> 2e482b7d
 
 	centralHub    *pubsub.StructuredHub
 	pubsubMetrics *centralhub.PubsubMetrics
