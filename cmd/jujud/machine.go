--- conflicted
+++ resolved
@@ -79,12 +79,7 @@
 		return err
 	}
 	return runTasks(a.tomb.Dying(),
-<<<<<<< HEAD
-		machiner.NewMachiner(m, &a.Conf.StateInfo, a.Conf.VarDir),
-		NewUpgrader(st, m, a.Conf.VarDir),
-=======
-		machiner.NewMachiner(m, a.Conf.DataDir),
+		machiner.NewMachiner(m, &a.Conf.StateInfo, a.Conf.DataDir),
 		NewUpgrader(st, m, a.Conf.DataDir),
->>>>>>> d2788bc6
 	)
 }