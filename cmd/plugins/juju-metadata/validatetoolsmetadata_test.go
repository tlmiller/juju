// Copyright 2012, 2013 Canonical Ltd.
// Licensed under the AGPLv3, see LICENCE file for details.

package main

import (
	"strings"

	"github.com/juju/cmd"
	jc "github.com/juju/testing/checkers"
	"gopkg.in/amz.v3/aws"
	gc "gopkg.in/check.v1"

	"github.com/juju/juju/cmd/modelcmd"
	"github.com/juju/juju/environs/filestorage"
	"github.com/juju/juju/environs/tools"
<<<<<<< HEAD
	"github.com/juju/juju/jujuversion"
=======
	"github.com/juju/juju/jujuclient"
	"github.com/juju/juju/jujuclient/jujuclienttesting"
>>>>>>> 2564190a
	coretesting "github.com/juju/juju/testing"
)

type ValidateToolsMetadataSuite struct {
	coretesting.FakeJujuXDGDataHomeSuite
	metadataDir string
	store       *jujuclienttesting.MemStore
}

var _ = gc.Suite(&ValidateToolsMetadataSuite{})

func runValidateToolsMetadata(c *gc.C, store jujuclient.ClientStore, args ...string) (*cmd.Context, error) {
	cmd := &validateToolsMetadataCommand{}
	cmd.SetClientStore(store)
	return coretesting.RunCommand(c, modelcmd.Wrap(cmd), args...)
}

var validateInitToolsErrorTests = []struct {
	args []string
	err  string
}{
	{
		args: []string{"-p", "ec2", "-s", "series", "-d", "dir"},
		err:  `region required if provider type is specified`,
	}, {
		args: []string{"-p", "ec2", "-s", "series", "-r", "region"},
		err:  `metadata directory required if provider type is specified`,
	}, {
		args: []string{"-s", "series", "-r", "region", "--majorminor-version", "x"},
		err:  `invalid major version number x: .*`,
	}, {
		args: []string{"-s", "series", "-r", "region", "--majorminor-version", "2.x"},
		err:  `invalid minor version number x: .*`,
	}, {
		args: []string{"-s", "series", "-r", "region", "--majorminor-version", "2.2.1"},
		err:  `invalid major.minor version number 2.2.1`,
	},
}

func (s *ValidateToolsMetadataSuite) TestInitErrors(c *gc.C) {
	for i, t := range validateInitToolsErrorTests {
		c.Logf("test %d", i)
		cmd := &validateToolsMetadataCommand{}
		cmd.SetClientStore(s.store)
		err := coretesting.InitCommand(modelcmd.Wrap(cmd), t.args)
		c.Check(err, gc.ErrorMatches, t.err)
	}
}

func (s *ValidateToolsMetadataSuite) TestInvalidProviderError(c *gc.C) {
	_, err := runValidateToolsMetadata(c, s.store, "-p", "foo", "-s", "series", "-r", "region", "-d", "dir")
	c.Check(err, gc.ErrorMatches, `no registered provider for "foo"`)
}

func (s *ValidateToolsMetadataSuite) TestUnsupportedProviderError(c *gc.C) {
	_, err := runValidateToolsMetadata(c, s.store, "-p", "maas", "-s", "series", "-r", "region", "-d", "dir")
	c.Check(err, gc.ErrorMatches, `maas provider does not support tools metadata validation`)
}

func (s *ValidateToolsMetadataSuite) makeLocalMetadata(c *gc.C, stream, version, region, series, endpoint string) error {
	tm := []*tools.ToolsMetadata{{
		Version: version,
		Arch:    "amd64",
		Release: series,
	}}
	targetStorage, err := filestorage.NewFileStorageWriter(s.metadataDir)
	c.Assert(err, jc.ErrorIsNil)
	streamMetadata := map[string][]*tools.ToolsMetadata{
		stream: tm,
	}
	err = tools.WriteMetadata(targetStorage, streamMetadata, []string{stream}, false)
	if err != nil {
		return err
	}
	return nil
}

func (s *ValidateToolsMetadataSuite) SetUpTest(c *gc.C) {
	s.FakeJujuXDGDataHomeSuite.SetUpTest(c)
	cacheTestEnvConfig(c)
	s.metadataDir = c.MkDir()

	err := modelcmd.WriteCurrentController("testing")
	c.Assert(err, jc.ErrorIsNil)
	s.store = jujuclienttesting.NewMemStore()
	s.store.Controllers["testing"] = jujuclient.ControllerDetails{}
	s.store.Accounts["testing"] = &jujuclient.ControllerAccounts{
		CurrentAccount: "admin@local",
	}

	s.PatchEnvironment("AWS_ACCESS_KEY_ID", "access")
	s.PatchEnvironment("AWS_SECRET_ACCESS_KEY", "secret")
	// All of the following are recognized as fallbacks by goamz.
	s.PatchEnvironment("AWS_ACCESS_KEY", "")
	s.PatchEnvironment("AWS_SECRET_KEY", "")
	s.PatchEnvironment("EC2_ACCESS_KEY", "")
	s.PatchEnvironment("EC2_SECRET_KEY", "")
}

func (s *ValidateToolsMetadataSuite) setupEc2LocalMetadata(c *gc.C, region string) {
	ec2Region, ok := aws.Regions[region]
	if !ok {
		c.Fatalf("unknown ec2 region %q", region)
	}
	endpoint := ec2Region.EC2Endpoint
	s.makeLocalMetadata(c, "released", "1.11.4", region, "precise", endpoint)
}

func (s *ValidateToolsMetadataSuite) TestEc2LocalMetadataUsingEnvironment(c *gc.C) {
	s.setupEc2LocalMetadata(c, "us-east-1")
	ctx, err := runValidateToolsMetadata(c, s.store, "-m", "ec2", "-j", "1.11.4", "-d", s.metadataDir)
	c.Assert(err, jc.ErrorIsNil)
	errOut := coretesting.Stdout(ctx)
	strippedOut := strings.Replace(errOut, "\n", "", -1)
	c.Assert(strippedOut, gc.Matches, `Matching Tools Versions:.*Resolve Metadata.*`)
}

func (s *ValidateToolsMetadataSuite) TestEc2LocalMetadataUsingIncompleteEnvironment(c *gc.C) {
	// We already unset the other fallbacks recognized by goamz in SetUpTest().
	s.PatchEnvironment("AWS_ACCESS_KEY_ID", "")
	s.PatchEnvironment("AWS_SECRET_ACCESS_KEY", "")
	s.setupEc2LocalMetadata(c, "us-east-1")
	_, err := runValidateToolsMetadata(c, s.store, "-m", "ec2", "-j", "1.11.4")
	c.Assert(err, gc.ErrorMatches, "invalid EC2 provider config: model has no access-key or secret-key")
}

func (s *ValidateToolsMetadataSuite) TestEc2LocalMetadataWithManualParams(c *gc.C) {
	s.setupEc2LocalMetadata(c, "us-west-1")
	ctx, err := runValidateToolsMetadata(c, s.store,
		"-p", "ec2", "-s", "precise", "-r", "us-west-1", "-j", "1.11.4",
		"-u", "https://ec2.us-west-1.amazonaws.com", "-d", s.metadataDir,
	)
	c.Assert(err, jc.ErrorIsNil)
	errOut := coretesting.Stdout(ctx)
	strippedOut := strings.Replace(errOut, "\n", "", -1)
	c.Check(strippedOut, gc.Matches, `Matching Tools Versions:.*Resolve Metadata.*`)
}

func (s *ValidateToolsMetadataSuite) TestEc2LocalMetadataNoMatch(c *gc.C) {
	s.setupEc2LocalMetadata(c, "us-east-1")
	_, err := runValidateToolsMetadata(c, s.store,
		"-p", "ec2", "-s", "raring", "-r", "us-west-1",
		"-u", "https://ec2.us-west-1.amazonaws.com", "-d", s.metadataDir,
	)
	c.Assert(err, gc.ErrorMatches, "no matching tools(.|\n)*Resolve Metadata(.|\n)*")
	_, err = runValidateToolsMetadata(c, s.store,
		"-p", "ec2", "-s", "precise", "-r", "region",
		"-u", "https://ec2.region.amazonaws.com", "-d", s.metadataDir,
	)
	c.Assert(err, gc.ErrorMatches, `unknown region "region"`)
}

func (s *ValidateToolsMetadataSuite) TestOpenstackLocalMetadataWithManualParams(c *gc.C) {
	s.makeLocalMetadata(c, "released", "1.11.4", "region-2", "raring", "some-auth-url")
	ctx, err := runValidateToolsMetadata(c, s.store,
		"-p", "openstack", "-s", "raring", "-r", "region-2", "-j", "1.11.4",
		"-u", "some-auth-url", "-d", s.metadataDir,
	)
	c.Assert(err, jc.ErrorIsNil)
	errOut := coretesting.Stdout(ctx)
	strippedOut := strings.Replace(errOut, "\n", "", -1)
	c.Check(strippedOut, gc.Matches, `Matching Tools Versions:.*Resolve Metadata.*`)
}

func (s *ValidateToolsMetadataSuite) TestOpenstackLocalMetadataNoMatch(c *gc.C) {
	s.makeLocalMetadata(c, "released", "1.11.4", "region-2", "raring", "some-auth-url")
	_, err := runValidateToolsMetadata(c, s.store,
		"-p", "openstack", "-s", "precise", "-r", "region-2",
		"-u", "some-auth-url", "-d", s.metadataDir,
	)
	c.Assert(err, gc.ErrorMatches, "no matching tools(.|\n)*Resolve Metadata(.|\n)*")
	_, err = runValidateToolsMetadata(c, s.store,
		"-p", "openstack", "-s", "raring", "-r", "region-3",
		"-u", "some-auth-url", "-d", s.metadataDir,
	)
	c.Assert(err, gc.ErrorMatches, "no matching tools(.|\n)*Resolve Metadata(.|\n)*")
}

func (s *ValidateToolsMetadataSuite) TestDefaultVersion(c *gc.C) {
<<<<<<< HEAD
	s.makeLocalMetadata(c, "released", jujuversion.Current.String(), "region-2", "raring", "some-auth-url")
	ctx := coretesting.Context(c)
	code := cmd.Main(
		newValidateToolsMetadataCommand(), ctx, []string{
			"-p", "openstack", "-s", "raring", "-r", "region-2",
			"-u", "some-auth-url", "-d", s.metadataDir},
=======
	s.makeLocalMetadata(c, "released", version.Current.String(), "region-2", "raring", "some-auth-url")
	ctx, err := runValidateToolsMetadata(c, s.store,
		"-p", "openstack", "-s", "raring", "-r", "region-2",
		"-u", "some-auth-url", "-d", s.metadataDir,
>>>>>>> 2564190a
	)
	c.Assert(err, jc.ErrorIsNil)
	errOut := coretesting.Stdout(ctx)
	strippedOut := strings.Replace(errOut, "\n", "", -1)
	c.Check(strippedOut, gc.Matches, `Matching Tools Versions:.*Resolve Metadata.*`)
}

func (s *ValidateToolsMetadataSuite) TestStream(c *gc.C) {
<<<<<<< HEAD
	s.makeLocalMetadata(c, "proposed", jujuversion.Current.String(), "region-2", "raring", "some-auth-url")
	ctx := coretesting.Context(c)
	code := cmd.Main(
		newValidateToolsMetadataCommand(), ctx, []string{
			"-p", "openstack", "-s", "raring", "-r", "region-2",
			"-u", "some-auth-url", "-d", s.metadataDir, "--stream", "proposed"},
=======
	s.makeLocalMetadata(c, "proposed", version.Current.String(), "region-2", "raring", "some-auth-url")
	ctx, err := runValidateToolsMetadata(c, s.store,
		"-p", "openstack", "-s", "raring", "-r", "region-2",
		"-u", "some-auth-url", "-d", s.metadataDir, "--stream", "proposed",
>>>>>>> 2564190a
	)
	c.Assert(err, jc.ErrorIsNil)
	errOut := coretesting.Stdout(ctx)
	strippedOut := strings.Replace(errOut, "\n", "", -1)
	c.Check(strippedOut, gc.Matches, `Matching Tools Versions:.*Resolve Metadata.*`)
}

func (s *ValidateToolsMetadataSuite) TestMajorVersionMatch(c *gc.C) {
	s.makeLocalMetadata(c, "released", "1.11.4", "region-2", "raring", "some-auth-url")
	ctx, err := runValidateToolsMetadata(c, s.store,
		"-p", "openstack", "-s", "raring", "-r", "region-2",
		"-u", "some-auth-url", "-d", s.metadataDir, "--majorminor-version", "1",
	)
	c.Assert(err, jc.ErrorIsNil)
	errOut := coretesting.Stdout(ctx)
	strippedOut := strings.Replace(errOut, "\n", "", -1)
	c.Check(strippedOut, gc.Matches, `Matching Tools Versions:.*Resolve Metadata.*`)
}

func (s *ValidateToolsMetadataSuite) TestMajorMinorVersionMatch(c *gc.C) {
	s.makeLocalMetadata(c, "released", "1.12.1", "region-2", "raring", "some-auth-url")
	ctx, err := runValidateToolsMetadata(c, s.store,
		"-p", "openstack", "-s", "raring", "-r", "region-2",
		"-u", "some-auth-url", "-d", s.metadataDir, "--majorminor-version", "1.12",
	)
	c.Assert(err, jc.ErrorIsNil)
	errOut := coretesting.Stdout(ctx)
	strippedOut := strings.Replace(errOut, "\n", "", -1)
	c.Check(strippedOut, gc.Matches, `Matching Tools Versions:.*Resolve Metadata.*`)
}

func (s *ValidateToolsMetadataSuite) TestJustDirectory(c *gc.C) {
<<<<<<< HEAD
	s.makeLocalMetadata(c, "released", jujuversion.Current.String(), "region-2", "raring", "some-auth-url")
	ctx := coretesting.Context(c)
	code := cmd.Main(
		newValidateToolsMetadataCommand(), ctx, []string{"-s", "raring", "-d", s.metadataDir},
=======
	s.makeLocalMetadata(c, "released", version.Current.String(), "region-2", "raring", "some-auth-url")
	ctx, err := runValidateToolsMetadata(c, s.store,
		"-s", "raring", "-d", s.metadataDir,
>>>>>>> 2564190a
	)
	c.Assert(err, jc.ErrorIsNil)
	errOut := coretesting.Stdout(ctx)
	strippedOut := strings.Replace(errOut, "\n", "", -1)
	c.Check(strippedOut, gc.Matches, `Matching Tools Versions:.*Resolve Metadata.*`)
}<|MERGE_RESOLUTION|>--- conflicted
+++ resolved
@@ -14,12 +14,9 @@
 	"github.com/juju/juju/cmd/modelcmd"
 	"github.com/juju/juju/environs/filestorage"
 	"github.com/juju/juju/environs/tools"
-<<<<<<< HEAD
-	"github.com/juju/juju/jujuversion"
-=======
 	"github.com/juju/juju/jujuclient"
 	"github.com/juju/juju/jujuclient/jujuclienttesting"
->>>>>>> 2564190a
+	"github.com/juju/juju/jujuversion"
 	coretesting "github.com/juju/juju/testing"
 )
 
@@ -199,19 +196,10 @@
 }
 
 func (s *ValidateToolsMetadataSuite) TestDefaultVersion(c *gc.C) {
-<<<<<<< HEAD
 	s.makeLocalMetadata(c, "released", jujuversion.Current.String(), "region-2", "raring", "some-auth-url")
-	ctx := coretesting.Context(c)
-	code := cmd.Main(
-		newValidateToolsMetadataCommand(), ctx, []string{
-			"-p", "openstack", "-s", "raring", "-r", "region-2",
-			"-u", "some-auth-url", "-d", s.metadataDir},
-=======
-	s.makeLocalMetadata(c, "released", version.Current.String(), "region-2", "raring", "some-auth-url")
-	ctx, err := runValidateToolsMetadata(c, s.store,
-		"-p", "openstack", "-s", "raring", "-r", "region-2",
-		"-u", "some-auth-url", "-d", s.metadataDir,
->>>>>>> 2564190a
+	ctx, err := runValidateToolsMetadata(c, s.store,
+		"-p", "openstack", "-s", "raring", "-r", "region-2",
+		"-u", "some-auth-url", "-d", s.metadataDir,
 	)
 	c.Assert(err, jc.ErrorIsNil)
 	errOut := coretesting.Stdout(ctx)
@@ -220,19 +208,10 @@
 }
 
 func (s *ValidateToolsMetadataSuite) TestStream(c *gc.C) {
-<<<<<<< HEAD
 	s.makeLocalMetadata(c, "proposed", jujuversion.Current.String(), "region-2", "raring", "some-auth-url")
-	ctx := coretesting.Context(c)
-	code := cmd.Main(
-		newValidateToolsMetadataCommand(), ctx, []string{
-			"-p", "openstack", "-s", "raring", "-r", "region-2",
-			"-u", "some-auth-url", "-d", s.metadataDir, "--stream", "proposed"},
-=======
-	s.makeLocalMetadata(c, "proposed", version.Current.String(), "region-2", "raring", "some-auth-url")
 	ctx, err := runValidateToolsMetadata(c, s.store,
 		"-p", "openstack", "-s", "raring", "-r", "region-2",
 		"-u", "some-auth-url", "-d", s.metadataDir, "--stream", "proposed",
->>>>>>> 2564190a
 	)
 	c.Assert(err, jc.ErrorIsNil)
 	errOut := coretesting.Stdout(ctx)
@@ -265,16 +244,9 @@
 }
 
 func (s *ValidateToolsMetadataSuite) TestJustDirectory(c *gc.C) {
-<<<<<<< HEAD
 	s.makeLocalMetadata(c, "released", jujuversion.Current.String(), "region-2", "raring", "some-auth-url")
-	ctx := coretesting.Context(c)
-	code := cmd.Main(
-		newValidateToolsMetadataCommand(), ctx, []string{"-s", "raring", "-d", s.metadataDir},
-=======
-	s.makeLocalMetadata(c, "released", version.Current.String(), "region-2", "raring", "some-auth-url")
 	ctx, err := runValidateToolsMetadata(c, s.store,
 		"-s", "raring", "-d", s.metadataDir,
->>>>>>> 2564190a
 	)
 	c.Assert(err, jc.ErrorIsNil)
 	errOut := coretesting.Stdout(ctx)
