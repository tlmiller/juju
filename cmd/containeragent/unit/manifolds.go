--- conflicted
+++ resolved
@@ -188,7 +188,6 @@
 			Logger:               loggo.GetLogger("juju.worker.apicaller"),
 		}),
 
-<<<<<<< HEAD
 		// The S3 API caller is a shim API that wraps the /charms REST
 		// API for uploading and downloading charms. It provides a
 		// S3-compatible API.
@@ -198,7 +197,8 @@
 			APICallerName:        apiCallerName,
 			NewS3Client:          s3caller.NewS3Client,
 			Logger:               loggo.GetLogger("juju.worker.s3caller"),
-=======
+		}),
+
 		deadFlagName: lifeflag.Manifold(lifeflag.ManifoldConfig{
 			APICallerName:  apiCallerName,
 			AgentName:      agentName,
@@ -220,7 +220,6 @@
 				return agentlifeflag.NewClient(b), nil
 			},
 			NewWorker: lifeflag.NewWorker,
->>>>>>> 5869687c
 		}),
 
 		// The log sender is a leaf worker that sends log messages to some
