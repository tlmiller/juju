// Copyright 2013 Canonical Ltd.
// Licensed under the AGPLv3, see LICENCE file for details.

package machine_test

import (
	"strconv"
	"strings"
	"time"

	"github.com/juju/cmd/v3"
	"github.com/juju/cmd/v3/cmdtesting"
	"github.com/juju/errors"
	jc "github.com/juju/testing/checkers"
	gc "gopkg.in/check.v1"

	apiservererrors "github.com/juju/juju/apiserver/errors"
	"github.com/juju/juju/cmd/juju/machine"
	"github.com/juju/juju/core/model"
	"github.com/juju/juju/environs/manual"
	"github.com/juju/juju/provider/dummy"
	"github.com/juju/juju/rpc/params"
	"github.com/juju/juju/storage"
	"github.com/juju/juju/testing"
)

type AddMachineSuite struct {
	testing.FakeJujuXDGDataHomeSuite
<<<<<<< HEAD
	fakeAddMachine     *fakeAddMachineAPI
	fakeMachineManager *fakeAddMachineAPI
=======
	fakeAddMachine *fakeAddMachineAPI
>>>>>>> cdb674f5
}

var _ = gc.Suite(&AddMachineSuite{})

func (s *AddMachineSuite) SetUpTest(c *gc.C) {
	s.FakeJujuXDGDataHomeSuite.SetUpTest(c)
	s.fakeAddMachine = &fakeAddMachineAPI{}
<<<<<<< HEAD
	s.fakeMachineManager = &fakeAddMachineAPI{}
=======
>>>>>>> cdb674f5
}

func (s *AddMachineSuite) TestInit(c *gc.C) {
	for i, test := range []struct {
		args        []string
		series      string
		constraints string
		placement   string
		count       int
		errorString string
	}{
		{
			count: 1,
		}, {
			args:   []string{"--series", "some-series"},
			count:  1,
			series: "some-series",
		}, {
			args:  []string{"-n", "2"},
			count: 2,
		}, {
			args:      []string{"lxd"},
			count:     1,
			placement: "lxd:",
		}, {
			args:      []string{"lxd", "-n", "2"},
			count:     2,
			placement: "lxd:",
		}, {
			args:      []string{"lxd:4"},
			count:     1,
			placement: "lxd:4",
		}, {
			args:      []string{"ssh:user@10.10.0.3"},
			count:     1,
			placement: "ssh:user@10.10.0.3",
		}, {
			args:      []string{"winrm:user@10.10.0.3"},
			count:     1,
			placement: "winrm:user@10.10.0.3",
		}, {
			args:      []string{"ssh:user@10.10.0.3", "--private-key", "pv"},
			count:     1,
			placement: "ssh:user@10.10.0.3",
		}, {
			args:      []string{"ssh:user@10.10.0.3", "--public-key", "pb"},
			count:     1,
			placement: "ssh:user@10.10.0.3",
		}, {
			args:      []string{"ssh:user@10.10.0.3", "--private-key", "pv", "--public-key", "pb"},
			count:     1,
			placement: "ssh:user@10.10.0.3",
		}, {
			args:      []string{"zone=us-east-1a"},
			count:     1,
			placement: "model-uuid:zone=us-east-1a",
		}, {
			args:      []string{"anything-here"},
			count:     1,
			placement: "model-uuid:anything-here",
		}, {
			args:        []string{"anything", "else"},
			errorString: `unrecognized args: \["else"\]`,
		}, {
			args:      []string{"something:special"},
			count:     1,
			placement: "something:special",
		},
	} {
		c.Logf("test %d", i)
		wrappedCommand, addCmd := machine.NewAddCommandForTest(s.fakeAddMachine, s.fakeAddMachine)
		err := cmdtesting.InitCommand(wrappedCommand, test.args)
		if test.errorString == "" {
			c.Check(err, jc.ErrorIsNil)
			c.Check(addCmd.Series, gc.Equals, test.series)
			c.Check(addCmd.Constraints.String(), gc.Equals, test.constraints)
			if addCmd.Placement != nil {
				c.Check(addCmd.Placement.String(), gc.Equals, test.placement)
			} else {
				c.Check("", gc.Equals, test.placement)
			}
			c.Check(addCmd.NumMachines, gc.Equals, test.count)
		} else {
			c.Check(err, gc.ErrorMatches, test.errorString)
		}
	}
}

func (s *AddMachineSuite) run(c *gc.C, args ...string) (*cmd.Context, error) {
	add, _ := machine.NewAddCommandForTest(s.fakeAddMachine, s.fakeAddMachine)
	return cmdtesting.RunCommand(c, add, args...)
}

func (s *AddMachineSuite) TestAddMachine(c *gc.C) {
	context, err := s.run(c)
	c.Assert(err, jc.ErrorIsNil)
	c.Assert(cmdtesting.Stderr(context), gc.Equals, "created machine 0\n")

	c.Assert(s.fakeAddMachine.args, gc.HasLen, 1)
	c.Assert(s.fakeAddMachine.args[0].Jobs, jc.DeepEquals, []model.MachineJob{model.JobHostUnits})
}

func (s *AddMachineSuite) TestAddMachineUnauthorizedMentionsJujuGrant(c *gc.C) {
	s.fakeAddMachine.addModelGetError = &params.Error{
		Message: "permission denied",
		Code:    params.CodeUnauthorized,
	}
	ctx, _ := s.run(c)
	errString := strings.Replace(cmdtesting.Stderr(ctx), "\n", " ", -1)
	c.Assert(errString, gc.Matches, `.*juju grant.*`)
}

func (s *AddMachineSuite) TestSSHPlacement(c *gc.C) {
	s.PatchValue(machine.SSHProvisioner, func(args manual.ProvisionMachineArgs) (string, error) {
		return "42", nil
	})
	context, err := s.run(c, "ssh:10.1.2.3")
	c.Assert(err, jc.ErrorIsNil)
	c.Assert(cmdtesting.Stderr(context), gc.Equals, "created machine 42\n")
}

func (s *AddMachineSuite) TestSSHPlacementError(c *gc.C) {
	s.PatchValue(machine.SSHProvisioner, func(args manual.ProvisionMachineArgs) (string, error) {
		return "", errors.New("failed to initialize warp core")
	})
	context, err := s.run(c, "ssh:10.1.2.3")
	c.Assert(err, gc.ErrorMatches, "failed to initialize warp core")
	c.Assert(cmdtesting.Stderr(context), gc.Equals, "")
}

func (s *AddMachineSuite) TestParamsPassedOn(c *gc.C) {
	_, err := s.run(c, "--constraints", "mem=8G", "--series=special", "zone=nz")
	c.Assert(err, jc.ErrorIsNil)
	c.Assert(s.fakeAddMachine.args, gc.HasLen, 1)

	param := s.fakeAddMachine.args[0]

	c.Assert(param.Placement.String(), gc.Equals, "fake-uuid:zone=nz")
	c.Assert(param.Series, gc.Equals, "special")
	c.Assert(param.Constraints.String(), gc.Equals, "mem=8192M")
}

func (s *AddMachineSuite) TestParamsPassedOnNTimes(c *gc.C) {
	_, err := s.run(c, "-n", "3", "--constraints", "mem=8G", "--series=special")
	c.Assert(err, jc.ErrorIsNil)
	c.Assert(s.fakeAddMachine.args, gc.HasLen, 3)

	param := s.fakeAddMachine.args[0]
	c.Assert(param.Series, gc.Equals, "special")

	c.Assert(param.Constraints.String(), gc.Equals, "mem=8192M")
	c.Assert(param, jc.DeepEquals, s.fakeAddMachine.args[1])
	c.Assert(param, jc.DeepEquals, s.fakeAddMachine.args[2])
}

func (s *AddMachineSuite) TestAddThreeMachinesWithTwoFailures(c *gc.C) {
	s.fakeAddMachine.successOrder = []bool{true, false, false}
	expectedOutput := `created machine 0
failed to create 2 machines
`
	context, err := s.run(c, "-n", "3")
	c.Assert(err, gc.ErrorMatches, "something went wrong, something went wrong")
	c.Assert(cmdtesting.Stderr(context), gc.Equals, expectedOutput)
}

func (s *AddMachineSuite) TestBlockedError(c *gc.C) {
	s.fakeAddMachine.addError = apiservererrors.OperationBlockedError("TestBlockedError")
	_, err := s.run(c)
	testing.AssertOperationWasBlocked(c, err, ".*TestBlockedError.*")
}

func (s *AddMachineSuite) TestAddMachineWithDisks(c *gc.C) {
	_, err := s.run(c, "--disks", "2,1G", "--disks", "2G")
	c.Assert(err, jc.ErrorIsNil)
	c.Assert(s.fakeAddMachine.args, gc.HasLen, 1)
	param := s.fakeAddMachine.args[0]
	c.Assert(param.Disks, gc.DeepEquals, []storage.Constraints{
		{Size: 1024, Count: 2},
		{Size: 2048, Count: 1},
	})
}

type fakeAddMachineAPI struct {
	successOrder     []bool
	currentOp        int
	args             []params.AddMachineParams
	addError         error
	addModelGetError error
	providerType     string
}

func (f *fakeAddMachineAPI) BestAPIVersion() int {
	return 7
}

func (f *fakeAddMachineAPI) Close() error {
	return nil
}

func (f *fakeAddMachineAPI) ModelUUID() (string, bool) {
	return "fake-uuid", true
}

func (f *fakeAddMachineAPI) AddMachines(args []params.AddMachineParams) ([]params.AddMachinesResult, error) {
	if f.addError != nil {
		return nil, f.addError
	}
	results := []params.AddMachinesResult{}
	for i := range args {
		f.args = append(f.args, args[i])
		if i >= len(f.successOrder) || f.successOrder[i] {
			results = append(results, params.AddMachinesResult{
				Machine: strconv.Itoa(i),
				Error:   nil,
			})
		} else {
			results = append(results, params.AddMachinesResult{
				Machine: string(rune(i)),
				Error:   &params.Error{Message: "something went wrong", Code: "1"},
			})
		}
		f.currentOp++
	}
	return results, nil
}

func (f *fakeAddMachineAPI) DestroyMachinesWithParams(force, keep bool, maxWait *time.Duration, machines ...string) ([]params.DestroyMachineResult, error) {
	return nil, errors.NotImplementedf("ForceDestroyMachinesWithParams")
}

func (f *fakeAddMachineAPI) ProvisioningScript(params.ProvisioningScriptParams) (script string, err error) {
	return "", errors.NotImplementedf("ProvisioningScript")
}

func (f *fakeAddMachineAPI) ModelGet() (map[string]interface{}, error) {
	if f.addModelGetError != nil {
		return nil, f.addModelGetError
	}
	providerType := "dummy"
	if f.providerType != "" {
		providerType = f.providerType
	}
	return dummy.SampleConfig().Merge(map[string]interface{}{
		"type": providerType,
	}), nil
}<|MERGE_RESOLUTION|>--- conflicted
+++ resolved
@@ -26,12 +26,7 @@
 
 type AddMachineSuite struct {
 	testing.FakeJujuXDGDataHomeSuite
-<<<<<<< HEAD
-	fakeAddMachine     *fakeAddMachineAPI
-	fakeMachineManager *fakeAddMachineAPI
-=======
 	fakeAddMachine *fakeAddMachineAPI
->>>>>>> cdb674f5
 }
 
 var _ = gc.Suite(&AddMachineSuite{})
@@ -39,10 +34,6 @@
 func (s *AddMachineSuite) SetUpTest(c *gc.C) {
 	s.FakeJujuXDGDataHomeSuite.SetUpTest(c)
 	s.fakeAddMachine = &fakeAddMachineAPI{}
-<<<<<<< HEAD
-	s.fakeMachineManager = &fakeAddMachineAPI{}
-=======
->>>>>>> cdb674f5
 }
 
 func (s *AddMachineSuite) TestInit(c *gc.C) {
