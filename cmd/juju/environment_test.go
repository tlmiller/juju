--- conflicted
+++ resolved
@@ -75,38 +75,12 @@
 }
 
 func (s *EnvironmentSuite) TestEnsureAvailability(c *gc.C) {
-	// Add a state server to the environment, and ensure that it is
-	// considered 'alive' so that calls don't spawn new instances
-<<<<<<< HEAD
 	s.Factory.MakeMachine(c, &factory.MachineParams{
 		Jobs: []state.MachineJob{state.JobManageEnviron},
 	})
-=======
-	_, err := s.State.AddMachine("precise", state.JobManageEnviron)
-	c.Assert(err, jc.ErrorIsNil)
-	m, err := s.BackingState.Machine("0")
-	c.Assert(err, jc.ErrorIsNil)
-	machine0Pinger, err := m.SetAgentPresence()
-	c.Assert(err, jc.ErrorIsNil)
-	s.BackingState.StartSync()
-	err = m.WaitAgentPresence(testing.LongWait)
-	c.Assert(err, jc.ErrorIsNil)
->>>>>>> 3af29659
-
 	ctx, err := s.RunEnvironmentCommand(c, "ensure-availability", "-n", "3")
 	c.Assert(err, jc.ErrorIsNil)
 	c.Assert(testing.Stdout(ctx), gc.Equals,
-<<<<<<< HEAD
 		"adding machines: 1, 2, 3\n"+
 			"demoting machines 0\n\n")
-
-=======
-		"maintaining machines: 0\n"+
-			"adding machines: 1, 2\n\n")
-
-	if machine0Pinger != nil {
-		machine0Pinger.Kill()
-		machine0Pinger = nil
-	}
->>>>>>> 3af29659
 }