// Copyright 2015 Canonical Ltd.
// Licensed under the AGPLv3, see LICENCE file for details.

package service_test

import (
	"fmt"

	"github.com/juju/errors"

	"github.com/juju/juju/apiserver/params"
)

// fakeServiceAPI is the fake service API for testing the service
// update command.
type fakeServiceAPI struct {
	serviceName string
	charmName   string
	values      map[string]interface{}
	config      string
	err         error
<<<<<<< HEAD
}

func (f *fakeServiceAPI) ServiceUpdate(args params.ServiceUpdate) error {
	if f.err != nil {
		return f.err
	}

	if args.ServiceName != f.serviceName {
		return errors.NotFoundf("service %q", args.ServiceName)
	}

	f.config = args.SettingsYAML
	return nil
}

func (f *fakeServiceAPI) Close() error {
	return nil
}

func (f *fakeServiceAPI) ServiceGet(service string) (*params.ServiceGetResults, error) {
=======
}

func (f *fakeServiceAPI) Update(args params.ServiceUpdate) error {
	if f.err != nil {
		return f.err
	}

	if args.ServiceName != f.serviceName {
		return errors.NotFoundf("service %q", args.ServiceName)
	}

	f.config = args.SettingsYAML
	return nil
}

func (f *fakeServiceAPI) Close() error {
	return nil
}

func (f *fakeServiceAPI) Get(service string) (*params.ServiceGetResults, error) {
>>>>>>> 1cd7ac8c
	if service != f.serviceName {
		return nil, errors.NotFoundf("service %q", service)
	}

	configInfo := make(map[string]interface{})
	for k, v := range f.values {
		configInfo[k] = map[string]interface{}{
			"description": fmt.Sprintf("Specifies %s", k),
			"type":        fmt.Sprintf("%T", v),
			"value":       v,
		}
	}

	return &params.ServiceGetResults{
		Service: f.serviceName,
		Charm:   f.charmName,
		Config:  configInfo,
	}, nil
}

<<<<<<< HEAD
func (f *fakeServiceAPI) ServiceSet(service string, options map[string]string) error {
=======
func (f *fakeServiceAPI) Set(service string, options map[string]string) error {
>>>>>>> 1cd7ac8c
	if f.err != nil {
		return f.err
	}

	if service != f.serviceName {
		return errors.NotFoundf("service %q", service)
	}

	if f.values == nil {
		f.values = make(map[string]interface{})
	}
	for k, v := range options {
		f.values[k] = v
	}

	return nil
}

<<<<<<< HEAD
func (f *fakeServiceAPI) ServiceUnset(service string, options []string) error {
=======
func (f *fakeServiceAPI) Unset(service string, options []string) error {
>>>>>>> 1cd7ac8c
	if f.err != nil {
		return f.err
	}

	if service != f.serviceName {
		return errors.NotFoundf("service %q", service)
	}

	// Verify all options before unsetting any of them.
	for _, name := range options {
		if _, ok := f.values[name]; !ok {
			return fmt.Errorf("unknown option %q", name)
		}
	}

	for _, name := range options {
		delete(f.values, name)
	}

	return nil
}<|MERGE_RESOLUTION|>--- conflicted
+++ resolved
@@ -19,28 +19,6 @@
 	values      map[string]interface{}
 	config      string
 	err         error
-<<<<<<< HEAD
-}
-
-func (f *fakeServiceAPI) ServiceUpdate(args params.ServiceUpdate) error {
-	if f.err != nil {
-		return f.err
-	}
-
-	if args.ServiceName != f.serviceName {
-		return errors.NotFoundf("service %q", args.ServiceName)
-	}
-
-	f.config = args.SettingsYAML
-	return nil
-}
-
-func (f *fakeServiceAPI) Close() error {
-	return nil
-}
-
-func (f *fakeServiceAPI) ServiceGet(service string) (*params.ServiceGetResults, error) {
-=======
 }
 
 func (f *fakeServiceAPI) Update(args params.ServiceUpdate) error {
@@ -61,7 +39,6 @@
 }
 
 func (f *fakeServiceAPI) Get(service string) (*params.ServiceGetResults, error) {
->>>>>>> 1cd7ac8c
 	if service != f.serviceName {
 		return nil, errors.NotFoundf("service %q", service)
 	}
@@ -82,11 +59,7 @@
 	}, nil
 }
 
-<<<<<<< HEAD
-func (f *fakeServiceAPI) ServiceSet(service string, options map[string]string) error {
-=======
 func (f *fakeServiceAPI) Set(service string, options map[string]string) error {
->>>>>>> 1cd7ac8c
 	if f.err != nil {
 		return f.err
 	}
@@ -105,11 +78,7 @@
 	return nil
 }
 
-<<<<<<< HEAD
-func (f *fakeServiceAPI) ServiceUnset(service string, options []string) error {
-=======
 func (f *fakeServiceAPI) Unset(service string, options []string) error {
->>>>>>> 1cd7ac8c
 	if f.err != nil {
 		return f.err
 	}
