--- conflicted
+++ resolved
@@ -69,41 +69,8 @@
 	return placement, nil
 }
 
-<<<<<<< HEAD
-// TODO(anastasiamac) 2014-10-20 Bug#1383116
-// This exists to provide more context to the user about
-// why they cannot allocate units to machine 0. Remove
-// this when the local provider's machine 0 is a container.
-// TODO(cherylj) Unexport CheckProvider once deploy is moved under service
-func (c *UnitCommandBase) CheckProvider(conf *config.Config) error {
-	isMachineZero := c.PlacementSpec == "0"
-	for _, p := range c.Placement {
-		isMachineZero = isMachineZero || (p.Scope == instance.MachineScope && p.Directive == "0")
-	}
-	if conf.Type() == provider.Local && isMachineZero {
-		return errors.New("machine 0 is the state server for a local environment and cannot host units")
-	}
-	return nil
-}
-
-// TODO(cherylj) Unexport GetClientConfig and make it a standard function
-// once deploy is moved under service
-var GetClientConfig = func(client ServiceAddUnitAPI) (*config.Config, error) {
-	// Separated into a variable for easy overrides
-	attrs, err := client.EnvironmentGet()
-	if err != nil {
-		return nil, err
-	}
-
-	return config.New(config.NoDefaults, attrs)
-}
-
 func NewAddUnitCommand() cmd.Command {
-	return envcmd.Wrap(&addUnitCommand{})
-=======
-func newAddUnitCommand() cmd.Command {
 	return modelcmd.Wrap(&addUnitCommand{})
->>>>>>> 0ff1835f
 }
 
 // addUnitCommand is responsible adding additional units to a service.
@@ -158,15 +125,9 @@
 	return c.UnitCommandBase.Init(args)
 }
 
-<<<<<<< HEAD
-// ServiceAddUnitAPI defines the methods on the client API
-// that the add-unit command calls.
-type ServiceAddUnitAPI interface {
-=======
 // serviceAddUnitAPI defines the methods on the client API
 // that the service add-unit command calls.
 type serviceAddUnitAPI interface {
->>>>>>> 0ff1835f
 	Close() error
 	ModelUUID() string
 	AddServiceUnits(service string, numUnits int, placement []*instance.Placement) ([]string, error)
