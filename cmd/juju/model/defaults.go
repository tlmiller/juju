// Copyright 2016 Canonical Ltd.
// Licensed under the AGPLv3, see LICENCE file for details.

package model

import (
	"bytes"
	"fmt"
	"io"
	"sort"
	"strings"

	"github.com/juju/cmd/v3"
	"github.com/juju/errors"
	"github.com/juju/gnuflag"
	"github.com/juju/names/v4"
	"github.com/juju/schema"

	"github.com/juju/juju/api"
	"github.com/juju/juju/api/base"
	cloudapi "github.com/juju/juju/api/client/cloud"
	"github.com/juju/juju/api/client/modelmanager"
	jujucloud "github.com/juju/juju/cloud"
	jujucmd "github.com/juju/juju/cmd"
	"github.com/juju/juju/cmd/juju/block"
	"github.com/juju/juju/cmd/juju/config"
	"github.com/juju/juju/cmd/modelcmd"
	"github.com/juju/juju/cmd/output"
	envconfig "github.com/juju/juju/environs/config"
)

const (
	modelDefaultsSummary = `Displays or sets default configuration settings for new models.`
	modelDefaultsHelpDoc = `
To view all model default values for the current controller, run
    juju model-defaults
You can target a specific controller using the -c flag:
    juju model-defaults -c <controller>
By default, the output will be printed in a tabular format. You can instead
print it in json or yaml format using the --format flag:
    juju model-defaults --format json
    juju model-defaults --format yaml

To view the value of a single model default, run
    juju model-defaults key
To set default model config values, run
    juju model-defaults key1=val1 key2=val2 ...
You can also reset default keys to their original values:
    juju model-defaults --reset key1
    juju model-defaults --reset key1,key2,key3
You may simultaneously set some keys and reset others:
    juju model-defaults key1=val1 key2=val2 --reset key3,key4

Default values can be imported from a yaml file using the --file flag:
    juju model-defaults --file=path/to/cfg.yaml
This allows you to e.g. save a controller's model defaults to a file:
    juju model-defaults --format=yaml > cfg.yaml
and then import these later. Note that the output of model-defaults may
include read-only values, which will cause an error when importing later.
To prevent the error, use the --ignore-read-only-fields flag:
    juju model-defaults --file=cfg.yaml --ignore-read-only-fields

You can also read from stdin using "-", which allows you to pipe default model
values from one controller to another:
    juju model-defaults -c c1 --format=yaml \
      | juju model-defaults -c c2 --file=- --ignore-read-only-fields
You can simultaneously read config from a yaml file and set config keys
as above. The command-line args will override any values specified in the file.

Model default configuration settings are specific to the cloud on which the
model is deployed. If the controller hosts more than one cloud, the cloud
(and optionally region) must be specified using the --cloud flag. This flag
accepts arguments in the following forms:
    --cloud=<cloud>                    (specified cloud, all regions)
    --region=<region>               (default cloud, specified region)
    --region=<cloud>/<region>            (specified cloud and region)
    --cloud=<cloud> --region=<region>    (specified cloud and region)

Examples:

Display all model config default values
    juju model-defaults

Display the value of http-proxy model config default
    juju model-defaults http-proxy

Display the value of http-proxy model config default for the aws cloud
    juju model-defaults --cloud=aws http-proxy

Display the value of http-proxy model config default for the aws cloud
and us-east-1 region
    juju model-defaults --region=aws/us-east-1 http-proxy

Display the value of http-proxy model config default for the us-east-1 region
    juju model-defaults --region=us-east-1 http-proxy

Set the value of ftp-proxy model config default to 10.0.0.1:8000
    juju model-defaults ftp-proxy=10.0.0.1:8000

Set the value of ftp-proxy model config default to 10.0.0.1:8000 in the
us-east-1 region
    juju model-defaults --region=us-east-1 ftp-proxy=10.0.0.1:8000

Set model default values for the aws cloud as defined in path/to/file.yaml
    juju model-defaults --cloud=aws --file path/to/file.yaml

Reset the value of default-series and test-mode to default
    juju model-defaults --reset default-series,test-mode

Reset the value of http-proxy for the us-east-1 region to default
    juju model-defaults --region us-east-1 --reset http-proxy

See also:
    models
    model-config
`
)

var defConfigBase = config.ConfigCommandBase{
	Resettable: true,
	CantReset:  []string{envconfig.AgentVersionKey},
}

// NewDefaultsCommand wraps defaultsCommand with sane model settings.
func NewDefaultsCommand() cmd.Command {
	defaultsCmd := &defaultsCommand{
		configBase: defConfigBase,
		newCloudAPI: func(caller base.APICallCloser) cloudAPI {
			return cloudapi.NewClient(caller)
		},
		newDefaultsAPI: func(caller base.APICallCloser) defaultsCommandAPI {
			return modelmanager.NewClient(caller)
		},
	}
	defaultsCmd.newAPIRoot = defaultsCmd.NewAPIRoot
	return modelcmd.WrapController(defaultsCmd)
}

type defaultAttrs map[string]interface{}

// CoerceFormat attempts to convert the defaultAttrs values from the complex
// type to the more simple type. This is because the output of this command
// outputs in the following format:
//
//	resource-name:
//	   default: foo
//	   controller: baz
//	   regions:
//	   - name: cloud-region-name
//	     value: bar
//
// Where the consuming side of the command expects it in the following format:
//
//	resource-name: bar
//
// CoerceFormat attempts to diagnose this and attempt to do this correctly.
func (a defaultAttrs) CoerceFormat(region string) (defaultAttrs, error) {
	coerced := make(map[string]interface{})

	fields := schema.FieldMap(schema.Fields{
		"default":    schema.Any(),
		"controller": schema.Any(),
		"regions": schema.List(schema.FieldMap(schema.Fields{
			"name":  schema.String(),
			"value": schema.Any(),
		}, nil)),
	}, schema.Defaults{
		"controller": schema.Omit,
		"regions":    schema.Omit,
	})

	for k, v := range a {
		out, err := fields.Coerce(v, []string{})
		if err != nil {
			// Fallback to the old format and just pass through the value.
			coerced[k] = v
			continue
		}

		m := out.(map[string]interface{})
		v = m["default"]
		if ctrl, ok := m["controller"]; ok && region == "" {
			v = ctrl
		}
		if regions, ok := m["regions"].([]interface{}); ok && regions != nil {
			for _, r := range regions {
				regionMap, ok := r.(map[string]interface{})
				if !ok {
					continue
				}
				if regionMap["name"] == region {
					v = regionMap["value"]
				}
			}
		}

		// Resource tags in the new output format is a map[string]interface{},
		// but it should be of the format `foo=bar baz=boo`.
		if k == "resource-tags" {
			tags, err := coerceResourceTags(v)
			if err != nil {
				return nil, errors.Annotate(err, "unable to read resource-tags")
			}
			v = tags
		}

		coerced[k] = v
	}

	return coerced, nil
}

// defaultsCommand is compound command for accessing and setting attributes
// related to default model configuration.
type defaultsCommand struct {
	modelcmd.ControllerCommandBase
	configBase config.ConfigCommandBase
	out        cmd.Output

	newAPIRoot     func() (api.Connection, error)
	newDefaultsAPI func(base.APICallCloser) defaultsCommandAPI
	newCloudAPI    func(base.APICallCloser) cloudAPI

	// Extra `model-defaults`-specific fields
	cloud, regionFlag    string // `--cloud` and `--region` args
	region               string // parsed region
	ignoreReadOnlyFields bool
}

// cloudAPI defines an API to be passed in for testing.
type cloudAPI interface {
	Close() error
	Clouds() (map[names.CloudTag]jujucloud.Cloud, error)
	Cloud(names.CloudTag) (jujucloud.Cloud, error)
}

// defaultsCommandAPI defines an API to be used during testing.
type defaultsCommandAPI interface {
	// Close closes the api connection.
	Close() error

	// ModelDefaults returns the default config values used when creating a new model.
	ModelDefaults(cloud string) (envconfig.ModelDefaultAttributes, error)

	// SetModelDefaults sets the default config values to use
	// when creating new models.
	SetModelDefaults(cloud, region string, config map[string]interface{}) error

	// UnsetModelDefaults clears the default model
	// configuration values.
	UnsetModelDefaults(cloud, region string, keys ...string) error
}

// Info implements part of the cmd.Command interface.
func (c *defaultsCommand) Info() *cmd.Info {
	return jujucmd.Info(&cmd.Info{
		Args:    "[[<cloud>/]<region> ]<model-key>[<=value>] ...]",
		Doc:     modelDefaultsHelpDoc,
		Name:    "model-defaults",
		Purpose: modelDefaultsSummary,
		Aliases: []string{"model-default"},
	})
}

// SetFlags implements part of the cmd.Command interface.
func (c *defaultsCommand) SetFlags(f *gnuflag.FlagSet) {
	c.ControllerCommandBase.SetFlags(f)
	c.configBase.SetFlags(f)

	c.out.AddFlags(f, "tabular", map[string]cmd.Formatter{
		"yaml":    cmd.FormatYaml,
		"json":    cmd.FormatJson,
		"tabular": formatDefaultConfigTabular,
	})
	f.BoolVar(&c.ignoreReadOnlyFields, "ignore-read-only-fields", false, "Ignore read only fields that might cause errors to be emitted while processing yaml documents")

	// The syntax here is consistent with the `add-k8s` command
	f.StringVar(&c.cloud, "cloud", "", "The cloud to target")
	f.StringVar(&c.regionFlag, "region", "", "The region or cloud/region to target")
}

// Init implements cmd.Command.Init.
func (c *defaultsCommand) Init(args []string) error {
	if c.regionFlag != "" {
		// Parse `regionFlag` into cloud and/or region
		splitCR := strings.SplitN(c.regionFlag, "/", 2)
		if len(splitCR) == 1 {
			// Only region specified
			c.region = splitCR[0]
		} else {
			// Cloud and region specified
			if c.cloud != "" {
				return errors.New(
					`cannot specify cloud using both --cloud and --region flags; use either
    --cloud=<cloud> --region=<region>
    --region=<cloud>/<region>`,
				)
			}
			c.cloud = splitCR[0]
			c.region = splitCR[1]
		}
	}

	// Check cloudName is syntactically valid
	if c.cloud != "" && !names.IsValidCloud(c.cloud) {
		return errors.NotValidf("cloud %q", c.cloud)
	}

	return c.configBase.Init(args)
}

// Run implements part of the cmd.Command interface.
func (c *defaultsCommand) Run(ctx *cmd.Context) error {
	root, err := c.newAPIRoot()
	if err != nil {
		return errors.Trace(err)
	}

	cc := c.newCloudAPI(root)
	defer cc.Close()
	err = c.validateCloudRegion(cc)
	if err != nil {
		return errors.Trace(err)
	}

	client := c.newDefaultsAPI(root)
	defer client.Close()

	for _, action := range c.configBase.Actions {
		var err error
		switch action {
		case config.GetOne:
			err = c.getDefaults(client, ctx)
		case config.SetArgs:
			err = c.setDefaults(client, c.configBase.ValsToSet)
		case config.SetFile:
			var attrs config.Attrs
			attrs, err = c.configBase.ReadFile(ctx)
			if err != nil {
				return errors.Trace(err)
			}
			err = c.setDefaults(client, attrs)
		case config.Reset:
			err = c.resetDefaults(client)
		default:
			err = c.getAllDefaults(client, ctx)
		}
		if err != nil {
			return errors.Trace(err)
		}
	}
	return nil
}

<<<<<<< HEAD
// validateCloudRegion checks that the supplied cloud and region is valid.
func (c *defaultsCommand) validateCloudRegion(cc cloudAPI) error {
	// If cloud not specified, set to default value
	if c.cloud == "" {
		// Try to set cloud to default
		cloudTag, err := c.maybeGetDefaultControllerCloud(cc)
		if err != nil {
			return errors.Trace(err)
		}
		c.cloud = cloudTag.Id()
=======
// This needs to parse a command line invocation to reset and set, or get
// model-default values. The arguments may be interspersed as demonstrated in
// the examples.
//
// This sets foo=baz and unsets bar in aws/us-east-1
//
//	juju model-defaults aws/us-east-1 foo=baz --reset bar
//
// If aws is the cloud of the current or specified controller -- specified by
// -c somecontroller -- then the following would also be equivalent.
//
//	juju model-defaults --reset bar us-east-1 foo=baz
//
// If one doesn't specify a cloud or region the command is still valid but for
// setting the default on the controller:
//
//	juju model-defaults foo=baz --reset bar
//
// Of course one can specify multiple keys to reset --reset a,b,c and one can
// also specify multiple values to set a=b c=d e=f. I.e. comma separated for
// resetting and space separated for setting. One may also only set or reset as
// a singular action.
//
//	juju model-defaults --reset foo
//	juju model-defaults a=b c=d e=f
//	juju model-defaults a=b c=d --reset e,f
//
// cloud/region may also be specified so above examples with that option might
// be like the following invocation.
//
//	juju model-defaults us-east-1 a=b c=d --reset e,f
//
// Finally one can also ask for the all the defaults or the defaults for one
// specific setting. In this case specifying a region is not valid as
// model-defaults shows the settings for a value at all locations that it has a
// default set -- or at a minimum the default and  "-" for a controller with no
// value set.
//
//	juju model-defaults
//	juju model-defaults no-proxy
//
// It is not valid to reset and get or to set and get values. It is also
// neither valid to reset and set the same key, nor to set the same key to
// different values in the same command.
//
// For those playing along that all means the first positional arg can be a
// cloud/region, a region, a key=value to set, a key to get the settings for,
// or empty. Other caveats are that one cannot set and reset a value for the
// same key, that is to say keys to be mutated must be unique.
//
// Here we go...
func (c *defaultsCommand) parseArgs(args []string) error {
	var err error
	//  If there's nothing to reset and no args we're returning everything. So
	//  we short circuit immediately.
	if len(args) == 0 && len(c.reset) == 0 {
		c.action = c.getDefaults
		return nil
	}

	// If there is an argument provided to reset, we turn it into a slice of
	// strings and verify them. If there is one or more valid keys to reset and
	// no other errors initializing the command, c.resetDefaults will be called
	// in c.Run.
	if err = c.parseResetKeys(); err != nil {
		return errors.Trace(err)
>>>>>>> 4d599822
	}

	// Check cloud exists
	cloud, err := cc.Cloud(names.NewCloudTag(c.cloud))
	if err != nil {
		return errors.Trace(err)
	}

	// If region specified: check it's valid
	if c.region != "" {
		regionValid := false
		for _, r := range cloud.Regions {
			if r.Name == c.region {
				regionValid = true
				break
			}
		}
		if !regionValid {
			return errors.Errorf("invalid region specified: %q", c.region)
		}
	}

	// All looks good!
	return nil
}

var noCloudMsg = `
You don't have access to any clouds on this controller.
Only controller administrators can set default model values.
`[1:]

var manyCloudsMsg = `
You haven't specified a cloud and more than one exists on this controller.
Specify one of the following clouds for which to process model defaults:
    %s
`[1:]

func (c *defaultsCommand) maybeGetDefaultControllerCloud(api cloudAPI) (names.CloudTag, error) {
	var cTag names.CloudTag
	clouds, err := api.Clouds()
	if err != nil {
		return cTag, errors.Trace(err)
	}
	if len(clouds) == 0 {
		return cTag, errors.New(noCloudMsg)
	}
	if len(clouds) != 1 {
		var cloudNames []string
		for _, c := range clouds {
			cloudNames = append(cloudNames, c.Name)
		}
		sort.Strings(cloudNames)
		return cTag, errors.Errorf(manyCloudsMsg, strings.Join(cloudNames, ","))
	}
	for cTag = range clouds {
		// Set cTag to the only cloud in the result.
	}
	return cTag, nil
}

// getDefaults writes out the value for a single default key.
func (c *defaultsCommand) getDefaults(client defaultsCommandAPI, ctx *cmd.Context) error {
	attrs, err := c.getFilteredDefaults(client)
	if err != nil {
		return errors.Trace(err)
	}

	if len(c.configBase.KeysToGet) == 0 {
		return errors.New("c.configBase.KeysToGet is empty")
	}
	if value, ok := attrs[c.configBase.KeysToGet[0]]; ok {
		return c.out.Write(ctx, envconfig.ModelDefaultAttributes{c.configBase.KeysToGet[0]: value})
	} else {
		msg := fmt.Sprintf("there are no default model values for %q", c.configBase.KeysToGet[0])
		if c.region != "" {
			msg += fmt.Sprintf(" in region %q", c.region)
		}
		return errors.New(msg)
	}
}

// getAllDefaults writes out the value for a single key or the full tree of
// defaults.
func (c *defaultsCommand) getAllDefaults(client defaultsCommandAPI, ctx *cmd.Context) error {
	attrs, err := c.getFilteredDefaults(client)
	if err != nil {
		return errors.Trace(err)
	}

	if c.region != "" && len(attrs) == 0 {
		return errors.New(fmt.Sprintf(
			"there are no default model values in region %q", c.region))
	}

	return c.out.Write(ctx, attrs)
}

// getFilteredDefaults returns model defaults, filtered by region if necessary.
func (c *defaultsCommand) getFilteredDefaults(client defaultsCommandAPI) (envconfig.ModelDefaultAttributes, error) {
	attrs, err := client.ModelDefaults(c.cloud)
	if err != nil {
		fmt.Println(err)
		return nil, err
	}

	valueForRegion := func(region string, regions []envconfig.RegionDefaultValue) (envconfig.RegionDefaultValue, bool) {
		for _, r := range regions {
			if r.Name == region {
				return r, true
			}
		}
		return envconfig.RegionDefaultValue{}, false
	}

	// Filter by region if necessary.
	if c.region != "" {
		for attrName, attr := range attrs {
			if regionDefault, ok := valueForRegion(c.region, attr.Regions); !ok {
				delete(attrs, attrName)
			} else {
				attrForRegion := attr
				attrForRegion.Regions = []envconfig.RegionDefaultValue{regionDefault}
				attrs[attrName] = attrForRegion
			}
		}
	}

	return attrs, nil
}

// setDefaults sets defaults as provided by key=value command-line args.
func (c *defaultsCommand) setDefaults(client defaultsCommandAPI, attrs config.Attrs) error {
	// Check all keys are settable
	var keys []string
	values := make(defaultAttrs)
	for k, v := range attrs {
		if k == envconfig.AgentVersionKey {
			if c.ignoreReadOnlyFields {
				continue
			}
			return errors.Errorf(`"agent-version" must be set via "upgrade-model"`)
		}
		values[k] = v
		keys = append(keys, k)
	}

	coerced, err := values.CoerceFormat(c.region)
	if err != nil {
		return errors.Trace(err)
	}

	if err := c.verifyKnownKeys(client, keys); err != nil {
		return errors.Trace(err)
	}

	return block.ProcessBlockedError(
		client.SetModelDefaults(
			c.cloud, c.region, coerced), block.BlockChange)
}

// resetDefaults resets the keys in resetKeys.
func (c *defaultsCommand) resetDefaults(client defaultsCommandAPI) error {
	// ctx unused in this method.
	if err := c.verifyKnownKeys(client, c.configBase.KeysToReset); err != nil {
		return errors.Trace(err)
	}
	return block.ProcessBlockedError(
		client.UnsetModelDefaults(
			c.cloud, c.region, c.configBase.KeysToReset...), block.BlockChange)
}

// verifyKnownKeys is a helper to validate the keys we are operating with
// against the set of known attributes from the model.
func (c *defaultsCommand) verifyKnownKeys(client defaultsCommandAPI, keys []string) error {
	known, err := client.ModelDefaults(c.cloud)
	if err != nil {
		return errors.Trace(err)
	}

	allKeys := c.configBase.KeysToReset[:]
	for _, k := range keys {
		allKeys = append(allKeys, k)
	}

	for _, key := range allKeys {
		// check if the key exists in the known config
		// and warn the user if the key is not defined
		if _, exists := known[key]; !exists {
			logger.Warningf(
				"key %q is not defined in the known model configuration: possible misspelling", key)
		}
	}
	return nil
}

// formatConfigTabular writes a tabular summary of default config information.
func formatDefaultConfigTabular(writer io.Writer, value interface{}) error {
	defaultValues, ok := value.(envconfig.ModelDefaultAttributes)
	if !ok {
		return errors.Errorf("expected value of type %T, got %T", defaultValues, value)
	}

	tw := output.TabWriter(writer)
	w := output.Wrapper{
		TabWriter: tw,
	}

	p := func(name string, value envconfig.AttributeDefaultValues) {
		var c, d interface{}
		switch value.Default {
		case nil:
			d = "-"
		case "":
			d = `""`
		default:
			d = value.Default
		}
		switch value.Controller {
		case nil:
			c = "-"
		case "":
			c = `""`
		default:
			c = value.Controller
		}
		w.Println(name, d, c)
		for _, region := range value.Regions {
			w.Println("  "+region.Name, region.Value, "-")
		}
	}
	var valueNames []string
	for name := range defaultValues {
		valueNames = append(valueNames, name)
	}
	sort.Strings(valueNames)
	w.Println("Attribute", "Default", "Controller")

	for _, name := range valueNames {
		info := defaultValues[name]
		out := &bytes.Buffer{}
		err := cmd.FormatYaml(out, info)
		if err != nil {
			return errors.Annotatef(err, "formatting value for %q", name)
		}
		p(name, info)
	}

	tw.Flush()
	return nil
}<|MERGE_RESOLUTION|>--- conflicted
+++ resolved
@@ -352,7 +352,6 @@
 	return nil
 }
 
-<<<<<<< HEAD
 // validateCloudRegion checks that the supplied cloud and region is valid.
 func (c *defaultsCommand) validateCloudRegion(cc cloudAPI) error {
 	// If cloud not specified, set to default value
@@ -363,74 +362,6 @@
 			return errors.Trace(err)
 		}
 		c.cloud = cloudTag.Id()
-=======
-// This needs to parse a command line invocation to reset and set, or get
-// model-default values. The arguments may be interspersed as demonstrated in
-// the examples.
-//
-// This sets foo=baz and unsets bar in aws/us-east-1
-//
-//	juju model-defaults aws/us-east-1 foo=baz --reset bar
-//
-// If aws is the cloud of the current or specified controller -- specified by
-// -c somecontroller -- then the following would also be equivalent.
-//
-//	juju model-defaults --reset bar us-east-1 foo=baz
-//
-// If one doesn't specify a cloud or region the command is still valid but for
-// setting the default on the controller:
-//
-//	juju model-defaults foo=baz --reset bar
-//
-// Of course one can specify multiple keys to reset --reset a,b,c and one can
-// also specify multiple values to set a=b c=d e=f. I.e. comma separated for
-// resetting and space separated for setting. One may also only set or reset as
-// a singular action.
-//
-//	juju model-defaults --reset foo
-//	juju model-defaults a=b c=d e=f
-//	juju model-defaults a=b c=d --reset e,f
-//
-// cloud/region may also be specified so above examples with that option might
-// be like the following invocation.
-//
-//	juju model-defaults us-east-1 a=b c=d --reset e,f
-//
-// Finally one can also ask for the all the defaults or the defaults for one
-// specific setting. In this case specifying a region is not valid as
-// model-defaults shows the settings for a value at all locations that it has a
-// default set -- or at a minimum the default and  "-" for a controller with no
-// value set.
-//
-//	juju model-defaults
-//	juju model-defaults no-proxy
-//
-// It is not valid to reset and get or to set and get values. It is also
-// neither valid to reset and set the same key, nor to set the same key to
-// different values in the same command.
-//
-// For those playing along that all means the first positional arg can be a
-// cloud/region, a region, a key=value to set, a key to get the settings for,
-// or empty. Other caveats are that one cannot set and reset a value for the
-// same key, that is to say keys to be mutated must be unique.
-//
-// Here we go...
-func (c *defaultsCommand) parseArgs(args []string) error {
-	var err error
-	//  If there's nothing to reset and no args we're returning everything. So
-	//  we short circuit immediately.
-	if len(args) == 0 && len(c.reset) == 0 {
-		c.action = c.getDefaults
-		return nil
-	}
-
-	// If there is an argument provided to reset, we turn it into a slice of
-	// strings and verify them. If there is one or more valid keys to reset and
-	// no other errors initializing the command, c.resetDefaults will be called
-	// in c.Run.
-	if err = c.parseResetKeys(); err != nil {
-		return errors.Trace(err)
->>>>>>> 4d599822
 	}
 
 	// Check cloud exists
