--- conflicted
+++ resolved
@@ -31,11 +31,8 @@
 	"jenv",
 	"retry-provisioning",
 	"set",
-<<<<<<< HEAD
+	"set-constraints",
 	"share",
-=======
-	"set-constraints",
->>>>>>> 13914ab4
 	"unset",
 	"unshare",
 }
