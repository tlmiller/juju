--- conflicted
+++ resolved
@@ -133,7 +133,6 @@
 
 		s.setHostChecker(t.hostChecker)
 
-<<<<<<< HEAD
 		ctrl := gomock.NewController(c)
 		withProxy := false
 		if t.expected != nil {
@@ -143,7 +142,7 @@
 		if len(t.args) > 0 && t.args[0] == "nonexistent/123" {
 			target = t.args[0]
 		}
-		ssh, app, status := s.setupModel(ctrl, withProxy, nil, target)
+		ssh, app, status := s.setupModel(ctrl, withProxy, nil, nil, target)
 		app.EXPECT().GetCharmURLOrigin("", "mysql").DoAndReturn(func(_, curl string) (*charm.URL, apicharm.Origin, error) {
 			if curl != "mysql" {
 				return nil, apicharm.Origin{}, errors.NotFoundf(curl)
@@ -156,12 +155,9 @@
 		charmAPI.EXPECT().CharmInfo("ch:mysql").Return(chInfo, nil)
 		charmAPI.EXPECT().Close().Return(nil)
 
-		hooksCmd := NewDebugHooksCommandForTest(app, ssh, status, charmAPI, t.hostChecker, baseTestingRetryStrategy)
+		hooksCmd := NewDebugHooksCommandForTest(app, ssh, status, charmAPI, t.hostChecker, baseTestingRetryStrategy, baseTestingRetryStrategy)
 
 		ctx, err := cmdtesting.RunCommand(c, modelcmd.Wrap(hooksCmd), t.args...)
-=======
-		ctx, err := cmdtesting.RunCommand(c, NewDebugHooksCommand(s.hostChecker, baseTestingRetryStrategy, baseTestingRetryStrategy), t.args...)
->>>>>>> 2b230850
 		if t.error != "" {
 			c.Check(err, gc.ErrorMatches, regexp.QuoteMeta(t.error))
 		} else {
@@ -177,7 +173,7 @@
 	ctrl := gomock.NewController(c)
 	defer ctrl.Finish()
 
-	ssh, app, status := s.setupModel(ctrl, false, nil, "mysql/0")
+	ssh, app, status := s.setupModel(ctrl, false, nil, nil, "mysql/0")
 	app.EXPECT().GetCharmURLOrigin("", "mysql").Return(charm.MustParseURL("mysql"), apicharm.Origin{}, nil)
 
 	charmAPI := mocks.NewMockCharmAPI(ctrl)
@@ -186,15 +182,10 @@
 	charmAPI.EXPECT().Close().Return(nil)
 
 	s.setHostChecker(validAddresses("0.public"))
-<<<<<<< HEAD
-
-	hooksCmd := NewDebugHooksCommandForTest(app, ssh, status, charmAPI, s.hostChecker, baseTestingRetryStrategy)
+
+	hooksCmd := NewDebugHooksCommandForTest(app, ssh, status, charmAPI, s.hostChecker, baseTestingRetryStrategy, baseTestingRetryStrategy)
 
 	ctx, err := cmdtesting.RunCommand(c, modelcmd.Wrap(hooksCmd), "mysql/0", "install", "start")
-=======
-	ctx, err := cmdtesting.RunCommand(c, NewDebugHooksCommand(s.hostChecker, baseTestingRetryStrategy, baseTestingRetryStrategy),
-		"mysql/0", "install", "start")
->>>>>>> 2b230850
 	c.Check(err, jc.ErrorIsNil)
 	base64Regex := regexp.MustCompile("echo ([A-Za-z0-9+/]+=*) \\| base64")
 	c.Check(err, jc.ErrorIsNil)
