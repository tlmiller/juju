// Copyright 2012, 2013 Canonical Ltd.
// Licensed under the AGPLv3, see LICENCE file for details.

package main

import (
	. "launchpad.net/gocheck"
	"launchpad.net/juju-core/juju/testing"
	coretesting "launchpad.net/juju-core/testing"
)

type DeploySuite struct {
	testing.RepoSuite
}

var _ = Suite(&DeploySuite{})

func runDeploy(c *C, args ...string) error {
	_, err := coretesting.RunCommand(c, &DeployCommand{}, args)
	return err
}

var initErrorTests = []struct {
	args []string
	err  string
}{
	{
		args: nil,
		err:  `no charm specified`,
	}, {
		args: []string{"craz~ness"},
		err:  `invalid charm name "craz~ness"`,
	}, {
		args: []string{"craziness", "burble-1"},
		err:  `invalid service name "burble-1"`,
	}, {
		args: []string{"craziness", "burble1", "-n", "0"},
		err:  `must deploy at least one unit`,
	}, {
		args: []string{"craziness", "burble1", "--constraints", "gibber=plop"},
		err:  `invalid value "gibber=plop" for flag --constraints: unknown constraint "gibber"`,
	},
}

func (s *DeploySuite) TestInitErrors(c *C) {
	for i, t := range initErrorTests {
		c.Logf("test %d", i)
		err := coretesting.InitCommand(&DeployCommand{}, t.args)
		c.Assert(err, ErrorMatches, t.err)
	}
<<<<<<< HEAD
}

func (s *DeploySuite) TestCharmDir(c *C) {
	coretesting.Charms.ClonedDirPath(s.SeriesPath, "dummy")
	err := runDeploy(c, "local:dummy")
	c.Assert(err, IsNil)
	curl := charm.MustParseURL("local:precise/dummy-1")
	s.AssertService(c, "dummy", curl, 1, 0)
}

func (s *DeploySuite) TestUpgradeCharmDir(c *C) {
	dirPath := coretesting.Charms.ClonedDirPath(s.SeriesPath, "dummy")
	err := runDeploy(c, "local:dummy", "-u")
	c.Assert(err, IsNil)
	curl := charm.MustParseURL("local:precise/dummy-2")
	s.AssertService(c, "dummy", curl, 1, 0)
	// Check the charm really was upgraded.
	ch, err := charm.ReadDir(dirPath)
	c.Assert(err, IsNil)
	c.Assert(ch.Revision(), Equals, 2)
}

func (s *DeploySuite) TestCharmBundle(c *C) {
	coretesting.Charms.BundlePath(s.SeriesPath, "dummy")
	err := runDeploy(c, "local:dummy", "some-service-name")
	c.Assert(err, IsNil)
	curl := charm.MustParseURL("local:precise/dummy-1")
	s.AssertService(c, "some-service-name", curl, 1, 0)
}

func (s *DeploySuite) TestForceMachine(c *C) {
	coretesting.Charms.BundlePath(s.SeriesPath, "dummy")
	machine, err := s.State.AddMachine("precise", nil, state.JobHostUnits)
	c.Assert(err, IsNil)
	err = runDeploy(c, "--force-machine", machine.Id(), "local:dummy", "portlandia")
	c.Assert(err, IsNil)
	svc, err := s.State.Service("portlandia")
	c.Assert(err, IsNil)
	units, err := svc.AllUnits()
	c.Assert(err, IsNil)
	c.Assert(units, HasLen, 1)
	mid, err := units[0].AssignedMachineId()
	c.Assert(err, IsNil)
	c.Assert(mid, Equals, machine.Id())
}

func (s *DeploySuite) TestForceMachineInvalid(c *C) {
	coretesting.Charms.BundlePath(s.SeriesPath, "dummy")
	err := runDeploy(c, "--force-machine", "42", "local:dummy", "portlandia")
	c.Assert(err, ErrorMatches, `cannot assign unit "portlandia/0" to machine: machine 42 not found`)

	err = runDeploy(c, "--force-machine", "abc", "local:dummy", "portlandia")
	c.Assert(err, ErrorMatches, `invalid machine id "abc"`)

	machine, err := s.State.AddMachine("precise", nil, state.JobHostUnits)
	err = runDeploy(c, "--force-machine", machine.Id(), "-n", "5", "local:dummy", "portlandia")
	c.Assert(err, ErrorMatches, `force-machine cannot be used for multiple units`)

	coretesting.Charms.BundlePath(s.SeriesPath, "logging")
	err = runDeploy(c, "--force-machine", machine.Id(), "local:logging")
	c.Assert(err, ErrorMatches, `subordinate service cannot specify force-machine`)
}

func (s *DeploySuite) TestCannotUpgradeCharmBundle(c *C) {
	coretesting.Charms.BundlePath(s.SeriesPath, "dummy")
	err := runDeploy(c, "local:dummy", "-u")
	c.Assert(err, ErrorMatches, `cannot increment revision of charm "local:precise/dummy-1": not a directory`)
	// Verify state not touched...
	curl := charm.MustParseURL("local:precise/dummy-1")
	_, err = s.State.Charm(curl)
	c.Assert(err, ErrorMatches, `charm "local:precise/dummy-1" not found`)
	_, err = s.State.Service("dummy")
	c.Assert(err, ErrorMatches, `service "dummy" not found`)
}

func (s *DeploySuite) TestAddsPeerRelations(c *C) {
	coretesting.Charms.BundlePath(s.SeriesPath, "riak")
	err := runDeploy(c, "local:riak")
	c.Assert(err, IsNil)
	curl := charm.MustParseURL("local:precise/riak-7")
	_, rels := s.AssertService(c, "riak", curl, 1, 1)
	rel := rels[0]
	ep, err := rel.Endpoint("riak")
	c.Assert(err, IsNil)
	c.Assert(ep.Name, Equals, "ring")
	c.Assert(ep.Role, Equals, charm.RolePeer)
	c.Assert(ep.Scope, Equals, charm.ScopeGlobal)
}

func (s *DeploySuite) TestNumUnits(c *C) {
	coretesting.Charms.BundlePath(s.SeriesPath, "dummy")
	err := runDeploy(c, "local:dummy", "-n", "13")
	c.Assert(err, IsNil)
	curl := charm.MustParseURL("local:precise/dummy-1")
	s.AssertService(c, "dummy", curl, 13, 0)
}

func (s *DeploySuite) TestSubordinateCharm(c *C) {
	coretesting.Charms.BundlePath(s.SeriesPath, "logging")
	err := runDeploy(c, "local:logging")
	c.Assert(err, IsNil)
	curl := charm.MustParseURL("local:precise/logging-1")
	s.AssertService(c, "logging", curl, 0, 0)
}

func (s *DeploySuite) TestConstraints(c *C) {
	coretesting.Charms.BundlePath(s.SeriesPath, "dummy")
	err := runDeploy(c, "local:dummy", "--constraints", "mem=2G cpu-cores=2")
	c.Assert(err, IsNil)
	curl := charm.MustParseURL("local:precise/dummy-1")
	service, _ := s.AssertService(c, "dummy", curl, 1, 0)
	cons, err := service.Constraints()
	c.Assert(err, IsNil)
	c.Assert(cons, DeepEquals, constraints.MustParse("mem=2G cpu-cores=2"))
}

func (s *DeploySuite) TestSubordinateConstraints(c *C) {
	coretesting.Charms.BundlePath(s.SeriesPath, "logging")
	err := runDeploy(c, "local:logging", "--constraints", "mem=1G")
	c.Assert(err, Equals, state.ErrSubordinateConstraints)
=======
>>>>>>> 0a8eb16d
}<|MERGE_RESOLUTION|>--- conflicted
+++ resolved
@@ -48,127 +48,4 @@
 		err := coretesting.InitCommand(&DeployCommand{}, t.args)
 		c.Assert(err, ErrorMatches, t.err)
 	}
-<<<<<<< HEAD
-}
-
-func (s *DeploySuite) TestCharmDir(c *C) {
-	coretesting.Charms.ClonedDirPath(s.SeriesPath, "dummy")
-	err := runDeploy(c, "local:dummy")
-	c.Assert(err, IsNil)
-	curl := charm.MustParseURL("local:precise/dummy-1")
-	s.AssertService(c, "dummy", curl, 1, 0)
-}
-
-func (s *DeploySuite) TestUpgradeCharmDir(c *C) {
-	dirPath := coretesting.Charms.ClonedDirPath(s.SeriesPath, "dummy")
-	err := runDeploy(c, "local:dummy", "-u")
-	c.Assert(err, IsNil)
-	curl := charm.MustParseURL("local:precise/dummy-2")
-	s.AssertService(c, "dummy", curl, 1, 0)
-	// Check the charm really was upgraded.
-	ch, err := charm.ReadDir(dirPath)
-	c.Assert(err, IsNil)
-	c.Assert(ch.Revision(), Equals, 2)
-}
-
-func (s *DeploySuite) TestCharmBundle(c *C) {
-	coretesting.Charms.BundlePath(s.SeriesPath, "dummy")
-	err := runDeploy(c, "local:dummy", "some-service-name")
-	c.Assert(err, IsNil)
-	curl := charm.MustParseURL("local:precise/dummy-1")
-	s.AssertService(c, "some-service-name", curl, 1, 0)
-}
-
-func (s *DeploySuite) TestForceMachine(c *C) {
-	coretesting.Charms.BundlePath(s.SeriesPath, "dummy")
-	machine, err := s.State.AddMachine("precise", nil, state.JobHostUnits)
-	c.Assert(err, IsNil)
-	err = runDeploy(c, "--force-machine", machine.Id(), "local:dummy", "portlandia")
-	c.Assert(err, IsNil)
-	svc, err := s.State.Service("portlandia")
-	c.Assert(err, IsNil)
-	units, err := svc.AllUnits()
-	c.Assert(err, IsNil)
-	c.Assert(units, HasLen, 1)
-	mid, err := units[0].AssignedMachineId()
-	c.Assert(err, IsNil)
-	c.Assert(mid, Equals, machine.Id())
-}
-
-func (s *DeploySuite) TestForceMachineInvalid(c *C) {
-	coretesting.Charms.BundlePath(s.SeriesPath, "dummy")
-	err := runDeploy(c, "--force-machine", "42", "local:dummy", "portlandia")
-	c.Assert(err, ErrorMatches, `cannot assign unit "portlandia/0" to machine: machine 42 not found`)
-
-	err = runDeploy(c, "--force-machine", "abc", "local:dummy", "portlandia")
-	c.Assert(err, ErrorMatches, `invalid machine id "abc"`)
-
-	machine, err := s.State.AddMachine("precise", nil, state.JobHostUnits)
-	err = runDeploy(c, "--force-machine", machine.Id(), "-n", "5", "local:dummy", "portlandia")
-	c.Assert(err, ErrorMatches, `force-machine cannot be used for multiple units`)
-
-	coretesting.Charms.BundlePath(s.SeriesPath, "logging")
-	err = runDeploy(c, "--force-machine", machine.Id(), "local:logging")
-	c.Assert(err, ErrorMatches, `subordinate service cannot specify force-machine`)
-}
-
-func (s *DeploySuite) TestCannotUpgradeCharmBundle(c *C) {
-	coretesting.Charms.BundlePath(s.SeriesPath, "dummy")
-	err := runDeploy(c, "local:dummy", "-u")
-	c.Assert(err, ErrorMatches, `cannot increment revision of charm "local:precise/dummy-1": not a directory`)
-	// Verify state not touched...
-	curl := charm.MustParseURL("local:precise/dummy-1")
-	_, err = s.State.Charm(curl)
-	c.Assert(err, ErrorMatches, `charm "local:precise/dummy-1" not found`)
-	_, err = s.State.Service("dummy")
-	c.Assert(err, ErrorMatches, `service "dummy" not found`)
-}
-
-func (s *DeploySuite) TestAddsPeerRelations(c *C) {
-	coretesting.Charms.BundlePath(s.SeriesPath, "riak")
-	err := runDeploy(c, "local:riak")
-	c.Assert(err, IsNil)
-	curl := charm.MustParseURL("local:precise/riak-7")
-	_, rels := s.AssertService(c, "riak", curl, 1, 1)
-	rel := rels[0]
-	ep, err := rel.Endpoint("riak")
-	c.Assert(err, IsNil)
-	c.Assert(ep.Name, Equals, "ring")
-	c.Assert(ep.Role, Equals, charm.RolePeer)
-	c.Assert(ep.Scope, Equals, charm.ScopeGlobal)
-}
-
-func (s *DeploySuite) TestNumUnits(c *C) {
-	coretesting.Charms.BundlePath(s.SeriesPath, "dummy")
-	err := runDeploy(c, "local:dummy", "-n", "13")
-	c.Assert(err, IsNil)
-	curl := charm.MustParseURL("local:precise/dummy-1")
-	s.AssertService(c, "dummy", curl, 13, 0)
-}
-
-func (s *DeploySuite) TestSubordinateCharm(c *C) {
-	coretesting.Charms.BundlePath(s.SeriesPath, "logging")
-	err := runDeploy(c, "local:logging")
-	c.Assert(err, IsNil)
-	curl := charm.MustParseURL("local:precise/logging-1")
-	s.AssertService(c, "logging", curl, 0, 0)
-}
-
-func (s *DeploySuite) TestConstraints(c *C) {
-	coretesting.Charms.BundlePath(s.SeriesPath, "dummy")
-	err := runDeploy(c, "local:dummy", "--constraints", "mem=2G cpu-cores=2")
-	c.Assert(err, IsNil)
-	curl := charm.MustParseURL("local:precise/dummy-1")
-	service, _ := s.AssertService(c, "dummy", curl, 1, 0)
-	cons, err := service.Constraints()
-	c.Assert(err, IsNil)
-	c.Assert(cons, DeepEquals, constraints.MustParse("mem=2G cpu-cores=2"))
-}
-
-func (s *DeploySuite) TestSubordinateConstraints(c *C) {
-	coretesting.Charms.BundlePath(s.SeriesPath, "logging")
-	err := runDeploy(c, "local:logging", "--constraints", "mem=1G")
-	c.Assert(err, Equals, state.ErrSubordinateConstraints)
-=======
->>>>>>> 0a8eb16d
 }