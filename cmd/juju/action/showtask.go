// Copyright 2014, 2015 Canonical Ltd.
// Licensed under the AGPLv3, see LICENCE file for details.

package action

import (
	"fmt"
	"time"

	"github.com/juju/clock"
	"github.com/juju/cmd/v4"
	"github.com/juju/errors"
	"github.com/juju/gnuflag"
	"github.com/juju/names/v5"

	actionapi "github.com/juju/juju/api/client/action"
	jujucmd "github.com/juju/juju/cmd"
	"github.com/juju/juju/cmd/modelcmd"
	"github.com/juju/juju/core/watcher"
	"github.com/juju/juju/rpc/params"
)

func NewShowTaskCommand() cmd.Command {
	return modelcmd.Wrap(&showTaskCommand{
		logMessageHandler: func(ctx *cmd.Context, msg string) {
			fmt.Fprintln(ctx.Stderr, msg)
		},
		clock: clock.WallClock,
	})
}

// showTaskCommand fetches the results of a task by ID.
type showTaskCommand struct {
	ActionCommandBase
	out         cmd.Output
	requestedId string
	wait        time.Duration
	watch       bool
	utc         bool

	clock             clock.Clock
	logMessageHandler func(*cmd.Context, string)
}

const showTaskDoc = `
Show the results returned by a task with the given ID.  
To block until the result is known completed or failed, use
the --wait option with a duration, as in --wait 5s or --wait 1h.
Use --watch to wait indefinitely.  

The default behavior without --wait or --watch is to immediately check and return;
if the results are "pending" then only the available information will be
displayed.  This is also the behavior when any negative time is given.

Note: if Juju has been upgraded from 2.6 and there are old action UUIDs still in use,
and you want to specify just the UUID prefix to match on, you will need to include up
to at least the first "-" to disambiguate from a newer numeric id.
`

const showTaskExamples = `
    juju show-task 1
    juju show-task 1 --wait=2m
    juju show-task 1 --watch
`

const defaultTaskWait = -1 * time.Second

// Set up the output.
func (c *showTaskCommand) SetFlags(f *gnuflag.FlagSet) {
	c.ActionCommandBase.SetFlags(f)
	defaultFormatter := "plain"
	c.out.AddFlags(f, defaultFormatter, map[string]cmd.Formatter{
		"yaml":  cmd.FormatYaml,
		"json":  cmd.FormatJson,
		"plain": printOutput,
	})

	f.DurationVar(&c.wait, "wait", defaultTaskWait, "Maximum wait time for a task to complete")
	f.BoolVar(&c.watch, "watch", false, "Wait indefinitely for results")
	f.BoolVar(&c.utc, "utc", false, "Show times in UTC")
}

func (c *showTaskCommand) Info() *cmd.Info {
	info := jujucmd.Info(&cmd.Info{
		Name:     "show-task",
		Args:     "<task ID>",
		Purpose:  "Show results of a task by ID.",
		Doc:      showTaskDoc,
		Examples: showTaskExamples,
		SeeAlso: []string{
			"cancel-task",
			"run",
			"operations",
			"show-operation",
		},
	})
	return info
}

// Init validates the action ID and any other options.
func (c *showTaskCommand) Init(args []string) error {
	if c.watch {
		if c.wait != defaultTaskWait {
			return errors.New("specify either --watch or --wait but not both")
		}
		// If we are watching the wait is 0 (indefinite).
		c.wait = 0 * time.Second
	}
	switch len(args) {
	case 0:
		return errors.New("no task ID specified")
	case 1:
		if !names.IsValidAction(args[0]) {
			return errors.NotValidf("task ID %q", args[0])
		}
		c.requestedId = args[0]
		return nil
	default:
		return cmd.CheckEmpty(args[1:])
	}
}

// Run issues the API call to get Actions by ID.
func (c *showTaskCommand) Run(ctx *cmd.Context) error {
	api, err := c.NewActionAPIClient(ctx)
	if err != nil {
		return err
	}
	defer api.Close()

	wait := c.clock.NewTimer(c.wait)
	if c.wait.Nanoseconds() == 0 {
		// Zero duration signals indefinite wait.  Discard the tick.
		<-wait.Chan()
	}

	actionDone := make(chan struct{})
	var logsWatcher watcher.StringsWatcher
	haveLogs := false

	shouldWatch := c.wait.Nanoseconds() >= 0
	if shouldWatch {
		result, err := fetchResult(ctx, api, c.requestedId)
		if err != nil {
			return errors.Trace(err)
		}
		shouldWatch = result.Status == params.ActionPending ||
			result.Status == params.ActionRunning
	}

	if shouldWatch {
		logsWatcher, err = api.WatchActionProgress(ctx, c.requestedId)
		if err != nil {
			return errors.Trace(err)
		}
		processLogMessages(logsWatcher, actionDone, ctx, c.utc, func(ctx *cmd.Context, msg string) {
			haveLogs = true
			c.logMessageHandler(ctx, msg)
		})
	}

	var result actionapi.ActionResult
	if shouldWatch {
<<<<<<< HEAD
		tick := c.clock.NewTimer(resultPollTime)
		result, err = GetActionResult(ctx, api, c.requestedId, tick, wait)
=======
		result, err = GetActionResult(api, c.requestedId, c.clock, wait)
>>>>>>> a9027ae6
	} else {
		result, err = fetchResult(ctx, api, c.requestedId)
	}
	close(actionDone)
	if logsWatcher != nil {
		_ = logsWatcher.Wait()
	}
	if haveLogs {
		// Make the logs a bit separate in the output.
		fmt.Fprintln(ctx.Stderr, "")
	}
	if err != nil {
		return errors.Trace(err)
	}

	formatted, _ := formatActionResult(c.requestedId, result, c.utc)
	if c.out.Name() != "plain" {
		return c.out.Write(ctx, formatted)
	}
	info := make(map[string]interface{})
	info[c.requestedId] = formatted
	return c.out.Write(ctx, info)
}<|MERGE_RESOLUTION|>--- conflicted
+++ resolved
@@ -161,12 +161,7 @@
 
 	var result actionapi.ActionResult
 	if shouldWatch {
-<<<<<<< HEAD
-		tick := c.clock.NewTimer(resultPollTime)
-		result, err = GetActionResult(ctx, api, c.requestedId, tick, wait)
-=======
-		result, err = GetActionResult(api, c.requestedId, c.clock, wait)
->>>>>>> a9027ae6
+		result, err = GetActionResult(ctx, api, c.requestedId, c.clock, wait)
 	} else {
 		result, err = fetchResult(ctx, api, c.requestedId)
 	}
