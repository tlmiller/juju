// Copyright 2018 Canonical Ltd.
// Licensed under the AGPLv3, see LICENCE file for details.

package application

import (
	"github.com/juju/cmd/v3"
	"github.com/juju/errors"
	"github.com/juju/gnuflag"
	"github.com/juju/names/v4"

	"github.com/juju/juju/api"
	"github.com/juju/juju/api/client/application"
	jujucmd "github.com/juju/juju/cmd"
	"github.com/juju/juju/cmd/juju/block"
	"github.com/juju/juju/cmd/modelcmd"
	"github.com/juju/juju/core/series"
)

// NewSetSeriesCommand returns a command which updates the series of
// an application.
func NewSetSeriesCommand() cmd.Command {
	return modelcmd.Wrap(&setSeriesCommand{})
}

// setSeriesAPI defines a subset of the application facade, as required
// by the set-series command.
type setSeriesAPI interface {
	Close() error
	UpdateApplicationSeries(string, string, bool) error
}

// setSeriesCommand is responsible for updating the series of an application or machine.
type setSeriesCommand struct {
	modelcmd.ModelCommandBase
	modelcmd.IAASOnlyCommand

	setSeriesClient setSeriesAPI

	applicationName string
	series          string
}

var setSeriesDoc = `
The specified application's series value will be set within juju. Any subordinates of
the application will also have their series set to the provided value.

This will not change the series of any existing units, rather new units will use
the new series when deployed.

It is recommended to only do this after upgrade-series has been run for machine containing
all existing units of the application.

To ensure correct binaries, run 'juju refresh' before running 'juju add-unit'.

Examples:

Set the series for the ubuntu application to focal

	juju set-series ubuntu focal

See also:
    status
    refresh
    upgrade-series
`

func (c *setSeriesCommand) Info() *cmd.Info {
	return jujucmd.Info(&cmd.Info{
		Name:    "set-series",
		Args:    "<application> <series>",
		Purpose: "Set an application's series.",
		Doc:     setSeriesDoc,
	})
}

func (c *setSeriesCommand) SetFlags(f *gnuflag.FlagSet) {
	c.ModelCommandBase.SetFlags(f)
}

// Init implements cmd.Command.
func (c *setSeriesCommand) Init(args []string) error {
	switch len(args) {
	case 2:
		if names.IsValidApplication(args[0]) {
			c.applicationName = args[0]
		} else {
			return errors.Errorf("invalid application name %q", args[0])
		}
		if _, err := series.GetOSFromSeries(args[1]); err != nil {
			return errors.Errorf("invalid series %q", args[1])
		}
		c.series = args[1]
	case 1:
		if _, err := series.GetOSFromSeries(args[0]); err != nil {
			return errors.Errorf("no series specified")
		} else {
			return errors.Errorf("no application name")
		}
	case 0:
		return errors.Errorf("application name and series required")
	default:
		return cmd.CheckEmpty(args[2:])
	}
	return nil
}

// Run implements cmd.Run.
func (c *setSeriesCommand) Run(ctx *cmd.Context) error {
	var apiRoot api.Connection
	if c.setSeriesClient == nil {
		var err error
		apiRoot, err = c.NewAPIRoot()
		if err != nil {
			return errors.Trace(err)
		}
		defer func() { _ = apiRoot.Close() }()
	}

	if c.applicationName != "" {
		if c.setSeriesClient == nil {
			c.setSeriesClient = application.NewClient(apiRoot)
			defer func() { _ = c.setSeriesClient.Close() }()
		}
<<<<<<< HEAD
		return c.updateApplicationSeries()
=======
		if c.setSeriesClient.BestAPIVersion() < 5 {
			return errors.New("setting the application series is not supported by this API server")
		}
		err := c.updateApplicationSeries()
		if err == nil {
			// TODO hmlanigan 2022-01-18
			// Remove warning once improvements to develop are made, where by
			// upgrade-series downloads the new charm. Or this command is removed.
			// subordinate
			ctx.Warningf("To ensure the correct charm binaries are installed when add-unit is next called, please first run `juju refresh` for this application and any related subordinates.")
		}
		return err
>>>>>>> bdb49609
	}

	// This should never happen...
	return errors.New("no application name specified")
}

func (c *setSeriesCommand) updateApplicationSeries() error {
	err := block.ProcessBlockedError(
		c.setSeriesClient.UpdateApplicationSeries(c.applicationName, c.series, false),
		block.BlockChange)

	return err
}<|MERGE_RESOLUTION|>--- conflicted
+++ resolved
@@ -122,12 +122,6 @@
 			c.setSeriesClient = application.NewClient(apiRoot)
 			defer func() { _ = c.setSeriesClient.Close() }()
 		}
-<<<<<<< HEAD
-		return c.updateApplicationSeries()
-=======
-		if c.setSeriesClient.BestAPIVersion() < 5 {
-			return errors.New("setting the application series is not supported by this API server")
-		}
 		err := c.updateApplicationSeries()
 		if err == nil {
 			// TODO hmlanigan 2022-01-18
@@ -137,7 +131,6 @@
 			ctx.Warningf("To ensure the correct charm binaries are installed when add-unit is next called, please first run `juju refresh` for this application and any related subordinates.")
 		}
 		return err
->>>>>>> bdb49609
 	}
 
 	// This should never happen...
