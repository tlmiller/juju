--- conflicted
+++ resolved
@@ -285,13 +285,7 @@
 	db.origin = commoncharm.Origin{
 		Source:       commoncharm.OriginLocal,
 		Architecture: platform.Architecture,
-<<<<<<< HEAD
-		OS:           platform.OS,
-		Channel:      platform.Channel,
-=======
 		Base:         base,
-		Series:       d.series,
->>>>>>> da341600
 	}
 	return &localBundle{deployBundle: db}, nil
 }
