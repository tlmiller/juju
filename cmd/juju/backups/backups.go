--- conflicted
+++ resolved
@@ -96,16 +96,7 @@
 	return client, nil
 }
 
-<<<<<<< HEAD
-// dumpMetadata writes the formatted backup metadata to stdout.
-func (c *CommandBase) dumpMetadata(ctx *cmd.Context, result *params.BackupsMetadataResult) {
-	ctx.Verbosef(c.metadata(result))
-}
-
 const backupMetadataTemplate = `
-=======
-var backupMetadataTemplate = `
->>>>>>> 22559093
 backup format version: {{.FormatVersion}} 
 juju version:          {{.JujuVersion}} 
 base:                  {{.Base}} 
