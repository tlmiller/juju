--- conflicted
+++ resolved
@@ -71,8 +71,7 @@
 		return c.out.Write(ctx, value)
 	}
 
-<<<<<<< HEAD
-	return fmt.Errorf("Environment key %q not found in %q environment.", c.key, config.Name())
+	return fmt.Errorf("Key %q not found in %q environment.", c.key, config.Name())
 }
 
 type attributes map[string]interface{}
@@ -146,7 +145,4 @@
 	}
 	// Now try to apply the new validate config.
 	return conn.State.SetEnvironConfig(newProviderConfig)
-=======
-	return fmt.Errorf("Key %q not found in %q environment.", c.key, config.Name())
->>>>>>> b7a86ab5
 }