--- conflicted
+++ resolved
@@ -50,12 +50,9 @@
 		"prepend the environment UUID to the ID of all instanceData docs",
 		"prepend the environment UUID to the ID of all containerRef docs",
 		"prepend the environment UUID to the ID of all reboot docs",
-<<<<<<< HEAD
 		"prepend the environment UUID to the ID of all minUnit docs",
-=======
 		"prepend the environment UUID to the ID of all relations docs",
 		"prepend the environment UUID to the ID of all relationscopes docs",
->>>>>>> f45ebc51
 		"migrate machine jobs into ones with JobManageNetworking based on rules",
 		"prepend the environment UUID to the ID of all cleanup docs",
 	}
