// Copyright 2022 Canonical Ltd.
// Licensed under the AGPLv3, see LICENCE file for details.

package upgradevalidation_test

import (
	"github.com/golang/mock/gomock"
	"github.com/juju/errors"
	jujutesting "github.com/juju/testing"
	jc "github.com/juju/testing/checkers"
	"github.com/juju/version/v2"
	gc "gopkg.in/check.v1"

	environscloudspec "github.com/juju/juju/environs/cloudspec"
	"github.com/juju/juju/provider/lxd"
	"github.com/juju/juju/state"
	coretesting "github.com/juju/juju/testing"
	"github.com/juju/juju/upgrades/upgradevalidation"
	"github.com/juju/juju/upgrades/upgradevalidation/mocks"
)

var winVersions = []string{
	"win2008r2", "win2012", "win2012hv", "win2012hvr2", "win2012r2", "win2012r2",
	"win2016", "win2016hv", "win2019", "win7", "win8", "win81", "win10",
}

var ubuntuVersions = []string{
	"12.04",
	"12.10",
	"13.04",
	"13.10",
	"14.04",
	"14.10",
	"15.04",
	"15.10",
	"16.04",
	"16.10",
	"17.04",
	"17.10",
	"18.04",
	"18.10",
	"19.04",
	"19.10",
	"20.10",
	"21.04",
	"21.10",
	"22.10",
	"23.04",
}

<<<<<<< HEAD
func makeBases(os string, vers []string) []state.Base {
	bases := make([]state.Base, len(vers))
	for i, vers := range vers {
		bases[i] = state.Base{OS: os, Channel: vers}
	}
	return bases
}
=======
	server := mocks.NewMockServer(ctrl)
	serverFactory := mocks.NewMockServerFactory(ctrl)
	s.PatchValue(&upgradevalidation.NewServerFactory,
		func(_ lxd.NewHTTPClientFunc) lxd.ServerFactory {
			return serverFactory
		},
	)
	cloudSpec := environscloudspec.CloudSpec{Type: "lxd"}
>>>>>>> c98d2179

var _ = gc.Suite(&migrateSuite{})

type migrateSuite struct {
	jujutesting.IsolationSuite

	st        *mocks.MockState
	statePool *mocks.MockStatePool
	model     *mocks.MockModel
}

func (s *migrateSuite) TestValidatorsForModelMigrationSourceJuju3(c *gc.C) {
	ctrl, cloudSpec := s.setupJuju3Target(c)
	defer ctrl.Finish()

	modelTag := coretesting.ModelTag
	targetVersion := version.MustParse("3.0.0")
	validators := upgradevalidation.ValidatorsForModelMigrationSource(targetVersion, cloudSpec)

	checker := upgradevalidation.NewModelUpgradeCheck(modelTag.Id(), s.statePool, s.st, s.model, validators...)
	blockers, err := checker.Validate()
	c.Assert(err, jc.ErrorIsNil)
	c.Assert(blockers, gc.IsNil)
}

func (s *migrateSuite) TestValidatorsForModelMigrationSourceJuju31(c *gc.C) {
	ctrl, cloudSpec := s.setupJuju3Target(c)
	defer ctrl.Finish()

	// - check no charm store charms
	s.st.EXPECT().AllCharmURLs().Return([]*string{}, errors.NotFoundf("charm urls"))

	modelTag := coretesting.ModelTag
	targetVersion := version.MustParse("3.1.0")
	validators := upgradevalidation.ValidatorsForModelMigrationSource(targetVersion, cloudSpec)

	checker := upgradevalidation.NewModelUpgradeCheck(modelTag.Id(), s.statePool, s.st, s.model, validators...)
	blockers, err := checker.Validate()
	c.Assert(err, jc.ErrorIsNil)
	c.Assert(blockers, gc.IsNil)
}

func (s *migrateSuite) TestValidatorsForModelMigrationSourceJuju2(c *gc.C) {
	defer s.initializeMocks(c).Finish()

	modelTag := coretesting.ModelTag

	// - check agent version;
	s.model.EXPECT().AgentVersion().Return(version.MustParse("2.9.32"), nil)
	// - check no upgrade series in process.
	s.st.EXPECT().HasUpgradeSeriesLocks().Return(false, nil)

	targetVersion := version.MustParse("2.9.99")
	validators := upgradevalidation.ValidatorsForModelMigrationSource(targetVersion, environscloudspec.CloudSpec{Type: "foo"})
	checker := upgradevalidation.NewModelUpgradeCheck(modelTag.Id(), s.statePool, s.st, s.model, validators...)
	blockers, err := checker.Validate()
	c.Assert(err, jc.ErrorIsNil)
	c.Assert(blockers, gc.IsNil)
}

func (s *migrateSuite) initializeMocks(c *gc.C) *gomock.Controller {
	ctrl := gomock.NewController(c)
	s.statePool = mocks.NewMockStatePool(ctrl)
	s.st = mocks.NewMockState(ctrl)
	s.model = mocks.NewMockModel(ctrl)
	return ctrl
}

func (s *migrateSuite) setupJuju3Target(c *gc.C) (*gomock.Controller, environscloudspec.CloudSpec) {
	ctrl := s.initializeMocks(c)
	server := mocks.NewMockServer(ctrl)
	serverFactory := mocks.NewMockServerFactory(ctrl)
	// - check LXD version.
	cloudSpec := environscloudspec.CloudSpec{Type: "lxd"}
	serverFactory.EXPECT().RemoteServer(cloudSpec).Return(server, nil)
	server.EXPECT().ServerVersion().Return("5.2")

	s.PatchValue(&upgradevalidation.NewServerFactory,
		func(httpClient *http.Client) lxd.ServerFactory {
			return serverFactory
		},
	)
	// - check agent version;
	s.model.EXPECT().AgentVersion().Return(version.MustParse("2.9.36"), nil)
	// - check no upgrade series in process.
	s.st.EXPECT().HasUpgradeSeriesLocks().Return(false, nil)
	// - check if the model has win machines;
	s.st.EXPECT().MachineCountForBase(makeBases("windows", winVersions)).Return(nil, nil)
	s.st.EXPECT().MachineCountForBase(makeBases("ubuntu", ubuntuVersions)).Return(nil, nil)

	return ctrl, cloudSpec
}<|MERGE_RESOLUTION|>--- conflicted
+++ resolved
@@ -48,7 +48,6 @@
 	"23.04",
 }
 
-<<<<<<< HEAD
 func makeBases(os string, vers []string) []state.Base {
 	bases := make([]state.Base, len(vers))
 	for i, vers := range vers {
@@ -56,16 +55,6 @@
 	}
 	return bases
 }
-=======
-	server := mocks.NewMockServer(ctrl)
-	serverFactory := mocks.NewMockServerFactory(ctrl)
-	s.PatchValue(&upgradevalidation.NewServerFactory,
-		func(_ lxd.NewHTTPClientFunc) lxd.ServerFactory {
-			return serverFactory
-		},
-	)
-	cloudSpec := environscloudspec.CloudSpec{Type: "lxd"}
->>>>>>> c98d2179
 
 var _ = gc.Suite(&migrateSuite{})
 
@@ -144,7 +133,7 @@
 	server.EXPECT().ServerVersion().Return("5.2")
 
 	s.PatchValue(&upgradevalidation.NewServerFactory,
-		func(httpClient *http.Client) lxd.ServerFactory {
+		func(_ lxd.NewHTTPClientFunc) lxd.ServerFactory {
 			return serverFactory
 		},
 	)
