#!/usr/bin/env python
"""Assess network health for a given deployment or bundle"""
from __future__ import print_function

import argparse
import logging
import sys
import json
import yaml
import subprocess
import re
import time
import os
import socket
from collections import defaultdict

from jujupy import (
    client_for_existing
    )
from jujupy.wait_condition import (
    WaitApplicationNotPresent
    )
from deploy_stack import (
    BootstrapManager
    )
from utility import (
    add_basic_testing_arguments,
    generate_default_clean_dir,
    configure_logging,
    wait_for_port
    )
from substrate import (
    maas_account_from_boot_config,
    )

__metaclass__ = type

log = logging.getLogger("assess_network_health")

NO_EXPOSED_UNITS = 'No exposed units'

PORT = 8039


class AssessNetworkHealth:

    def __init__(self, args):
        if args.logs:
            self.log_dir = args.logs
        else:
            self.log_dir = generate_default_clean_dir(
                            args.temp_env_name)
        self.expose_client = None
        self.existing_series = set([])
        self.expose_test_charms = set([])

    def assess_network_health(self, client, bundle=None, target_model=None,
                              reboot=False, series=None, maas=None):
        """Assesses network health for a given deployment or bundle.

        :param client: The juju client in use
        :param bundle: Optional bundle to test on
        :param target_model: Optional existing model to test under
        :param reboot: Reboot and re-run tests
        :param series: Ubuntu series to deploy
        :param maas: MaaS manager object
        """
        if maas:
            setup_spaces(maas, bundle)
        self.setup_testing_environment(client, bundle, target_model, series)
        log.info('Starting network tests.')
        results_pre = self.testing_iterations(client, series, target_model)
        error_string = ['Initial test failures:']
        if not reboot:
            if results_pre:
                error_string.extend(results_pre)
                raise Exception('\n'.join(error_string))
            log.info('SUCCESS')
            return
        log.info('Units completed pre-reboot tests, rebooting machines.')
        self.reboot_machines(client)
        results_post = self.testing_iterations(client, series, target_model,
                                               reboot_msg='Post-reboot ')
        if results_pre or results_post:
            error_string.extend(results_pre or 'No pre-reboot failures.')
            error_string.extend(['Post-reboot test failures:'])
            error_string.extend(results_post or 'No post-reboot failures.')
            raise Exception('\n'.join(error_string))
        log.info('SUCCESS')
        return

    def testing_iterations(self, client, series, target_model, reboot_msg=''):
        """Runs through each test given for a given client and series

        :param client: Client
        """
        interface_info = self.get_unit_info(client)
        log.info('{0}Interface information:\n{1}'.format(
            reboot_msg, json.dumps(interface_info, indent=4, sort_keys=True)))
        int_result = self.internet_connection(client)
        log.info('{0}Internet Test '
                 'result:\n {1}'.format(reboot_msg,
                                        json.dumps(int_result, indent=4,
                                                   sort_keys=True)))
        vis_result = self.neighbor_visibility(client)
        log.info('{0}Visibility '
                 'result:\n {1}'.format(reboot_msg,
                                        json.dumps(vis_result,
                                                   indent=4,
                                                   sort_keys=True)))

        exp_result = self.ensure_exposed(client, series)
        log.info('{0}Exposure '
                 'result:\n {1}'.format(reboot_msg,
                                        json.dumps(exp_result,
                                                   indent=4,
                                                   sort_keys=True)) or
                 NO_EXPOSED_UNITS)
        log.info('Tests complete.')
        return self.parse_final_results(vis_result, int_result,
                                        exp_result)

    def setup_testing_environment(self, client, bundle, target_model,
                                  series=None):
        """Sets up the testing environment given an option bundle and/or model.

        :param client: The juju client in use
        :param bundle: Optional bundle to test on or None
        :param model: Optional existing model to test under
        """
        log.info("Setting up test environment.")
        if target_model:
            self.connect_to_existing_model(client, target_model)
        if bundle:
            self.setup_bundle_deployment(client, bundle)
        elif bundle is None and target_model is None:
            self.setup_dummy_deployment(client, series)
        apps = client.get_status().get_applications()
        for _, info in apps.items():
            self.existing_series.add(info['series'])
        for series in self.existing_series:
            try:
<<<<<<< HEAD
                client.deploy('cs:~juju-qa/network-health', series=series,
=======
                # TODO: The latest network-health charm (11 onwards) is broken;
                # it doesn't properly install charmhelpers.
                client.deploy('~juju-qa/network-health-10', series=series,
>>>>>>> 8d44feb1
                              alias='network-health-{}'.format(series))

            except subprocess.CalledProcessError:
                log.info('Could not deploy network-health-{} as it is already'
                         ' present in the juju deployment.'.format(series))
        client.wait_for_started()
        client.wait_for_workloads()
        for series in self.existing_series:
            client.juju('expose', ('network-health-{}'.format(series)))
        apps = client.get_status().get_applications()
        log.info('Known applications: {}'.format(apps.keys()))
        for app, info in apps.items():
            app_series = info['series']
            try:
                client.juju('add-relation',
                            (app, 'network-health-{}'.format(app_series)))
            except subprocess.CalledProcessError as e:
                log.error('Could not relate {0} & network-health due '
                          'to error: {1}'.format(app, e))
        client.wait_for_workloads()
        for app, info in apps.items():
            app_series = info['series']
            client.wait_for_subordinate_units(
                app, 'network-health-{}'.format(app_series))

    def connect_to_existing_model(self, client, target_model):
        """Connects to an existing Juju model.

        :param client: Juju client object without bootstrapped controller
        :param target_model: Model to connect to for testing
        """
        log.info("Connecting to existing model: {}".format(target_model))
        if client.show_model().keys()[0] is not target_model:
            client.switch(target_model)

    def setup_dummy_deployment(self, client, series):
        """Sets up a dummy test environment with 2 ubuntu charms.

        :param client: Bootstrapped juju client
        """
        log.info("Deploying dummy charm for basic testing.")
        client.deploy('ubuntu', num=2, series=series)
        client.juju('expose', ('ubuntu',))
        client.wait_for_started()
        client.wait_for_workloads()

    def setup_bundle_deployment(self, client, bundle):
        """Deploys a test environment with supplied bundle.

        :param bundle: Path to a bundle
        """
        log.info("Deploying bundle specified at {}".format(bundle))
        client.deploy_bundle(bundle)
        client.wait_for_started()
        client.wait_for_workloads()

    def cleanup(self, client):
        log.info('Cleaning up deployed test charms and models.')
        if self.expose_test_charms:
            for charm in self.expose_test_charms:
                client.remove_application(charm)
            return
        for series in self.existing_series:
            client.remove_application('network-health-{}'.format(series))

    def get_unit_info(self, client):
        """Gets the machine or container interface info.

        :param client: Client to get results from
        :return: Dict of machine results as
        <machine>:{'interfaces':<interfaces>}
        """
        results = {}
        apps = client.get_status().get_applications()
        nh_units = self.get_nh_unit_info(apps, by_unit=True)
        for app, units in nh_units.items():
            machine = apps[app.split('/')[0]]['units'][app]['machine']
            results[machine] = defaultdict(defaultdict)
            results[machine]['interfaces'] = {}
            for nh_unit in units.keys():
                out = client.action_do(nh_unit, 'unit-info')
                out = client.action_fetch(out)
                out = yaml.safe_load(out)
                interfaces = out['results']['interfaces']
                results[machine]['interfaces'][nh_unit] = interfaces
        return results

    def internet_connection(self, client):
        """Test that targets can ping their default route.

        :param client: Juju client
        :return: Dict of results by machine
        """
        log.info('Assessing internet connection.')
        results = {}
        units = client.get_status().iter_machines(containers=True)
        for unit in units:
            log.info("Assessing internet connection for "
                     "machine: {}".format(unit[0]))
            results[unit[0]] = False
            try:
                routes = client.run(['ip route show'], machines=[unit[0]])
            except subprocess.CalledProcessError:
                log.error('Could not connect to address for unit: {0}, '
                          'unable to find default route.'.format(unit[0]))
                continue
            default_route = re.search(r'(default via )+([\d\.]+)\s+',
                                      json.dumps(routes[0]))
            if default_route:
                results[unit[0]] = True
            else:
                log.error("Default route not found for {}".format(unit[0]))
                continue
        return results

    def get_nh_unit_info(self, apps, by_unit=False):
        """Parses juju status information to return deployed network-health units.

        :param apps: Dict of apps given by get_status().get_applications()
        :param by_unit: Bool, returns dict of NH units keyed by the unit they
        are subordinate to
        :return: Dict of network-health units
        """
        nh_units = {}
        nh_by_unit = {}
        for app, units in apps.items():
            for unit, info in units.get('units', {}).items():
                nh_by_unit[unit] = {}
                for sub, sub_info in info.get('subordinates', {}).items():
                    if 'network-health' in sub:
                        nh_by_unit[unit][sub] = sub_info
                        nh_units[sub] = sub_info
        if by_unit:
            return nh_by_unit
        return nh_units

    def neighbor_visibility(self, client):
        """Check if each application's units are visible, including our own.

        :param client: The juju client in use
        """
        log.info('Starting neighbor visibility test')
        apps = client.get_status().get_applications()
        nh_units = self.get_nh_unit_info(apps)
        target_ips = [ip['public-address'] for ip in nh_units.values()]
        result = {}
        for app, units in apps.items():
            result[app] = defaultdict(defaultdict)
            for unit, info in units.get('units', {}).items():
                for ip in target_ips:
                    result[app][unit][ip] = False
                    pattern = r"(pass)"
                    log.info('Attempting to contact {}:{} '
                             'from {}'.format(ip, PORT, unit))
                    out = client.run(['curl {}:{}'.format(ip, PORT)],
                                     units=[unit])
                    match = re.search(pattern, json.dumps(out[0]))
                    if match:
                        log.info('pass')
                        result[app][unit][ip] = True
        return result

    def ensure_exposed(self, client, series):
        """Ensure exposed applications are visible from the outside.

        :param client: The juju client in use
        :return: Exposure test results in dict by pass/fail
        """
        log.info('Starting test of exposed units.')

        apps = client.get_status().get_applications()
        exposed = [app for app, e in apps.items() if e.get('exposed')
                   is True and 'network-health' not in app]
        if len(exposed) == 0:
            nh_only = True
            log.info('No exposed units, testing with network-health '
                     'charms only.')
            for series in self.existing_series:
                exposed.append('network-health-{}'.format(series))
        else:
            nh_only = False
            self.setup_expose_test(client, series, exposed)

        service_results = {}
        for unit, info in client.get_status().iter_units():
            ip = info['public-address']
            if nh_only and 'network-health' in unit:
                service_results[unit] = self.curl(ip)
            elif not nh_only and 'network-health' not in unit:
                service_results[unit] = self.curl(ip)
        log.info(service_results)
        return self.parse_expose_results(service_results, exposed)

    def curl(self, ip):
        log.info('Attempting to curl unit at {}:{}'.format(ip, PORT))
        try:
            out = subprocess.check_output(
                'curl {}:{} -m 5'.format(ip, PORT), shell=True)
        except subprocess.CalledProcessError as e:
            out = ''
            log.warning('Curl failed for error:\n{}'.format(e))
        log.info('Got: "{}" from unit at {}:{}'.format(out, ip, PORT))
        if 'pass' in out:
            return True
        return False

    def setup_expose_test(self, client, series, exposed):
        """Sets up the expose test using aliased NH charms.

        :param client: juju client object used in the test.
        :param series: Charm series
        :param exposed: List of exposed charms
        """

        log.info('Removing previous network-health charms')

        """
        This is done to work with the behavior used in other network-health
        tests to circumvent Juju's lack of support for multi-series charms.
        If a multi-series subordinate is deployed under one of its available
        series, then a second copy of that charm in a different series cannot
        also be deployed. Subsequently, when we deploy the NH charms for the
        above tests, the series is appended to the end of the charm. In order
        for the expose test to work properly the NH charm has to be exposed,
        which in Juju means all of the NH charms under that alias or none.
        So if there are existing exposed units, the test redeploys an aliased
        NH charm under each so that it can expose them individually, ensuring
        valid test results.
        On the subject of speed, since the deps in network-health's wheelhouse
        have already been built on the target machine or container, this is a
        relatively fast process at ~30 seconds for large(6+ charm) deployments.
        """
        for series in self.existing_series:
            alias = 'network-health-{}'.format(series)
            client.remove_application(alias)
        for series in self.existing_series:
            alias = 'network-health-{}'.format(series)
            client.wait_for(WaitApplicationNotPresent(alias))
        log.info('Deploying aliased network-health charms')
        apps = client.get_status().get_applications()
        for app, info in apps.items():
            if 'network-health' not in app:
                alias = 'network-health-{}'.format(app)
<<<<<<< HEAD
                client.deploy('cs:~juju-qa/network-health', alias=alias,
=======
                # The latest network-health charm (11 onwards) is broken;
                # it doesn't properly install charmhelpers.
                client.deploy('~juju-qa/network-health-10', alias=alias,
>>>>>>> 8d44feb1
                              series=info['series'])
                try:
                    client.juju('add-relation', (app, alias))
                    self.expose_test_charms.add(alias)
                except subprocess.CalledProcessError as e:
                    log.warning('Could not relate {}, {} due to '
                                'error:\n{}'.format(app, alias, e))
        for app in apps.keys():
            if 'network-health' not in app:
                client.wait_for_subordinate_units(
                    app, 'network-health-{}'.format(app))
        for app in exposed:
            client.juju('expose', ('network-health-{}'.format(app)))

    def parse_expose_results(self, service_results, exposed):
        """Parses expose test results into dict of pass/fail.

        :param service_results: Raw results from expose test
        :return: Parsed results dict
        """
        results = {'fail': (),
                   'pass': ()}
        for unit, result in service_results.items():
            app = unit.split('/')[0]
            if app in exposed and result:
                results['pass'] += (unit,)
            elif app in exposed and not result:
                results['fail'] += (unit,)
            elif app not in exposed and result:
                results['fail'] += (unit,)
            else:
                results['pass'] += (unit,)
        return results

    def parse_final_results(self, visibility, internet, exposed):
        """Parses test results and raises an error if any failed.

        :param visibility: Visibility test result
        :param exposed: Exposure test result
        """
        log.info('Parsing final results.')
        error_string = []
        for nh_source, service_result in visibility.items():
                for service, unit_res in service_result.items():
                    if False in unit_res.values():
                        failed = [u for u, r in unit_res.items() if r is False]
                        error = ('Unit {0} failed to contact '
                                 'targets(s): {1}'.format(nh_source, failed))
                        error_string.append(error)
        for unit, res in internet.items():
            if not res:
                error = 'Machine {} failed internet connection.'.format(unit)
                error_string.append(error)
        if exposed and exposed['fail'] != ():
            error = ('Application(s) {0} failed expose '
                     'test'.format(exposed['fail']))
            error_string.append(error)
        return error_string

    def reboot_machines(self, client):
        log.info("Starting reboot of all containers.")
        try:
            for machine, m_info in client.get_status().iter_machines():
                cont_ids = []
                try:
                    cont_ids.extend([c['instance-id'] for c in
                                    m_info.get('containers').values()])
                except KeyError:
                    log.info('No containers for machine: {}'.format(machine))
                if cont_ids:
                    log.info('Restarting containers: {0} on '
                             'machine: {1}'.format(cont_ids, machine))
                    self.ssh(client, machine,
                             'sudo lxc restart {}'.format(' '.join(cont_ids)))
                log.info("Restarting machine: {}".format(machine))
                client.juju('run', ('--machine', machine,
                                    'sudo shutdown -r now'))
                hostname = client.get_status().get_machine_dns_name(machine)
                wait_for_port(hostname, 22, timeout=240)

        except subprocess.CalledProcessError as e:
            logging.info(
                "Error running shutdown:\nstdout: {}\nstderr: {}".format(
                    e.output, getattr(e, 'stderr', None)))
        client.wait_for_started()

    def ssh(self, client, machine, cmd):
        """Convenience function: run a juju ssh command and get back the output
        :param client: A Juju client
        :param machine: ID of the machine on which to run a command
        :param cmd: the command to run
        :return: text output of the command
        """
        back_off = 2
        attempts = 4
        for attempt in range(attempts):
            try:
                return client.get_juju_output('ssh', '--proxy', machine,
                                              cmd)
            except subprocess.CalledProcessError as e:
                # If the connection to the host failed, try again in a couple
                # of seconds. This is usually due to heavy load.
                if(attempt < attempts - 1 and
                    re.search('ssh_exchange_identification: '
                              'Connection closed by remote host', e.stderr)):
                    time.sleep(back_off)
                    back_off *= 2
                else:
                    raise

    def is_ipv6(self, address):
        try:
            socket.inet_pton(socket.AF_INET6, address)
        except socket.error:
            return False
        return True

    def to_json(self, units):
        """Returns a formatted json string to be passed through juju run-action.

        :param units: Dict of units
        :return: A "JSON-like" string that can be passed to Juju without it
        puking
        """
        json_string = json.dumps(units, separators=(',', '='))
        # Replace curly brackets so juju doesn't think it's JSON and puke
        json_string = json_string.replace('{', '(')
        json_string = json_string.replace('}', ')')
        return json_string


def setup_spaces(maas, bundle=None):
    """Setup MaaS spaces to test charm bindings.

    Reads from the bundle file and pulls out the required spaces,
    then adds those spaces to the MaaS cluster using our MaaS
    controller wrapper.

    :param maas: MaaS manager object
    :param bundle: Bundle supplied in test
    """
    if not bundle:
        log.info('No bundle specified, skipping MaaS space assurance')
        return
    with open(bundle) as f:
        data = f.read()
        bundle_yaml = yaml.load(data)
    existing_spaces = maas.spaces()
    new_spaces = _setup_spaces(bundle_yaml, existing_spaces)
    for space in new_spaces:
        maas.create_space(space)
        log.info("Created space: {}".format(space))


def _setup_spaces(bundle, existing_spaces):
    log.info("Have spaces: {}".format(
        ", ".join(s["name"] for s in existing_spaces)))
    spaces_map = dict((s["name"], s) for s in existing_spaces)
    required_spaces = {}
    log.info('Getting spaces from bundle: {}'.format(bundle))

    for info in bundle['services'].values():
        for binding, space in info.get('bindings').items():
            required_spaces[binding] = space
    new_spaces = []
    for space_name in required_spaces.values():
        space = spaces_map.get(space_name)
        if not space:
            new_spaces.append(space_name)
    return new_spaces


def parse_args(argv):
    """Parse all arguments."""
    parser = argparse.ArgumentParser(description="Test Network Health")
    add_basic_testing_arguments(parser, existing=False)
    parser.add_argument('--bundle', help='Bundle to test network against')
    parser.add_argument('--model', help='Existing Juju model to test against')
    parser.add_argument('--reboot', type=bool,
                        help='Reboot machines and re-run tests, default=False')
    parser.add_argument('--maas', type=bool,
                        help='Test under maas')
    parser.set_defaults(maas=False)
    parser.set_defaults(reboot=False)
    parser.set_defaults(series='bionic')
    return parser.parse_args(argv)


def start_test(client, args, maas):
    test = AssessNetworkHealth(args)
    try:
        test.assess_network_health(client, args.bundle, args.model,
                                   args.reboot, args.series, maas)
    finally:
        if args.model:
            test.cleanup(client)
            log.info('Cleanup complete.')


def start_maas_test(client, args):
    try:
        with maas_account_from_boot_config(client.env) as manager:
            start_test(client, args, manager)
    except subprocess.CalledProcessError as e:
        log.warning(
            'Could not connect to MaaS controller due to error:\n{}'.format(e))
        log.warning('Attempting test without ensuring MaaS spaces.')
        start_test(client, args, None)


def main(argv=None):
    args = parse_args(argv)
    configure_logging(args.verbose)
    if args.model:
        client = client_for_existing(args.juju_bin,
                                     os.environ['JUJU_HOME'])
        start_test(client, args, None)
    else:
        bs_manager = BootstrapManager.from_args(args)
        if args.maas:
            bs_manager.client.excluded_spaces = set()
            bs_manager.client.reserved_spaces = set()
        with bs_manager.booted_context(args.upload_tools):
            if args.maas:
                start_maas_test(bs_manager.client, args)
            else:
                start_test(bs_manager.client, args, None)
    return 0


if __name__ == '__main__':
    sys.exit(main())<|MERGE_RESOLUTION|>--- conflicted
+++ resolved
@@ -140,13 +140,9 @@
             self.existing_series.add(info['series'])
         for series in self.existing_series:
             try:
-<<<<<<< HEAD
-                client.deploy('cs:~juju-qa/network-health', series=series,
-=======
                 # TODO: The latest network-health charm (11 onwards) is broken;
                 # it doesn't properly install charmhelpers.
                 client.deploy('~juju-qa/network-health-10', series=series,
->>>>>>> 8d44feb1
                               alias='network-health-{}'.format(series))
 
             except subprocess.CalledProcessError:
@@ -390,13 +386,9 @@
         for app, info in apps.items():
             if 'network-health' not in app:
                 alias = 'network-health-{}'.format(app)
-<<<<<<< HEAD
-                client.deploy('cs:~juju-qa/network-health', alias=alias,
-=======
                 # The latest network-health charm (11 onwards) is broken;
                 # it doesn't properly install charmhelpers.
                 client.deploy('~juju-qa/network-health-10', alias=alias,
->>>>>>> 8d44feb1
                               series=info['series'])
                 try:
                     client.juju('add-relation', (app, alias))
