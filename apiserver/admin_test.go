--- conflicted
+++ resolved
@@ -164,29 +164,6 @@
 	})
 }
 
-<<<<<<< HEAD
-=======
-func (s *baseLoginSuite) runLoginSetsLogIdentifier(c *gc.C) {
-	info, srv := newServer(c, s.pool)
-	defer assertStop(c, srv)
-
-	machine, password := s.Factory.MakeMachineReturningPassword(
-		c, &factory.MachineParams{Nonce: "fake_nonce"})
-
-	info.Tag = machine.Tag()
-	info.Password = password
-	info.Nonce = "fake_nonce"
-
-	apiConn, err := api.Open(info, fastDialOpts)
-	c.Assert(err, jc.ErrorIsNil)
-	defer apiConn.Close()
-
-	apiMachine, err := apimachiner.NewState(apiConn).Machine(machine.MachineTag())
-	c.Assert(err, jc.ErrorIsNil)
-	c.Assert(apiMachine.Tag(), gc.Equals, machine.Tag())
-}
-
->>>>>>> b6932f3b
 func (s *loginSuite) TestLoginAddrs(c *gc.C) {
 	info, srv := s.newMachineAndServer(c)
 	defer assertStop(c, srv)
@@ -515,13 +492,8 @@
 }
 
 func (s *loginSuite) TestFailedLoginDuringMaintenance(c *gc.C) {
-<<<<<<< HEAD
-	cfg := defaultServerConfig(c, s.State)
+	cfg := defaultServerConfig(c)
 	cfg.Validator = func(names.Tag) error {
-=======
-	cfg := defaultServerConfig(c)
-	cfg.Validator = func(params.LoginRequest) error {
->>>>>>> b6932f3b
 		return errors.New("something")
 	}
 	info, srv := newServerWithConfig(c, s.pool, cfg)
@@ -575,7 +547,7 @@
 }
 
 func (s *loginSuite) TestAnonymousModelLogin(c *gc.C) {
-	info, srv := newServer(c, s.State)
+	info, srv := newServer(c, s.pool)
 	defer assertStop(c, srv)
 
 	info.ModelTag = s.State.ModelTag()
@@ -595,7 +567,7 @@
 }
 
 func (s *loginSuite) TestAnonymousControllerLogin(c *gc.C) {
-	info, srv := newServer(c, s.State)
+	info, srv := newServer(c, s.pool)
 	defer assertStop(c, srv)
 
 	// Zero the model tag so that we log into the controller
@@ -744,13 +716,8 @@
 	c.Assert(err, jc.Satisfies, params.IsCodeNotProvisioned)
 }
 
-<<<<<<< HEAD
 func (s *loginSuite) TestOtherModelFromController(c *gc.C) {
-	info, srv := newServer(c, s.State)
-=======
-func (s *loginSuite) TestOtherEnvironmentFromController(c *gc.C) {
-	info, srv := newServer(c, s.pool)
->>>>>>> b6932f3b
+	info, srv := newServer(c, s.pool)
 	defer assertStop(c, srv)
 
 	machine, password := s.Factory.MakeMachineReturningPassword(c, &factory.MachineParams{
@@ -766,13 +733,8 @@
 	c.Assert(err, jc.ErrorIsNil)
 }
 
-<<<<<<< HEAD
 func (s *loginSuite) TestOtherModelFromControllerOtherNotProvisioned(c *gc.C) {
-	info, srv := newServer(c, s.State)
-=======
-func (s *loginSuite) TestOtherEnvironmentFromControllerOtherNotProvisioned(c *gc.C) {
-	info, srv := newServer(c, s.pool)
->>>>>>> b6932f3b
+	info, srv := newServer(c, s.pool)
 	defer assertStop(c, srv)
 
 	managerMachine, password := s.Factory.MakeMachineReturningPassword(c, &factory.MachineParams{
@@ -797,13 +759,8 @@
 	c.Assert(err, jc.ErrorIsNil)
 }
 
-<<<<<<< HEAD
 func (s *loginSuite) TestOtherModelWhenNotController(c *gc.C) {
-	info, srv := newServer(c, s.State)
-=======
-func (s *loginSuite) TestOtherEnvironmentWhenNotController(c *gc.C) {
-	info, srv := newServer(c, s.pool)
->>>>>>> b6932f3b
+	info, srv := newServer(c, s.pool)
 	defer assertStop(c, srv)
 
 	machine, password := s.Factory.MakeMachineReturningPassword(c, nil)
