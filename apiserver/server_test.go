// Copyright 2012, 2013 Canonical Ltd.
// Licensed under the AGPLv3, see LICENCE file for details.

package apiserver_test

import (
	"crypto/tls"
	"crypto/x509"
	"fmt"
	"io"
	"net"
	"net/http"
	"time"

	"github.com/juju/errors"
	"github.com/juju/loggo"
	"github.com/juju/names"
	"github.com/juju/testing"
	jc "github.com/juju/testing/checkers"
	"golang.org/x/net/websocket"
	gc "gopkg.in/check.v1"
	"gopkg.in/macaroon-bakery.v1/bakery"
	"gopkg.in/macaroon-bakery.v1/bakery/checkers"
	"gopkg.in/macaroon-bakery.v1/bakerytest"
	"gopkg.in/macaroon-bakery.v1/httpbakery"

	"github.com/juju/juju/api"
	"github.com/juju/juju/apiserver"
	"github.com/juju/juju/apiserver/params"
	"github.com/juju/juju/cert"
	"github.com/juju/juju/environs/config"
	jujutesting "github.com/juju/juju/juju/testing"
	"github.com/juju/juju/mongo"
	"github.com/juju/juju/network"
	"github.com/juju/juju/rpc"
	"github.com/juju/juju/state"
	"github.com/juju/juju/state/presence"
	coretesting "github.com/juju/juju/testing"
	"github.com/juju/juju/testing/factory"
)

var fastDialOpts = api.DialOpts{}

type serverSuite struct {
	jujutesting.JujuConnSuite
}

var _ = gc.Suite(&serverSuite{})

func (s *serverSuite) TestStop(c *gc.C) {
	// Start our own instance of the server so we have
	// a handle on it to stop it.
	srv := newServer(c, s.State)
	defer srv.Stop()

	machine, password := s.Factory.MakeMachineReturningPassword(
		c, &factory.MachineParams{Nonce: "fake_nonce"})

	// A net.TCPAddr cannot be directly stringified into a valid hostname.
	address := fmt.Sprintf("localhost:%d", srv.Addr().Port)

	// Note we can't use openAs because we're not connecting to
	apiInfo := &api.Info{
		Tag:      machine.Tag(),
		Password: password,
		Nonce:    "fake_nonce",
		Addrs:    []string{address},
		CACert:   coretesting.CACert,
		ModelTag: s.State.ModelTag(),
	}
	st, err := api.Open(apiInfo, fastDialOpts)
	c.Assert(err, jc.ErrorIsNil)
	defer st.Close()

	_, err = st.Machiner().Machine(machine.MachineTag())
	c.Assert(err, jc.ErrorIsNil)

	err = srv.Stop()
	c.Assert(err, jc.ErrorIsNil)

	_, err = st.Machiner().Machine(machine.MachineTag())
	err = errors.Cause(err)
	// The client has not necessarily seen the server shutdown yet,
	// so there are two possible errors.
	if err != rpc.ErrShutdown && err != io.ErrUnexpectedEOF {
		c.Fatalf("unexpected error from request: %#v, expected rpc.ErrShutdown or io.ErrUnexpectedEOF", err)
	}

	// Check it can be stopped twice.
	err = srv.Stop()
	c.Assert(err, jc.ErrorIsNil)
}

func (s *serverSuite) TestAPIServerCanListenOnBothIPv4AndIPv6(c *gc.C) {
	err := s.State.SetAPIHostPorts(nil)
	c.Assert(err, jc.ErrorIsNil)

	// Start our own instance of the server listening on
	// both IPv4 and IPv6 localhost addresses and an ephemeral port.
	srv := newServer(c, s.State)
	defer srv.Stop()

	port := srv.Addr().Port
	portString := fmt.Sprintf("%d", port)

	machine, password := s.Factory.MakeMachineReturningPassword(
		c, &factory.MachineParams{Nonce: "fake_nonce"})

	// Now connect twice - using IPv4 and IPv6 endpoints.
	apiInfo := &api.Info{
		Tag:      machine.Tag(),
		Password: password,
		Nonce:    "fake_nonce",
		Addrs:    []string{net.JoinHostPort("127.0.0.1", portString)},
		CACert:   coretesting.CACert,
		ModelTag: s.State.ModelTag(),
	}
	ipv4State, err := api.Open(apiInfo, fastDialOpts)
	c.Assert(err, jc.ErrorIsNil)
	defer ipv4State.Close()
	c.Assert(ipv4State.Addr(), gc.Equals, net.JoinHostPort("127.0.0.1", portString))
	c.Assert(ipv4State.APIHostPorts(), jc.DeepEquals, [][]network.HostPort{
		network.NewHostPorts(port, "127.0.0.1"),
	})

	_, err = ipv4State.Machiner().Machine(machine.MachineTag())
	c.Assert(err, jc.ErrorIsNil)

	apiInfo.Addrs = []string{net.JoinHostPort("::1", portString)}
	ipv6State, err := api.Open(apiInfo, fastDialOpts)
	c.Assert(err, jc.ErrorIsNil)
	defer ipv6State.Close()
	c.Assert(ipv6State.Addr(), gc.Equals, net.JoinHostPort("::1", portString))
	c.Assert(ipv6State.APIHostPorts(), jc.DeepEquals, [][]network.HostPort{
		network.NewHostPorts(port, "::1"),
	})

	_, err = ipv6State.Machiner().Machine(machine.MachineTag())
	c.Assert(err, jc.ErrorIsNil)
}

func (s *serverSuite) TestOpenAsMachineErrors(c *gc.C) {
	assertNotProvisioned := func(err error) {
		c.Assert(err, gc.NotNil)
		c.Assert(err, jc.Satisfies, params.IsCodeNotProvisioned)
		c.Assert(err, gc.ErrorMatches, `machine \d+ not provisioned`)
	}

	machine, password := s.Factory.MakeMachineReturningPassword(
		c, &factory.MachineParams{Nonce: "fake_nonce"})

	// This does almost exactly the same as OpenAPIAsMachine but checks
	// for failures instead.
	info := s.APIInfo(c)
	info.Tag = machine.Tag()
	info.Password = password
	info.Nonce = "invalid-nonce"
	st, err := api.Open(info, fastDialOpts)
	assertNotProvisioned(err)
	c.Assert(st, gc.IsNil)

	// Try with empty nonce as well.
	info.Nonce = ""
	st, err = api.Open(info, fastDialOpts)
	assertNotProvisioned(err)
	c.Assert(st, gc.IsNil)

	// Finally, with the correct one succeeds.
	info.Nonce = "fake_nonce"
	st, err = api.Open(info, fastDialOpts)
	c.Assert(err, jc.ErrorIsNil)
	c.Assert(st, gc.NotNil)
	st.Close()

	// Now add another machine, intentionally unprovisioned.
	stm1, err := s.State.AddMachine("quantal", state.JobHostUnits)
	c.Assert(err, jc.ErrorIsNil)
	err = stm1.SetPassword(password)
	c.Assert(err, jc.ErrorIsNil)

	// Try connecting, it will fail.
	info.Tag = stm1.Tag()
	info.Nonce = ""
	st, err = api.Open(info, fastDialOpts)
	assertNotProvisioned(err)
	c.Assert(st, gc.IsNil)
}

func (s *serverSuite) TestNewServerDoesNotAccessState(c *gc.C) {
	mongoInfo := s.MongoInfo(c)

	proxy := testing.NewTCPProxy(c, mongoInfo.Addrs[0])
	mongoInfo.Addrs = []string{proxy.Addr()}

	st, err := state.Open(s.State.ModelTag(), mongoInfo, mongo.DefaultDialOpts(), nil)
	c.Assert(err, gc.IsNil)
	defer st.Close()

	// Now close the proxy so that any attempts to use the
	// state server will fail.
	proxy.Close()

	// Creating the server should succeed because it doesn't
	// access the state (note that newServer does not log in,
	// which *would* access the state).
	srv := newServer(c, st)
	srv.Stop()
}

func (s *serverSuite) TestMachineLoginStartsPinger(c *gc.C) {
	// This is the same steps as OpenAPIAsNewMachine but we need to assert
	// the agent is not alive before we actually open the API.
	// Create a new machine to verify "agent alive" behavior.
	machine, password := s.Factory.MakeMachineReturningPassword(
		c, &factory.MachineParams{Nonce: "fake_nonce"})

	// Not alive yet.
	s.assertAlive(c, machine, false)

	// Login as the machine agent of the created machine.
	st := s.OpenAPIAsMachine(c, machine.Tag(), password, "fake_nonce")

	// Make sure the pinger has started.
	s.assertAlive(c, machine, true)

	// Now make sure it stops when connection is closed.
	c.Assert(st.Close(), gc.IsNil)

	// Sync, then wait for a bit to make sure the state is updated.
	s.State.StartSync()
	<-time.After(coretesting.ShortWait)
	s.State.StartSync()

	s.assertAlive(c, machine, false)
}

func (s *serverSuite) TestUnitLoginStartsPinger(c *gc.C) {
	// Create a new service and unit to verify "agent alive" behavior.
	unit, password := s.Factory.MakeUnitReturningPassword(c, nil)

	// Not alive yet.
	s.assertAlive(c, unit, false)

	// Login as the unit agent of the created unit.
	st := s.OpenAPIAs(c, unit.Tag(), password)

	// Make sure the pinger has started.
	s.assertAlive(c, unit, true)

	// Now make sure it stops when connection is closed.
	c.Assert(st.Close(), gc.IsNil)

	// Sync, then wait for a bit to make sure the state is updated.
	s.State.StartSync()
	<-time.After(coretesting.ShortWait)
	s.State.StartSync()

	s.assertAlive(c, unit, false)
}

func (s *serverSuite) assertAlive(c *gc.C, entity presence.Presencer, isAlive bool) {
	s.State.StartSync()
	alive, err := entity.AgentPresence()
	c.Assert(err, jc.ErrorIsNil)
	c.Assert(alive, gc.Equals, isAlive)
}

func dialWebsocket(c *gc.C, addr, path string, tlsVersion uint16) (*websocket.Conn, error) {
	origin := "http://localhost/"
	url := fmt.Sprintf("wss://%s%s", addr, path)
	config, err := websocket.NewConfig(url, origin)
	c.Assert(err, jc.ErrorIsNil)
	pool := x509.NewCertPool()
	xcert, err := cert.ParseCert(coretesting.CACert)
	c.Assert(err, jc.ErrorIsNil)
	pool.AddCert(xcert)
	config.TlsConfig = &tls.Config{
		RootCAs:    pool,
		MaxVersion: tlsVersion,
	}
	return websocket.DialConfig(config)
}

func (s *serverSuite) TestMinTLSVersion(c *gc.C) {
	loggo.GetLogger("juju.apiserver").SetLogLevel(loggo.TRACE)
	listener, err := net.Listen("tcp", ":0")
	c.Assert(err, jc.ErrorIsNil)
	srv, err := apiserver.NewServer(s.State, listener, apiserver.ServerConfig{
		Cert: []byte(coretesting.ServerCert),
		Key:  []byte(coretesting.ServerKey),
		Tag:  names.NewMachineTag("0"),
	})
	c.Assert(err, jc.ErrorIsNil)
	defer srv.Stop()

	// We have to use 'localhost' because that is what the TLS cert says.
	addr := fmt.Sprintf("localhost:%d", srv.Addr().Port)

	// Specify an unsupported TLS version
	conn, err := dialWebsocket(c, addr, "/", tls.VersionSSL30)
	c.Assert(err, gc.ErrorMatches, ".*protocol version not supported")
	c.Assert(conn, gc.IsNil)
}

func (s *serverSuite) TestNonCompatiblePathsAre404(c *gc.C) {
	// we expose the API at '/' for compatibility, and at '/ModelUUID/api'
	// for the correct location, but other Paths should fail.
	loggo.GetLogger("juju.apiserver").SetLogLevel(loggo.TRACE)
	srv := newServer(c, s.State)
	defer srv.Stop()

	// We have to use 'localhost' because that is what the TLS cert says.
	addr := fmt.Sprintf("localhost:%d", srv.Addr().Port)
	// '/' should be fine
	conn, err := dialWebsocket(c, addr, "/", 0)
	c.Assert(err, jc.ErrorIsNil)
	conn.Close()
<<<<<<< HEAD
	// '/model/MODELUUID/api' should be fine
	conn, err = dialWebsocket(c, addr, "/model/dead-beef-123456/api")
=======
	// '/environment/ENVIRONUUID/api' should be fine
	conn, err = dialWebsocket(c, addr, "/environment/dead-beef-123456/api", 0)
>>>>>>> 1cb8f03c
	c.Assert(err, jc.ErrorIsNil)
	conn.Close()

	// '/randompath' is not ok
	conn, err = dialWebsocket(c, addr, "/randompath", 0)
	// Unfortunately go.net/websocket just returns Bad Status, it doesn't
	// give us any information (whether this was a 404 Not Found, Internal
	// Server Error, 200 OK, etc.)
	c.Assert(err, gc.ErrorMatches, `websocket.Dial wss://localhost:\d+/randompath: bad status`)
	c.Assert(conn, gc.IsNil)
}

func (s *serverSuite) TestNoBakeryWhenNoIdentityURL(c *gc.C) {
	srv := newServer(c, s.State)
	defer srv.Stop()
	// By default, when there is no identity location, no
	// bakery service or macaroon is created.
	_, err := apiserver.ServerMacaroon(srv)
	c.Assert(err, gc.ErrorMatches, "macaroon authentication is not configured")
	_, err = apiserver.ServerBakeryService(srv)
	c.Assert(err, gc.ErrorMatches, "macaroon authentication is not configured")
}

type macaroonServerSuite struct {
	jujutesting.JujuConnSuite
	discharger *bakerytest.Discharger
}

var _ = gc.Suite(&macaroonServerSuite{})

func (s *macaroonServerSuite) SetUpTest(c *gc.C) {
	s.discharger = bakerytest.NewDischarger(nil, noCheck)
	s.ConfigAttrs = map[string]interface{}{
		config.IdentityURL: s.discharger.Location(),
	}
	s.JujuConnSuite.SetUpTest(c)
}

func (s *macaroonServerSuite) TearDownTest(c *gc.C) {
	s.discharger.Close()
	s.JujuConnSuite.TearDownTest(c)
}

func (s *macaroonServerSuite) TestServerBakery(c *gc.C) {
	srv := newServer(c, s.State)
	defer srv.Stop()
	m, err := apiserver.ServerMacaroon(srv)
	c.Assert(err, gc.IsNil)
	bsvc, err := apiserver.ServerBakeryService(srv)
	c.Assert(err, gc.IsNil)

	// Check that we can add a third party caveat addressed to the
	// discharger, which indirectly ensures that the discharger's public
	// key has been added to the bakery service's locator.
	m = m.Clone()
	err = bsvc.AddCaveat(m, checkers.Caveat{
		Location:  s.discharger.Location(),
		Condition: "true",
	})
	c.Assert(err, jc.ErrorIsNil)

	// Check that we can discharge the macaroon and check it with
	// the service.
	client := httpbakery.NewClient()
	ms, err := client.DischargeAll(m)
	c.Assert(err, jc.ErrorIsNil)

	err = bsvc.Check(ms, checkers.New())
	c.Assert(err, gc.IsNil)
}

type macaroonServerWrongPublicKeySuite struct {
	jujutesting.JujuConnSuite
	discharger *bakerytest.Discharger
}

var _ = gc.Suite(&macaroonServerWrongPublicKeySuite{})

func (s *macaroonServerWrongPublicKeySuite) SetUpTest(c *gc.C) {
	s.discharger = bakerytest.NewDischarger(nil, noCheck)
	wrongKey, err := bakery.GenerateKey()
	c.Assert(err, gc.IsNil)
	s.ConfigAttrs = map[string]interface{}{
		config.IdentityURL:       s.discharger.Location(),
		config.IdentityPublicKey: wrongKey.Public.String(),
	}
	s.JujuConnSuite.SetUpTest(c)
}

func (s *macaroonServerWrongPublicKeySuite) TearDownTest(c *gc.C) {
	s.discharger.Close()
	s.JujuConnSuite.TearDownTest(c)
}

func (s *macaroonServerWrongPublicKeySuite) TestDischargeFailsWithWrongPublicKey(c *gc.C) {
	srv := newServer(c, s.State)
	defer srv.Stop()
	m, err := apiserver.ServerMacaroon(srv)
	c.Assert(err, gc.IsNil)
	m = m.Clone()
	bsvc, err := apiserver.ServerBakeryService(srv)
	c.Assert(err, gc.IsNil)
	err = bsvc.AddCaveat(m, checkers.Caveat{
		Location:  s.discharger.Location(),
		Condition: "true",
	})
	c.Assert(err, gc.IsNil)
	client := httpbakery.NewClient()

	_, err = client.DischargeAll(m)
	c.Assert(err, gc.ErrorMatches, `cannot get discharge from ".*": third party refused discharge: cannot discharge: discharger cannot decode caveat id: public key mismatch`)
}

func noCheck(req *http.Request, cond, arg string) ([]checkers.Caveat, error) {
	return nil, nil
}

type fakeResource struct {
	stopped bool
}

func (r *fakeResource) Stop() error {
	r.stopped = true
	return nil
}

func (s *serverSuite) TestApiHandlerTeardownInitialEnviron(c *gc.C) {
	s.checkApiHandlerTeardown(c, s.State, s.State)
}

func (s *serverSuite) TestApiHandlerTeardownOtherEnviron(c *gc.C) {
	otherState := s.Factory.MakeModel(c, nil)
	defer otherState.Close()
	s.checkApiHandlerTeardown(c, s.State, otherState)
}

func (s *serverSuite) checkApiHandlerTeardown(c *gc.C, srvSt, st *state.State) {
	handler, resources := apiserver.TestingApiHandler(c, srvSt, st)
	resource := new(fakeResource)
	resources.Register(resource)

	c.Assert(resource.stopped, jc.IsFalse)
	handler.Kill()
	c.Assert(resource.stopped, jc.IsTrue)
}

// newServer returns a new running API server.
func newServer(c *gc.C, st *state.State) *apiserver.Server {
	listener, err := net.Listen("tcp", ":0")
	c.Assert(err, jc.ErrorIsNil)
	srv, err := apiserver.NewServer(st, listener, apiserver.ServerConfig{
		Cert:   []byte(coretesting.ServerCert),
		Key:    []byte(coretesting.ServerKey),
		Tag:    names.NewMachineTag("0"),
		LogDir: c.MkDir(),
	})
	c.Assert(err, jc.ErrorIsNil)
	return srv
}<|MERGE_RESOLUTION|>--- conflicted
+++ resolved
@@ -315,13 +315,8 @@
 	conn, err := dialWebsocket(c, addr, "/", 0)
 	c.Assert(err, jc.ErrorIsNil)
 	conn.Close()
-<<<<<<< HEAD
 	// '/model/MODELUUID/api' should be fine
-	conn, err = dialWebsocket(c, addr, "/model/dead-beef-123456/api")
-=======
-	// '/environment/ENVIRONUUID/api' should be fine
-	conn, err = dialWebsocket(c, addr, "/environment/dead-beef-123456/api", 0)
->>>>>>> 1cb8f03c
+	conn, err = dialWebsocket(c, addr, "/model/dead-beef-123456/api", 0)
 	c.Assert(err, jc.ErrorIsNil)
 	conn.Close()
 
