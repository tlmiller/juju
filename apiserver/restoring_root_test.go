// Copyright 2014 Canonical Ltd.
// Licensed under the AGPLv3, see LICENCE file for details.

package apiserver_test

import (
	_ "github.com/juju/testing/checkers"
	jc "github.com/juju/testing/checkers"
	gc "gopkg.in/check.v1"

	"github.com/juju/juju/apiserver"
	"github.com/juju/juju/testing"
)

type restoreRootSuite struct {
	testing.BaseSuite
}

var _ = gc.Suite(&restoreRootSuite{})

func (r *restoreRootSuite) TestFindAllowedMethodWhenPreparing(c *gc.C) {
	root := apiserver.TestingAboutToRestoreRoot(nil)

	caller, err := root.FindMethod("Backups", 1, "Restore")

	c.Assert(err, jc.ErrorIsNil)
	c.Assert(caller, gc.NotNil)
}

func (r *restoreRootSuite) TestNothingAllowedMethodWhenPreparing(c *gc.C) {
	root := apiserver.TestingRestoreInProgressRoot(nil)

<<<<<<< HEAD
	caller, err := root.FindMethod("Service", 3, "ServiceDeploy")
=======
	caller, err := root.FindMethod("Service", 3, "Deploy")
>>>>>>> 1cd7ac8c

	c.Assert(err, gc.ErrorMatches, "juju restore is in progress - Juju api is off to prevent data loss")
	c.Assert(caller, gc.IsNil)
}

func (r *restoreRootSuite) TestFindDisallowedMethodWhenPreparing(c *gc.C) {
	root := apiserver.TestingAboutToRestoreRoot(nil)

<<<<<<< HEAD
	caller, err := root.FindMethod("Service", 3, "ServiceDeploy")
=======
	caller, err := root.FindMethod("Service", 3, "Deploy")
>>>>>>> 1cd7ac8c

	c.Assert(err, gc.ErrorMatches, "juju restore is in progress - Juju functionality is limited to avoid data loss")
	c.Assert(caller, gc.IsNil)
}

func (r *restoreRootSuite) TestFindDisallowedMethodWhenRestoring(c *gc.C) {
	root := apiserver.TestingRestoreInProgressRoot(nil)

<<<<<<< HEAD
	caller, err := root.FindMethod("Service", 3, "ServiceDeploy")
=======
	caller, err := root.FindMethod("Service", 3, "Deploy")
>>>>>>> 1cd7ac8c

	c.Assert(err, gc.ErrorMatches, "juju restore is in progress - Juju api is off to prevent data loss")
	c.Assert(caller, gc.IsNil)
}<|MERGE_RESOLUTION|>--- conflicted
+++ resolved
@@ -30,11 +30,7 @@
 func (r *restoreRootSuite) TestNothingAllowedMethodWhenPreparing(c *gc.C) {
 	root := apiserver.TestingRestoreInProgressRoot(nil)
 
-<<<<<<< HEAD
-	caller, err := root.FindMethod("Service", 3, "ServiceDeploy")
-=======
 	caller, err := root.FindMethod("Service", 3, "Deploy")
->>>>>>> 1cd7ac8c
 
 	c.Assert(err, gc.ErrorMatches, "juju restore is in progress - Juju api is off to prevent data loss")
 	c.Assert(caller, gc.IsNil)
@@ -43,11 +39,7 @@
 func (r *restoreRootSuite) TestFindDisallowedMethodWhenPreparing(c *gc.C) {
 	root := apiserver.TestingAboutToRestoreRoot(nil)
 
-<<<<<<< HEAD
-	caller, err := root.FindMethod("Service", 3, "ServiceDeploy")
-=======
 	caller, err := root.FindMethod("Service", 3, "Deploy")
->>>>>>> 1cd7ac8c
 
 	c.Assert(err, gc.ErrorMatches, "juju restore is in progress - Juju functionality is limited to avoid data loss")
 	c.Assert(caller, gc.IsNil)
@@ -56,11 +48,7 @@
 func (r *restoreRootSuite) TestFindDisallowedMethodWhenRestoring(c *gc.C) {
 	root := apiserver.TestingRestoreInProgressRoot(nil)
 
-<<<<<<< HEAD
-	caller, err := root.FindMethod("Service", 3, "ServiceDeploy")
-=======
 	caller, err := root.FindMethod("Service", 3, "Deploy")
->>>>>>> 1cd7ac8c
 
 	c.Assert(err, gc.ErrorMatches, "juju restore is in progress - Juju api is off to prevent data loss")
 	c.Assert(caller, gc.IsNil)
