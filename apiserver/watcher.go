// Copyright 2013 Canonical Ltd.
// Licensed under the AGPLv3, see LICENCE file for details.

package apiserver

import (
	"context"

	"github.com/juju/errors"
	"github.com/juju/worker/v4"
	"github.com/kr/pretty"

	"github.com/juju/juju/apiserver/common"
	"github.com/juju/juju/apiserver/common/crossmodel"
	"github.com/juju/juju/apiserver/common/storagecommon"
	apiservererrors "github.com/juju/juju/apiserver/errors"
	"github.com/juju/juju/apiserver/facade"
	"github.com/juju/juju/apiserver/facades/controller/crossmodelrelations"
	"github.com/juju/juju/apiserver/internal"
	"github.com/juju/juju/controller"
	"github.com/juju/juju/core/migration"
	"github.com/juju/juju/core/multiwatcher"
	"github.com/juju/juju/core/network"
	coresecrets "github.com/juju/juju/core/secrets"
	"github.com/juju/juju/core/status"
	corewatcher "github.com/juju/juju/core/watcher"
	"github.com/juju/juju/domain/secret/service"
	"github.com/juju/juju/environs/config"
	"github.com/juju/juju/rpc/params"
	"github.com/juju/juju/state"
)

type watcherCommon struct {
	id              string
	resources       facade.Resources
	watcherRegistry facade.WatcherRegistry
	dispose         func()
}

func newWatcherCommon(context facade.ModelContext) watcherCommon {
	return watcherCommon{
		id:              context.ID(),
		resources:       context.Resources(),
		watcherRegistry: context.WatcherRegistry(),
		dispose:         context.Dispose,
	}
}

// Stop stops the watcher.
func (w *watcherCommon) Stop() error {
	w.dispose()
	if _, err := w.watcherRegistry.Get(w.id); err == nil {
		return errors.Trace(w.watcherRegistry.Stop(w.id))
	}
	return errors.Trace(w.resources.Stop(w.id))
}

// GetWatcherByID returns the watcher with the given ID.
// Deprecated: This only exists to support the old watcher API, once resources
// have been removed, this can be removed too.
func GetWatcherByID(watcherRegistry facade.WatcherRegistry, resources facade.Resources, id string) (worker.Worker, error) {
	watcher, err := watcherRegistry.Get(id)
	if err == nil {
		return watcher, nil
	}
	return resources.Get(id), nil
}

// SrvAllWatcher defines the API methods on a state.Multiwatcher.
// which watches any changes to the state. Each client has its own
// current set of watchers, stored in resources. It is used by both
// the AllWatcher and AllModelWatcher facades.
type SrvAllWatcher struct {
	watcherCommon
	watcher multiwatcher.Watcher

	deltaTranslater DeltaTranslater
}

func newAllWatcher(context facade.ModelContext, deltaTranslater DeltaTranslater) (*SrvAllWatcher, error) {
	auth := context.Auth()
	if !auth.AuthClient() {
		// Note that we don't need to check specific permissions
		// here, as the AllWatcher can only do anything if the
		// watcher resource has already been created, so we can
		// rely on the permission check there to ensure that
		// this facade can't do anything it shouldn't be allowed
		// to.
		//
		// This is useful because the AllWatcher is reused for
		// both the WatchAll (requires model access rights) and
		// the WatchAllModels (requring controller superuser
		// rights) API calls.
		return nil, apiservererrors.ErrPerm
	}
	w, err := GetWatcherByID(context.WatcherRegistry(), context.Resources(), context.ID())
	if err != nil {
		return nil, errors.Trace(err)
	}
	watcher, ok := w.(multiwatcher.Watcher)
	if !ok {
		return nil, apiservererrors.ErrUnknownWatcher
	}
	return &SrvAllWatcher{
		watcherCommon:   newWatcherCommon(context),
		watcher:         watcher,
		deltaTranslater: deltaTranslater,
	}, nil
}

// NewAllWatcher returns a new API server endpoint for interacting
// with a watcher created by the WatchAll and WatchAllModels API calls.
func NewAllWatcher(_ context.Context, context facade.ModelContext) (facade.Facade, error) {
	return newAllWatcher(context, newAllWatcherDeltaTranslater())
}

// Next will return the current state of everything on the first call
// and subsequent calls will
func (aw *SrvAllWatcher) Next(ctx context.Context) (params.AllWatcherNextResults, error) {
	deltas, err := aw.watcher.Next(ctx)
	return params.AllWatcherNextResults{
		Deltas: translate(aw.deltaTranslater, deltas),
	}, err
}

type allWatcherDeltaTranslater struct {
	DeltaTranslater
}

func newAllWatcherDeltaTranslater() DeltaTranslater {
	return &allWatcherDeltaTranslater{}
}

// DeltaTranslater defines methods for translating multiwatcher.EntityInfo to params.EntityInfo.
type DeltaTranslater interface {
	TranslateModel(multiwatcher.EntityInfo) params.EntityInfo
	TranslateApplication(multiwatcher.EntityInfo) params.EntityInfo
	TranslateRemoteApplication(multiwatcher.EntityInfo) params.EntityInfo
	TranslateMachine(multiwatcher.EntityInfo) params.EntityInfo
	TranslateUnit(multiwatcher.EntityInfo) params.EntityInfo
	TranslateCharm(multiwatcher.EntityInfo) params.EntityInfo
	TranslateRelation(multiwatcher.EntityInfo) params.EntityInfo
	TranslateBranch(multiwatcher.EntityInfo) params.EntityInfo
	TranslateAnnotation(multiwatcher.EntityInfo) params.EntityInfo
	TranslateBlock(multiwatcher.EntityInfo) params.EntityInfo
	TranslateAction(multiwatcher.EntityInfo) params.EntityInfo
	TranslateApplicationOffer(multiwatcher.EntityInfo) params.EntityInfo
}

func translate(dt DeltaTranslater, deltas []multiwatcher.Delta) []params.Delta {
	response := make([]params.Delta, 0, len(deltas))
	for _, delta := range deltas {
		id := delta.Entity.EntityID()
		var converted params.EntityInfo
		switch id.Kind {
		case multiwatcher.ModelKind:
			converted = dt.TranslateModel(delta.Entity)
		case multiwatcher.ApplicationKind:
			converted = dt.TranslateApplication(delta.Entity)
		case multiwatcher.RemoteApplicationKind:
			converted = dt.TranslateRemoteApplication(delta.Entity)
		case multiwatcher.MachineKind:
			converted = dt.TranslateMachine(delta.Entity)
		case multiwatcher.UnitKind:
			converted = dt.TranslateUnit(delta.Entity)
		case multiwatcher.CharmKind:
			converted = dt.TranslateCharm(delta.Entity)
		case multiwatcher.RelationKind:
			converted = dt.TranslateRelation(delta.Entity)
		case multiwatcher.BranchKind:
			converted = dt.TranslateBranch(delta.Entity)
		case multiwatcher.AnnotationKind: // THIS SEEMS WEIRD
			// FIXME: annotations should be part of the underlying entity.
			converted = dt.TranslateAnnotation(delta.Entity)
		case multiwatcher.BlockKind:
			converted = dt.TranslateBlock(delta.Entity)
		case multiwatcher.ActionKind:
			converted = dt.TranslateAction(delta.Entity)
		case multiwatcher.ApplicationOfferKind:
			converted = dt.TranslateApplicationOffer(delta.Entity)
		default:
			// converted stays nil
		}
		// It is possible that there are some multiwatcher elements that are
		// internal, and not exposed outside the controller.
		// Also this is a key place to start versioning the all watchers.
		if converted != nil {
			response = append(response, params.Delta{
				Removed: delta.Removed,
				Entity:  converted})
		}
	}
	return response
}

func (aw allWatcherDeltaTranslater) TranslateModel(info multiwatcher.EntityInfo) params.EntityInfo {
	orig, ok := info.(*multiwatcher.ModelInfo)
	if !ok {
		logger.Criticalf("consistency error: %s", pretty.Sprint(info))
		return nil
	}

	var version string
	if cfg, err := config.New(config.NoDefaults, orig.Config); err == nil {
		versionNumber, _ := cfg.AgentVersion()
		version = versionNumber.String()
	}

	return &params.ModelUpdate{
		ModelUUID:      orig.ModelUUID,
		Name:           orig.Name,
		Life:           orig.Life,
		Owner:          orig.Owner,
		ControllerUUID: orig.ControllerUUID,
		IsController:   orig.IsController,
		Config:         orig.Config,
		Status:         aw.translateStatus(orig.Status),
		Constraints:    orig.Constraints,
		Type:           orig.Type.String(),
		Cloud:          orig.Cloud,
		CloudRegion:    orig.CloudRegion,
		Version:        version,
	}
}

func (aw allWatcherDeltaTranslater) translateStatus(info multiwatcher.StatusInfo) params.StatusInfo {
	return params.StatusInfo{
		Err:     info.Err, // CHECK THIS
		Current: info.Current,
		Message: info.Message,
		Since:   info.Since,
		Version: info.Version,
		Data:    info.Data,
	}
}

func (aw allWatcherDeltaTranslater) TranslateApplication(info multiwatcher.EntityInfo) params.EntityInfo {
	orig, ok := info.(*multiwatcher.ApplicationInfo)
	if !ok {
		logger.Criticalf("consistency error: %s", pretty.Sprint(info))
		return nil
	}

	// If the application status is unset, then set it to unknown. It is
	// expected that downstream clients (model cache, pylibjuju, jslibjuju)
	// correctly interpret the unknown status from the unit status. If the unit
	// status is not found, then fall back to unknown.
	// If a charm author has set the application status, then show that instead.
	applicationStatus := multiwatcher.StatusInfo{Current: status.Unset}
	if orig.Status.Current != status.Unset {
		applicationStatus = orig.Status
	}

	return &params.ApplicationInfo{
		ModelUUID:       orig.ModelUUID,
		Name:            orig.Name,
		Exposed:         orig.Exposed,
		CharmURL:        orig.CharmURL,
		OwnerTag:        orig.OwnerTag,
		Life:            orig.Life,
		MinUnits:        orig.MinUnits,
		Constraints:     orig.Constraints,
		Config:          orig.Config,
		Subordinate:     orig.Subordinate,
		Status:          aw.translateStatus(applicationStatus),
		WorkloadVersion: orig.WorkloadVersion,
	}
}

func (aw allWatcherDeltaTranslater) TranslateMachine(info multiwatcher.EntityInfo) params.EntityInfo {
	orig, ok := info.(*multiwatcher.MachineInfo)
	if !ok {
		logger.Criticalf("consistency error: %s", pretty.Sprint(info))
		return nil
	}
	return &params.MachineInfo{
		ModelUUID:                orig.ModelUUID,
		Id:                       orig.ID,
		InstanceId:               orig.InstanceID,
		AgentStatus:              aw.translateStatus(orig.AgentStatus),
		InstanceStatus:           aw.translateStatus(orig.InstanceStatus),
		Life:                     orig.Life,
		Config:                   orig.Config,
		Base:                     orig.Base,
		ContainerType:            orig.ContainerType,
		IsManual:                 orig.IsManual,
		SupportedContainers:      orig.SupportedContainers,
		SupportedContainersKnown: orig.SupportedContainersKnown,
		HardwareCharacteristics:  orig.HardwareCharacteristics,
		CharmProfiles:            orig.CharmProfiles,
		Jobs:                     orig.Jobs,
		Addresses:                aw.translateAddresses(orig.Addresses),
		HasVote:                  orig.HasVote,
		WantsVote:                orig.WantsVote,
		Hostname:                 orig.Hostname,
	}
}

func (aw allWatcherDeltaTranslater) translateAddresses(addresses []network.ProviderAddress) []params.Address {
	if addresses == nil {
		return nil
	}
	result := make([]params.Address, 0, len(addresses))
	for _, address := range addresses {
		result = append(result, params.Address{
			Value:           address.Value,
			Type:            string(address.Type),
			Scope:           string(address.Scope),
			SpaceName:       string(address.SpaceName),
			ProviderSpaceID: string(address.ProviderSpaceID),
		})
	}
	return result
}

func (aw allWatcherDeltaTranslater) TranslateCharm(info multiwatcher.EntityInfo) params.EntityInfo {
	orig, ok := info.(*multiwatcher.CharmInfo)
	if !ok {
		logger.Criticalf("consistency error: %s", pretty.Sprint(info))
		return nil
	}
	return &params.CharmInfo{
		ModelUUID:     orig.ModelUUID,
		CharmURL:      orig.CharmURL,
		CharmVersion:  orig.CharmVersion,
		Life:          orig.Life,
		LXDProfile:    aw.translateProfile(orig.LXDProfile),
		DefaultConfig: orig.DefaultConfig,
	}
}

func (aw allWatcherDeltaTranslater) translateProfile(profile *multiwatcher.Profile) *params.Profile {
	if profile == nil {
		return nil
	}
	return &params.Profile{
		Config:      profile.Config,
		Description: profile.Description,
		Devices:     profile.Devices,
	}
}

func (aw allWatcherDeltaTranslater) TranslateRemoteApplication(info multiwatcher.EntityInfo) params.EntityInfo {
	orig, ok := info.(*multiwatcher.RemoteApplicationUpdate)
	if !ok {
		logger.Criticalf("consistency error: %s", pretty.Sprint(info))
		return nil
	}
	return &params.RemoteApplicationUpdate{
		ModelUUID: orig.ModelUUID,
		Name:      orig.Name,
		OfferURL:  orig.OfferURL,
		Life:      orig.Life,
		Status:    aw.translateStatus(orig.Status),
	}
}

func (aw allWatcherDeltaTranslater) TranslateApplicationOffer(info multiwatcher.EntityInfo) params.EntityInfo {
	orig, ok := info.(*multiwatcher.ApplicationOfferInfo)
	if !ok {
		logger.Criticalf("consistency error: %s", pretty.Sprint(info))
		return nil
	}
	return &params.ApplicationOfferInfo{
		ModelUUID:            orig.ModelUUID,
		OfferName:            orig.OfferName,
		OfferUUID:            orig.OfferUUID,
		ApplicationName:      orig.ApplicationName,
		CharmName:            orig.CharmName,
		TotalConnectedCount:  orig.TotalConnectedCount,
		ActiveConnectedCount: orig.ActiveConnectedCount,
	}
}

func (aw allWatcherDeltaTranslater) TranslateUnit(info multiwatcher.EntityInfo) params.EntityInfo {
	orig, ok := info.(*multiwatcher.UnitInfo)
	if !ok {
		logger.Criticalf("consistency error: %s", pretty.Sprint(info))
		return nil
	}

	translatedPortRanges := aw.translatePortRanges(orig.OpenPortRangesByEndpoint)

	return &params.UnitInfo{
		ModelUUID:      orig.ModelUUID,
		Name:           orig.Name,
		Application:    orig.Application,
		Base:           orig.Base,
		CharmURL:       orig.CharmURL,
		Life:           orig.Life,
		PublicAddress:  orig.PublicAddress,
		PrivateAddress: orig.PrivateAddress,
		MachineId:      orig.MachineID,
		Ports:          aw.mapRangesIntoPorts(translatedPortRanges),
		PortRanges:     translatedPortRanges,
		Principal:      orig.Principal,
		Subordinate:    orig.Subordinate,
		WorkloadStatus: aw.translateStatus(orig.WorkloadStatus),
		AgentStatus:    aw.translateStatus(orig.AgentStatus),
	}
}

func (aw allWatcherDeltaTranslater) mapRangesIntoPorts(portRanges []params.PortRange) []params.Port {
	if portRanges == nil {
		return nil
	}
	result := make([]params.Port, 0, len(portRanges))
	for _, pr := range portRanges {
		for portNum := pr.FromPort; portNum <= pr.ToPort; portNum++ {
			result = append(result, params.Port{
				Protocol: pr.Protocol,
				Number:   portNum,
			})
		}
	}
	return result
}

// translatePortRanges flattens a set of port ranges grouped by endpoint into
// a list of unique port ranges. This method ignores subnet IDs and is provided
// for backwards compatibility with pre 2.9 clients that assume that open-ports
// applies to all subnets.
func (aw allWatcherDeltaTranslater) translatePortRanges(portsByEndpoint network.GroupedPortRanges) []params.PortRange {
	if portsByEndpoint == nil {
		return nil
	}

	uniquePortRanges := portsByEndpoint.UniquePortRanges()
	network.SortPortRanges(uniquePortRanges)

	result := make([]params.PortRange, len(uniquePortRanges))
	for i, pr := range uniquePortRanges {
		result[i] = params.FromNetworkPortRange(pr)
	}

	return result
}

func (aw allWatcherDeltaTranslater) TranslateAction(info multiwatcher.EntityInfo) params.EntityInfo {
	orig, ok := info.(*multiwatcher.ActionInfo)
	if !ok {
		logger.Criticalf("consistency error: %s", pretty.Sprint(info))
		return nil
	}
	return &params.ActionInfo{
		ModelUUID: orig.ModelUUID,
		Id:        orig.ID,
		Receiver:  orig.Receiver,
		Name:      orig.Name,
		Status:    orig.Status,
		Message:   orig.Message,
		Enqueued:  orig.Enqueued,
		Started:   orig.Started,
		Completed: orig.Completed,
	}
}

func (aw allWatcherDeltaTranslater) TranslateRelation(info multiwatcher.EntityInfo) params.EntityInfo {
	orig, ok := info.(*multiwatcher.RelationInfo)
	if !ok {
		logger.Criticalf("consistency error: %s", pretty.Sprint(info))
		return nil
	}
	return &params.RelationInfo{
		ModelUUID: orig.ModelUUID,
		Key:       orig.Key,
		Id:        orig.ID,
		Endpoints: aw.translateEndpoints(orig.Endpoints),
	}
}

func (aw allWatcherDeltaTranslater) translateEndpoints(eps []multiwatcher.Endpoint) []params.Endpoint {
	if eps == nil {
		return nil
	}
	result := make([]params.Endpoint, 0, len(eps))
	for _, ep := range eps {
		result = append(result, params.Endpoint{
			ApplicationName: ep.ApplicationName,
			Relation: params.CharmRelation{
				Name:      ep.Relation.Name,
				Role:      ep.Relation.Role,
				Interface: ep.Relation.Interface,
				Optional:  ep.Relation.Optional,
				Limit:     ep.Relation.Limit,
				Scope:     ep.Relation.Scope,
			},
		})
	}
	return result
}

func (aw allWatcherDeltaTranslater) TranslateBlock(info multiwatcher.EntityInfo) params.EntityInfo {
	orig, ok := info.(*multiwatcher.BlockInfo)
	if !ok {
		logger.Criticalf("consistency error: %s", pretty.Sprint(info))
		return nil
	}
	return &params.BlockInfo{
		ModelUUID: orig.ModelUUID,
		Id:        orig.ID,
		Type:      orig.Type,
		Message:   orig.Message,
		Tag:       orig.Tag,
	}
}

func (aw allWatcherDeltaTranslater) TranslateBranch(info multiwatcher.EntityInfo) params.EntityInfo {
	orig, ok := info.(*multiwatcher.BranchInfo)
	if !ok {
		logger.Criticalf("consistency error: %s", pretty.Sprint(info))
		return nil
	}
	return &params.BranchInfo{
		ModelUUID:     orig.ModelUUID,
		Id:            orig.ID,
		Name:          orig.Name,
		AssignedUnits: orig.AssignedUnits,
		Config:        aw.translateBranchConfig(orig.Config),
		Created:       orig.Created,
		CreatedBy:     orig.CreatedBy,
		Completed:     orig.Completed,
		CompletedBy:   orig.CompletedBy,
		GenerationId:  orig.GenerationID,
	}
}

func (aw allWatcherDeltaTranslater) translateBranchConfig(config map[string][]multiwatcher.ItemChange) map[string][]params.ItemChange {
	if config == nil {
		return nil
	}
	result := make(map[string][]params.ItemChange)
	for key, value := range config {
		if value == nil {
			result[key] = nil
		} else {
			changes := make([]params.ItemChange, 0, len(value))
			for _, change := range value {
				changes = append(changes, params.ItemChange{
					Type:     change.Type,
					Key:      change.Key,
					OldValue: change.OldValue,
					NewValue: change.NewValue,
				})
			}
			result[key] = changes
		}
	}
	return result
}

func isAgent(auth facade.Authorizer) bool {
	return auth.AuthMachineAgent() || auth.AuthUnitAgent() || auth.AuthApplicationAgent() || auth.AuthModelAgent()
}

func isAgentOrUser(auth facade.Authorizer) bool {
	return isAgent(auth) || auth.AuthClient()
}

func newNotifyWatcher(_ context.Context, context facade.ModelContext) (facade.Facade, error) {
	auth := context.Auth()
	// TODO(wallyworld) - enhance this watcher to support
	// anonymous api calls with macaroons.
	if auth.GetAuthTag() != nil && !isAgentOrUser(auth) {
		return nil, apiservererrors.ErrPerm
	}
	w, err := GetWatcherByID(context.WatcherRegistry(), context.Resources(), context.ID())
	if err != nil {
		return nil, errors.Trace(err)
	}
	watcher, ok := w.(corewatcher.NotifyWatcher)
	if !ok {
		return nil, apiservererrors.ErrUnknownWatcher
	}

	return &srvNotifyWatcher{
		watcherCommon: newWatcherCommon(context),
		watcher:       watcher,
	}, nil
}

// srvNotifyWatcher defines the API access to methods on a NotifyWatcher.
// Each client has its own current set of watchers, stored in resources.
type srvNotifyWatcher struct {
	watcherCommon
	watcher corewatcher.NotifyWatcher
}

// Next returns when a change has occurred to the
// entity being watched since the most recent call to Next
// or the Watch call that created the NotifyWatcher.
func (w *srvNotifyWatcher) Next(ctx context.Context) error {
	_, err := internal.FirstResult[struct{}](ctx, w.watcher)
	return errors.Trace(err)
}

// srvStringsWatcher defines the API for methods on a StringsWatcher.
// Each client has its own current set of watchers, stored in resources.
// srvStringsWatcher notifies about changes for all entities of a given kind,
// sending the changes as a list of strings.
type srvStringsWatcher struct {
	watcherCommon
	watcher corewatcher.StringsWatcher
}

func newStringsWatcher(_ context.Context, context facade.ModelContext) (facade.Facade, error) {
	auth := context.Auth()
	// TODO(wallyworld) - enhance this watcher to support
	// anonymous api calls with macaroons.
	if auth.GetAuthTag() != nil && !isAgentOrUser(auth) {
		return nil, apiservererrors.ErrPerm
	}
	w, err := GetWatcherByID(context.WatcherRegistry(), context.Resources(), context.ID())
	if err != nil {
		return nil, errors.Trace(err)
	}
	watcher, ok := w.(corewatcher.StringsWatcher)
	if !ok {
		return nil, apiservererrors.ErrUnknownWatcher
	}
	return &srvStringsWatcher{
		watcherCommon: newWatcherCommon(context),
		watcher:       watcher,
	}, nil
}

// Next returns when a change has occurred to an entity of the
// collection being watched since the most recent call to Next
// or the Watch call that created the srvStringsWatcher.
func (w *srvStringsWatcher) Next(ctx context.Context) (params.StringsWatchResult, error) {
	changes, err := internal.FirstResult[[]string](ctx, w.watcher)
	if err != nil {
		return params.StringsWatchResult{}, errors.Trace(err)
	}
	return params.StringsWatchResult{
		Changes: changes,
	}, nil
}

// srvRelationUnitsWatcher defines the API wrapping a RelationUnitsWatcher.
// It notifies about units entering and leaving the scope of a RelationUnit,
// and changes to the settings of those units known to have entered.
type srvRelationUnitsWatcher struct {
	watcherCommon
	watcher common.RelationUnitsWatcher
}

func newRelationUnitsWatcher(_ context.Context, context facade.ModelContext) (facade.Facade, error) {
	auth := context.Auth()
	// TODO(wallyworld) - enhance this watcher to support
	// anonymous api calls with macaroons.
	if auth.GetAuthTag() != nil && !isAgent(auth) {
		return nil, apiservererrors.ErrPerm
	}
	w, err := GetWatcherByID(context.WatcherRegistry(), context.Resources(), context.ID())
	if err != nil {
		return nil, errors.Trace(err)
	}
	watcher, ok := w.(common.RelationUnitsWatcher)
	if !ok {
		return nil, apiservererrors.ErrUnknownWatcher
	}
	return &srvRelationUnitsWatcher{
		watcherCommon: newWatcherCommon(context),
		watcher:       watcher,
	}, nil
}

// Next returns when a change has occurred to an entity of the
// collection being watched since the most recent call to Next
// or the Watch call that created the srvRelationUnitsWatcher.
func (w *srvRelationUnitsWatcher) Next(ctx context.Context) (params.RelationUnitsWatchResult, error) {
	changes, err := internal.FirstResult[params.RelationUnitsChange](ctx, w.watcher)
	if err != nil {
		return params.RelationUnitsWatchResult{}, errors.Trace(err)
	}
	return params.RelationUnitsWatchResult{
		Changes: changes,
	}, nil
}

// srvRemoteRelationWatcher defines the API wrapping a
// RelationUnitsWatcher but serving the events it emits as
// fully-expanded params.RemoteRelationChangeEvents so they can be
// used across model/controller boundaries.
type srvRemoteRelationWatcher struct {
	watcherCommon
	backend crossmodel.Backend
	watcher *crossmodel.WrappedUnitsWatcher
}

func newRemoteRelationWatcher(_ context.Context, context facade.ModelContext) (facade.Facade, error) {
	auth := context.Auth()
	// TODO(wallyworld) - enhance this watcher to support
	// anonymous api calls with macaroons.
	if auth.GetAuthTag() != nil && !isAgent(auth) {
		return nil, apiservererrors.ErrPerm
	}
	w, err := GetWatcherByID(context.WatcherRegistry(), context.Resources(), context.ID())
	if err != nil {
		return nil, errors.Trace(err)
	}
	watcher, ok := w.(*crossmodel.WrappedUnitsWatcher)
	if !ok {
		return nil, apiservererrors.ErrUnknownWatcher
	}
	return &srvRemoteRelationWatcher{
		watcherCommon: newWatcherCommon(context),
		backend:       crossmodel.GetBackend(context.State()),
		watcher:       watcher,
	}, nil
}

func (w *srvRemoteRelationWatcher) Next(ctx context.Context) (params.RemoteRelationWatchResult, error) {
	changes, err := internal.FirstResult[params.RelationUnitsChange](ctx, w.watcher)
	if err != nil {
		return params.RemoteRelationWatchResult{}, errors.Trace(err)
	}
	// Expand the change into a cross-model event.
	expanded, err := crossmodel.ExpandChange(
		w.backend,
		w.watcher.RelationToken,
		w.watcher.ApplicationOrOfferToken,
		changes,
	)
	if err != nil {
		return params.RemoteRelationWatchResult{
			Error: apiservererrors.ServerError(err),
		}, nil
	}
	return params.RemoteRelationWatchResult{
		Changes: expanded,
	}, nil
}

// srvRelationStatusWatcher defines the API wrapping a RelationStatusWatcher.
type srvRelationStatusWatcher struct {
	watcherCommon
	st      *state.State
	watcher corewatcher.StringsWatcher
}

func newRelationStatusWatcher(_ context.Context, context facade.ModelContext) (facade.Facade, error) {
	auth := context.Auth()
	// TODO(wallyworld) - enhance this watcher to support
	// anonymous api calls with macaroons.
	if auth.GetAuthTag() != nil && !isAgent(auth) {
		return nil, apiservererrors.ErrPerm
	}
	w, err := GetWatcherByID(context.WatcherRegistry(), context.Resources(), context.ID())
	if err != nil {
		return nil, errors.Trace(err)
	}
	watcher, ok := w.(corewatcher.StringsWatcher)
	if !ok {
		return nil, apiservererrors.ErrUnknownWatcher
	}
	return &srvRelationStatusWatcher{
		watcherCommon: newWatcherCommon(context),
		st:            context.State(),
		watcher:       watcher,
	}, nil
}

// Next returns when a change has occurred to an entity of the
// collection being watched since the most recent call to Next
// or the Watch call that created the srvRelationStatusWatcher.
func (w *srvRelationStatusWatcher) Next(ctx context.Context) (params.RelationLifeSuspendedStatusWatchResult, error) {
	changes, err := internal.FirstResult[[]string](ctx, w.watcher)
	if err != nil {
		return params.RelationLifeSuspendedStatusWatchResult{}, errors.Trace(err)
	}
	changesParams := make([]params.RelationLifeSuspendedStatusChange, len(changes))
	for i, key := range changes {
		change, err := crossmodel.GetRelationLifeSuspendedStatusChange(crossmodel.GetBackend(w.st), key)
		if err != nil {
			return params.RelationLifeSuspendedStatusWatchResult{
				Error: apiservererrors.ServerError(err),
			}, nil
		}
		changesParams[i] = *change
	}
	return params.RelationLifeSuspendedStatusWatchResult{
		Changes: changesParams,
	}, nil
}

// srvOfferStatusWatcher defines the API wrapping a
// crossmodelrelations.OfferStatusWatcher.
type srvOfferStatusWatcher struct {
	watcherCommon
	st      *state.State
	watcher crossmodelrelations.OfferWatcher
}

func newOfferStatusWatcher(_ context.Context, context facade.ModelContext) (facade.Facade, error) {
	auth := context.Auth()
	// TODO(wallyworld) - enhance this watcher to support
	// anonymous api calls with macaroons.
	if auth.GetAuthTag() != nil && !isAgent(auth) {
		return nil, apiservererrors.ErrPerm
	}
	w, err := GetWatcherByID(context.WatcherRegistry(), context.Resources(), context.ID())
	if err != nil {
		return nil, errors.Trace(err)
	}
	if err != nil {
		return nil, errors.Trace(err)
	}
	watcher, ok := w.(crossmodelrelations.OfferWatcher)
	if !ok {
		return nil, apiservererrors.ErrUnknownWatcher
	}
	return &srvOfferStatusWatcher{
		watcherCommon: newWatcherCommon(context),
		st:            context.State(),
		watcher:       watcher,
	}, nil
}

// Next returns when a change has occurred to an entity of the
// collection being watched since the most recent call to Next
// or the Watch call that created the srvOfferStatusWatcher.
func (w *srvOfferStatusWatcher) Next(ctx context.Context) (params.OfferStatusWatchResult, error) {
	_, err := internal.FirstResult[struct{}](ctx, w.watcher)
	if err != nil {
		return params.OfferStatusWatchResult{}, errors.Trace(err)
	}
	change, err := crossmodel.GetOfferStatusChange(
		crossmodel.GetBackend(w.st),
		w.watcher.OfferUUID(), w.watcher.OfferName())
	if err != nil {
		// For the specific case where we are informed that a migration is
		// in progress, we want to return an error that causes the client
		// to stop watching, rather than in the payload.
		if errors.Is(err, migration.ErrMigrating) {
			return params.OfferStatusWatchResult{}, err
		}

		return params.OfferStatusWatchResult{Error: apiservererrors.ServerError(err)}, nil
	}
	return params.OfferStatusWatchResult{
		Changes: []params.OfferStatusChange{*change},
	}, nil
}

// srvMachineStorageIdsWatcher defines the API wrapping a StringsWatcher
// watching machine/storage attachments. This watcher notifies about storage
// entities (volumes/filesystems) being attached to and detached from machines.
//
// TODO(axw) state needs a new watcher, this is a bt of a hack. State watchers
// could do with some deduplication of logic, and I don't want to add to that
// spaghetti right now.
type srvMachineStorageIdsWatcher struct {
	watcherCommon
	watcher corewatcher.StringsWatcher
	parser  func([]string) ([]params.MachineStorageId, error)
}

func newVolumeAttachmentsWatcher(_ context.Context, context facade.ModelContext) (facade.Facade, error) {
	return newMachineStorageIdsWatcher(
		context,
		storagecommon.ParseVolumeAttachmentIds,
	)
}

func newVolumeAttachmentPlansWatcher(_ context.Context, context facade.ModelContext) (facade.Facade, error) {
	return newMachineStorageIdsWatcher(
		context,
		storagecommon.ParseVolumeAttachmentIds,
	)
}

func newFilesystemAttachmentsWatcher(_ context.Context, context facade.ModelContext) (facade.Facade, error) {
	return newMachineStorageIdsWatcher(
		context,
		storagecommon.ParseFilesystemAttachmentIds,
	)
}

func newMachineStorageIdsWatcher(
	context facade.ModelContext,
	parser func([]string) ([]params.MachineStorageId, error),
) (facade.Facade, error) {
	auth := context.Auth()
	if !isAgent(auth) {
		return nil, apiservererrors.ErrPerm
	}
	w, err := GetWatcherByID(context.WatcherRegistry(), context.Resources(), context.ID())
	if err != nil {
		return nil, errors.Trace(err)
	}
	if err != nil {
		return nil, errors.Trace(err)
	}
	watcher, ok := w.(corewatcher.StringsWatcher)
	if !ok {
		return nil, apiservererrors.ErrUnknownWatcher
	}
	return &srvMachineStorageIdsWatcher{
		watcherCommon: newWatcherCommon(context),
		watcher:       watcher,
		parser:        parser,
	}, nil
}

// Next returns when a change has occurred to an entity of the
// collection being watched since the most recent call to Next
// or the Watch call that created the srvMachineStorageIdsWatcher.
func (w *srvMachineStorageIdsWatcher) Next(ctx context.Context) (params.MachineStorageIdsWatchResult, error) {
	stringChanges, err := internal.FirstResult[[]string](ctx, w.watcher)
	if err != nil {
		return params.MachineStorageIdsWatchResult{}, errors.Trace(err)
	}
	changes, err := w.parser(stringChanges)
	if err != nil {
		return params.MachineStorageIdsWatchResult{}, err
	}
	return params.MachineStorageIdsWatchResult{
		Changes: changes,
	}, nil
}

// EntitiesWatcher defines an interface based on the StringsWatcher
// but also providing a method for the mapping of the received
// strings to the tags of the according entities.
type EntitiesWatcher interface {
	corewatcher.StringsWatcher

	// MapChanges maps the received strings to their according tag strings.
	// The EntityFinder interface representing state or a mock has to be
	// upcasted into the needed sub-interface of state for the real mapping.
	MapChanges(in []string) ([]string, error)
}

// srvEntitiesWatcher defines the API for methods on a StringsWatcher.
// Each client has its own current set of watchers, stored in resources.
// srvEntitiesWatcher notifies about changes for all entities of a given kind,
// sending the changes as a list of strings, which could be transformed
// from state entity ids to their corresponding entity tags.
type srvEntitiesWatcher struct {
	watcherCommon
	watcher EntitiesWatcher
}

func newEntitiesWatcher(_ context.Context, context facade.ModelContext) (facade.Facade, error) {
	auth := context.Auth()
	if !isAgent(auth) {
		return nil, apiservererrors.ErrPerm
	}
	w, err := GetWatcherByID(context.WatcherRegistry(), context.Resources(), context.ID())
	if err != nil {
		return nil, errors.Trace(err)
	}
	if err != nil {
		return nil, errors.Trace(err)
	}
	watcher, ok := w.(EntitiesWatcher)
	if !ok {
		return nil, apiservererrors.ErrUnknownWatcher
	}
	return &srvEntitiesWatcher{
		watcherCommon: newWatcherCommon(context),
		watcher:       watcher,
	}, nil
}

// Next returns when a change has occurred to an entity of the
// collection being watched since the most recent call to Next
// or the Watch call that created the srvEntitiesWatcher.
func (w *srvEntitiesWatcher) Next(ctx context.Context) (params.EntitiesWatchResult, error) {
	changes, err := internal.FirstResult[[]string](ctx, w.watcher)
	if err != nil {
		return params.EntitiesWatchResult{}, errors.Trace(err)
	}
	mapped, err := w.watcher.MapChanges(changes)
	if err != nil {
		return params.EntitiesWatchResult{}, errors.Annotate(err, "cannot map changes")
	}
	return params.EntitiesWatchResult{
		Changes: mapped,
	}, nil
}

var getMigrationBackend = func(st *state.State) migrationBackend {
	return st
}

var getControllerBackend = func(pool *state.StatePool) (controllerBackend, error) {
	return pool.SystemState()
}

// migrationBackend defines model State functionality required by the
// migration watchers.
type migrationBackend interface {
	LatestMigration() (state.ModelMigration, error)
}

// migrationBackend defines controller State functionality required by the
// migration watchers.
type controllerBackend interface {
	APIHostPortsForClients(controller.Config) ([]network.SpaceHostPorts, error)
}

func newMigrationStatusWatcher(_ context.Context, context facade.ModelContext) (facade.Facade, error) {
	auth := context.Auth()
	if !isAgent(auth) {
		return nil, apiservererrors.ErrPerm
	}
	w, err := GetWatcherByID(context.WatcherRegistry(), context.Resources(), context.ID())
	if err != nil {
		return nil, errors.Trace(err)
	}
	watcher, ok := w.(corewatcher.NotifyWatcher)
	if !ok {
		return nil, apiservererrors.ErrUnknownWatcher
	}
	var (
		st   = context.State()
		pool = context.StatePool()
	)
	controllerBackend, err := getControllerBackend(pool)
	if err != nil {
		return nil, errors.Trace(err)
	}
	return &srvMigrationStatusWatcher{
		watcherCommon:           newWatcherCommon(context),
		watcher:                 watcher,
		st:                      getMigrationBackend(st),
		ctrlSt:                  controllerBackend,
		controllerConfigService: context.ServiceFactory().ControllerConfig(),
	}, nil
}

type srvMigrationStatusWatcher struct {
	watcherCommon
	watcher                 corewatcher.NotifyWatcher
	st                      migrationBackend
	ctrlSt                  controllerBackend
	controllerConfigService ControllerConfigService
}

// Next returns when the status for a model migration for the
// associated model changes. The current details for the active
// migration are returned.
func (w *srvMigrationStatusWatcher) Next(ctx context.Context) (params.MigrationStatus, error) {
	_, err := internal.FirstResult[struct{}](ctx, w.watcher)
	if err != nil {
		return params.MigrationStatus{}, errors.Trace(err)
	}

	mig, err := w.st.LatestMigration()
	if errors.Is(err, errors.NotFound) {
		return params.MigrationStatus{
			Phase: migration.NONE.String(),
		}, nil
	} else if err != nil {
		return params.MigrationStatus{}, errors.Annotate(err, "migration lookup")
	}

	phase, err := mig.Phase()
	if err != nil {
		return params.MigrationStatus{}, errors.Annotate(err, "retrieving migration phase")
	}

	cfg, err := w.controllerConfigService.ControllerConfig(ctx)
	if err != nil {
		return params.MigrationStatus{}, errors.Annotate(err, "retrieving controller config")
	}
	sourceAddrs, err := w.getLocalHostPorts(cfg)
	if err != nil {
		return params.MigrationStatus{}, errors.Annotate(err, "retrieving source addresses")
	}

	sourceCACert, err := getControllerCACert(cfg)
	if err != nil {
		return params.MigrationStatus{}, errors.Annotate(err, "retrieving source CA cert")
	}

	target, err := mig.TargetInfo()
	if err != nil {
		return params.MigrationStatus{}, errors.Annotate(err, "retrieving target info")
	}

	return params.MigrationStatus{
		MigrationId:    mig.Id(),
		Attempt:        mig.Attempt(),
		Phase:          phase.String(),
		SourceAPIAddrs: sourceAddrs,
		SourceCACert:   sourceCACert,
		TargetAPIAddrs: target.Addrs,
		TargetCACert:   target.CACert,
	}, nil
}

func (w *srvMigrationStatusWatcher) getLocalHostPorts(cfg controller.Config) ([]string, error) {
	hostports, err := w.ctrlSt.APIHostPortsForClients(cfg)
	if err != nil {
		return nil, errors.Trace(err)
	}
	var out []string
	for _, section := range hostports {
		for _, hostport := range section {
			out = append(out, hostport.String())
		}
	}
	return out, nil
}

// This is a shim to avoid the need to use a working State into the
// unit tests. It is tested as part of the client side API tests.
var getControllerCACert = func(controllerConfig controller.Config) (string, error) {
	cacert, ok := controllerConfig.CACert()
	if !ok {
		return "", errors.New("missing CA cert for controller model")
	}
	return cacert, nil
}

// newModelSummaryWatcher exists solely to be registered with regRaw.
// Standard registration doesn't handle watcher types (it checks for
// and empty ID in the context).
func newModelSummaryWatcher(_ context.Context, context facade.ModelContext) (facade.Facade, error) {
	return NewModelSummaryWatcher(context)
}

// NewModelSummaryWatcher returns a new API server endpoint for interacting with
// a watcher created by the WatchModelSummaries and WatchAllModelSummaries API
// calls.
func NewModelSummaryWatcher(context facade.ModelContext) (*SrvModelSummaryWatcher, error) {
	var (
		id              = context.ID()
		auth            = context.Auth()
		resources       = context.Resources()
		watcherRegistry = context.WatcherRegistry()
	)
	if !auth.AuthClient() {
		// Note that we don't need to check specific permissions
		// here, as the AllWatcher can only do anything if the
		// watcher resource has already been created, so we can
		// rely on the permission check there to ensure that
		// this facade can't do anything it shouldn't be allowed
		// to.
		//
		// This is useful because the AllWatcher is reused for
		// both the WatchAll (requires model access rights) and
		// the WatchAllModels (requring controller superuser
		// rights) API calls.
		return nil, apiservererrors.ErrPerm
	}
	w, err := GetWatcherByID(watcherRegistry, resources, id)
	if err != nil {
		return nil, errors.Trace(err)
	}
	watcher, ok := w.(corewatcher.ModelSummaryWatcher)
	if !ok {
		return nil, errors.Annotatef(apiservererrors.ErrUnknownWatcher, "watcher id: %s", id)
	}
	return &SrvModelSummaryWatcher{
		watcherCommon: newWatcherCommon(context),
		watcher:       watcher,
	}, nil
}

// SrvModelSummaryWatcher defines the API methods on a ModelSummaryWatcher.
type SrvModelSummaryWatcher struct {
	watcherCommon
	watcher corewatcher.ModelSummaryWatcher
}

// Next will return the current state of everything on the first call
// and subsequent calls will return just those model summaries that have
// changed.
func (w *SrvModelSummaryWatcher) Next(ctx context.Context) (params.SummaryWatcherNextResults, error) {
	changes, err := internal.FirstResult[[]corewatcher.ModelSummary](ctx, w.watcher)
	if err != nil {
		return params.SummaryWatcherNextResults{}, errors.Trace(err)
	}

	return params.SummaryWatcherNextResults{
		Models: w.translate(changes),
	}, nil
}

func (w *SrvModelSummaryWatcher) translate(summaries []corewatcher.ModelSummary) []params.ModelAbstract {
	response := make([]params.ModelAbstract, 0, len(summaries))
	for _, summary := range summaries {
		if summary.Removed {
			response = append(response, params.ModelAbstract{
				UUID:    summary.UUID,
				Removed: true,
			})
			continue
		}

		result := params.ModelAbstract{
			UUID:       summary.UUID,
			Controller: summary.Controller,
			Name:       summary.Name,
			Admins:     summary.Admins,
			Cloud:      summary.Cloud,
			Region:     summary.Region,
			Credential: summary.Credential,
			Size: params.ModelSummarySize{
				Machines:     summary.MachineCount,
				Containers:   summary.ContainerCount,
				Applications: summary.ApplicationCount,
				Units:        summary.UnitCount,
				Relations:    summary.RelationCount,
			},
			Status:      summary.Status,
			Messages:    w.translateMessages(summary.Messages),
			Annotations: summary.Annotations,
		}
		response = append(response, result)
	}
	return response
}

func (w *SrvModelSummaryWatcher) translateMessages(messages []corewatcher.ModelSummaryMessage) []params.ModelSummaryMessage {
	if messages == nil {
		return nil
	}
	result := make([]params.ModelSummaryMessage, len(messages))
	for i, m := range messages {
		result[i] = params.ModelSummaryMessage{
			Agent:   m.Agent,
			Message: m.Message,
		}
	}
	return result
}

// srvSecretTriggerWatcher defines the API wrapping a SecretTriggerWatcher.
type srvSecretTriggerWatcher struct {
	watcherCommon
	st      *state.State
	watcher corewatcher.SecretTriggerWatcher
}

func newSecretsTriggerWatcher(_ context.Context, context facade.ModelContext) (facade.Facade, error) {
	auth := context.Auth()
	if !isAgent(auth) {
		return nil, apiservererrors.ErrPerm
	}
	w, err := GetWatcherByID(context.WatcherRegistry(), context.Resources(), context.ID())
	if err != nil {
		return nil, errors.Trace(err)
	}
	watcher, ok := w.(corewatcher.SecretTriggerWatcher)
	if !ok {
		return nil, apiservererrors.ErrUnknownWatcher
	}
	return &srvSecretTriggerWatcher{
		watcherCommon: newWatcherCommon(context),
		st:            context.State(),
		watcher:       watcher,
	}, nil
}

// Next returns when a change has occurred to an entity of the
// collection being watched since the most recent call to Next
// or the Watch call that created the srvSecretRotationWatcher.
func (w *srvSecretTriggerWatcher) Next(ctx context.Context) (params.SecretTriggerWatchResult, error) {
	changes, err := internal.FirstResult[[]corewatcher.SecretTriggerChange](ctx, w.watcher)
	if err != nil {
		return params.SecretTriggerWatchResult{}, errors.Trace(err)
	}
	return params.SecretTriggerWatchResult{
		Changes: w.translateChanges(changes),
	}, nil
}

func (w *srvSecretTriggerWatcher) translateChanges(changes []corewatcher.SecretTriggerChange) []params.SecretTriggerChange {
	if changes == nil {
		return nil
	}
	result := make([]params.SecretTriggerChange, len(changes))
	for i, c := range changes {
		result[i] = params.SecretTriggerChange{
			URI:             c.URI.String(),
			Revision:        c.Revision,
			NextTriggerTime: c.NextTriggerTime,
		}
	}
	return result
}

// srvSecretBackendsRotateWatcher defines the API wrapping a SecretBackendsRotateWatcher.
type srvSecretBackendsRotateWatcher struct {
	watcherCommon
	watcher corewatcher.SecretBackendRotateWatcher
}

func newSecretBackendsRotateWatcher(_ context.Context, context facade.ModelContext) (facade.Facade, error) {
	auth := context.Auth()
	if !isAgent(auth) {
		return nil, apiservererrors.ErrPerm
	}
	w, err := GetWatcherByID(context.WatcherRegistry(), context.Resources(), context.ID())
	if err != nil {
		return nil, errors.Trace(err)
	}
	watcher, ok := w.(corewatcher.SecretBackendRotateWatcher)
	if !ok {
		return nil, apiservererrors.ErrUnknownWatcher
	}
	return &srvSecretBackendsRotateWatcher{
		watcherCommon: newWatcherCommon(context),
		watcher:       watcher,
	}, nil
}

// Next returns when a change has occurred to an entity of the
// collection being watched since the most recent call to Next
// or the Watch call that created the srvSecretRotationWatcher.
func (w *srvSecretBackendsRotateWatcher) Next(ctx context.Context) (params.SecretBackendRotateWatchResult, error) {
	changes, err := internal.FirstResult[[]corewatcher.SecretBackendRotateChange](ctx, w.watcher)
	if err != nil {
		return params.SecretBackendRotateWatchResult{}, errors.Trace(err)
	}
	return params.SecretBackendRotateWatchResult{
		Changes: w.translateChanges(changes),
	}, nil
}

func (w *srvSecretBackendsRotateWatcher) translateChanges(changes []corewatcher.SecretBackendRotateChange) []params.SecretBackendRotateChange {
	if changes == nil {
		return nil
	}
	result := make([]params.SecretBackendRotateChange, len(changes))
	for i, c := range changes {
		result[i] = params.SecretBackendRotateChange{
			ID:              c.ID,
			Name:            c.Name,
			NextTriggerTime: c.NextTriggerTime,
		}
	}
	return result
}

type secretService interface {
	GetSecret(ctx context.Context, uri *coresecrets.URI) (*coresecrets.SecretMetadata, error)
}

// srvSecretsRevisionWatcher defines the API wrapping a SecretsRevisionWatcher.
type srvSecretsRevisionWatcher struct {
	watcherCommon
	secretService secretService
	watcher       corewatcher.StringsWatcher
}

func newSecretsRevisionWatcher(_ context.Context, context facade.ModelContext) (facade.Facade, error) {
	auth := context.Auth()

	// TODO(wallyworld) - enhance this watcher to support
	// anonymous api calls with macaroons.
	if auth.GetAuthTag() != nil && !isAgent(auth) {
		return nil, apiservererrors.ErrPerm
	}
	w, err := GetWatcherByID(context.WatcherRegistry(), context.Resources(), context.ID())
	if err != nil {
		return nil, errors.Trace(err)
	}
	watcher, ok := w.(corewatcher.StringsWatcher)
	if !ok {
		return nil, apiservererrors.ErrUnknownWatcher
	}

	return &srvSecretsRevisionWatcher{
		watcherCommon: newWatcherCommon(context),
		secretService: context.ServiceFactory().Secret(service.NotImplementedBackendConfigGetter),
		watcher:       watcher,
	}, nil
}

// Next returns when a change has occurred to an entity of the
// collection being watched since the most recent call to Next
// or the Watch call that created the srvSecretRotationWatcher.
func (w *srvSecretsRevisionWatcher) Next(ctx context.Context) (params.SecretRevisionWatchResult, error) {
	changes, err := internal.FirstResult[[]string](ctx, w.watcher)
	if err != nil {
		return params.SecretRevisionWatchResult{}, errors.Trace(err)
	}
	ch, err := w.translateChanges(ctx, changes)
	if err != nil {
		return params.SecretRevisionWatchResult{}, errors.Trace(err)
	}
	return params.SecretRevisionWatchResult{
		Changes: ch,
	}, nil
}

func (w *srvSecretsRevisionWatcher) translateChanges(ctx context.Context, changes []string) ([]params.SecretRevisionChange, error) {
	if changes == nil {
		return nil, nil
	}
<<<<<<< HEAD
	result := make([]params.SecretRevisionChange, len(changes))
	for i, uriStr := range changes {
=======
	secrets := state.NewSecrets(w.st)
	result := make([]params.SecretRevisionChange, 0, len(changes))
	for _, uriStr := range changes {
>>>>>>> 7f169f30
		uri, err := coresecrets.ParseURI(uriStr)
		if err != nil {
			return nil, errors.Trace(err)
		}
<<<<<<< HEAD
		md, err := w.secretService.GetSecret(ctx, uri)
		if err != nil {
			return nil, errors.Trace(err)
		}
		result[i] = params.SecretRevisionChange{
			URI:            uri.String(),
			LatestRevision: md.LatestRevision,
		}
=======
		md, err := secrets.GetSecret(uri)
		if errors.Is(err, errors.NotFound) {
			continue
		}
		if err != nil {
			return nil, errors.Trace(err)
		}
		result = append(result, params.SecretRevisionChange{
			URI:      uri.String(),
			Revision: md.LatestRevision,
		})
>>>>>>> 7f169f30
	}
	return result, nil
}<|MERGE_RESOLUTION|>--- conflicted
+++ resolved
@@ -24,6 +24,7 @@
 	coresecrets "github.com/juju/juju/core/secrets"
 	"github.com/juju/juju/core/status"
 	corewatcher "github.com/juju/juju/core/watcher"
+	secreterrors "github.com/juju/juju/domain/secret/errors"
 	"github.com/juju/juju/domain/secret/service"
 	"github.com/juju/juju/environs/config"
 	"github.com/juju/juju/rpc/params"
@@ -1395,20 +1396,16 @@
 	if changes == nil {
 		return nil, nil
 	}
-<<<<<<< HEAD
 	result := make([]params.SecretRevisionChange, len(changes))
 	for i, uriStr := range changes {
-=======
-	secrets := state.NewSecrets(w.st)
-	result := make([]params.SecretRevisionChange, 0, len(changes))
-	for _, uriStr := range changes {
->>>>>>> 7f169f30
 		uri, err := coresecrets.ParseURI(uriStr)
 		if err != nil {
 			return nil, errors.Trace(err)
 		}
-<<<<<<< HEAD
 		md, err := w.secretService.GetSecret(ctx, uri)
+		if errors.Is(err, secreterrors.SecretNotFound) {
+			continue
+		}
 		if err != nil {
 			return nil, errors.Trace(err)
 		}
@@ -1416,19 +1413,6 @@
 			URI:            uri.String(),
 			LatestRevision: md.LatestRevision,
 		}
-=======
-		md, err := secrets.GetSecret(uri)
-		if errors.Is(err, errors.NotFound) {
-			continue
-		}
-		if err != nil {
-			return nil, errors.Trace(err)
-		}
-		result = append(result, params.SecretRevisionChange{
-			URI:      uri.String(),
-			Revision: md.LatestRevision,
-		})
->>>>>>> 7f169f30
 	}
 	return result, nil
 }