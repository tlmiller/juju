// Copyright 2016 Canonical Ltd.
// Licensed under the AGPLv3, see LICENCE file for details.

package proxyupdater

import (
	"github.com/juju/errors"
	"github.com/juju/names/v4"
	"github.com/juju/proxy"

	"github.com/juju/juju/apiserver/common"
	apiservererrors "github.com/juju/juju/apiserver/errors"
	"github.com/juju/juju/apiserver/facade"
	"github.com/juju/juju/core/network"
	"github.com/juju/juju/environs/config"
	"github.com/juju/juju/rpc/params"
	"github.com/juju/juju/state"
	"github.com/juju/juju/state/watcher"
)

// ProxyUpdaterV2 defines the pubic methods for the v2 facade.
type ProxyUpdaterV2 interface {
	ProxyConfig(args params.Entities) params.ProxyConfigResults
	WatchForProxyConfigAndAPIHostPortChanges(args params.Entities) params.NotifyWatchResults
}

var _ ProxyUpdaterV2 = (*API)(nil)

// newFacadeBase provides the signature required for facade registration
// and creates a v2 facade.
func newFacadeBase(ctx facade.Context) (*API, error) {
	st := ctx.State()
	model, err := st.Model()
	if err != nil {
		return nil, err
	}
<<<<<<< HEAD
	return NewAPIV2(
		ctx.StatePool().SystemState(),
=======
	systemState, err := ctx.StatePool().SystemState()
	if err != nil {
		return nil, errors.Trace(err)
	}
	return NewAPIBase(
		systemState,
>>>>>>> f2990920
		model,
		ctx.Resources(),
		ctx.Auth(),
	)
}

// API provides the ProxyUpdater version 2 facade.
type API struct {
	backend    Backend
	controller ControllerBackend
	resources  facade.Resources
	authorizer facade.Authorizer
}

// Backend defines the model state methods this facade needs,
// so they can be mocked for testing.
type Backend interface {
	ModelConfig() (*config.Config, error)
	WatchForModelConfigChanges() state.NotifyWatcher
}

// ControllerBackend defines the controller state methods this facade needs,
// so they can be mocked for testing.
type ControllerBackend interface {
	APIHostPortsForAgents() ([]network.SpaceHostPorts, error)
	WatchAPIHostPortsForAgents() state.NotifyWatcher
}

// NewAPIV2 creates a new server-side API facade with the given Backing.
func NewAPIV2(controller ControllerBackend, backend Backend, resources facade.Resources, authorizer facade.Authorizer) (*API, error) {
	if !(authorizer.AuthMachineAgent() || authorizer.AuthUnitAgent() || authorizer.AuthApplicationAgent() || authorizer.AuthModelAgent()) {
		return nil, apiservererrors.ErrPerm
	}
	return &API{
		backend:    backend,
		controller: controller,
		resources:  resources,
		authorizer: authorizer,
	}, nil
}

func (api *API) oneWatch() params.NotifyWatchResult {
	var result params.NotifyWatchResult

	watch := common.NewMultiNotifyWatcher(
		api.backend.WatchForModelConfigChanges(),
		api.controller.WatchAPIHostPortsForAgents())

	if _, ok := <-watch.Changes(); ok {
		result = params.NotifyWatchResult{
			NotifyWatcherId: api.resources.Register(watch),
		}
	} else {
		result.Error = apiservererrors.ServerError(watcher.EnsureErr(watch))
	}
	return result
}

// WatchForProxyConfigAndAPIHostPortChanges watches for changes to the proxy and api host port settings.
func (api *API) WatchForProxyConfigAndAPIHostPortChanges(args params.Entities) params.NotifyWatchResults {
	results := params.NotifyWatchResults{
		Results: make([]params.NotifyWatchResult, len(args.Entities)),
	}
	errors, _ := api.authEntities(args)

	for i := range args.Entities {
		if errors.Results[i].Error == nil {
			results.Results[i] = api.oneWatch()
		} else {
			results.Results[i].Error = errors.Results[i].Error
		}
	}

	return results
}

func toParams(settings proxy.Settings) params.ProxyConfig {
	return params.ProxyConfig{
		HTTP:    settings.Http,
		HTTPS:   settings.Https,
		FTP:     settings.Ftp,
		NoProxy: settings.FullNoProxy(),
	}
}

func (api *API) authEntities(args params.Entities) (params.ErrorResults, bool) {
	result := params.ErrorResults{
		Results: make([]params.ErrorResult, len(args.Entities)),
	}

	var ok bool

	for i, entity := range args.Entities {
		tag, err := names.ParseTag(entity.Tag)
		if err != nil {
			result.Results[i].Error = apiservererrors.ServerError(apiservererrors.ErrPerm)
			continue
		}
		err = apiservererrors.ErrPerm
		if !api.authorizer.AuthOwner(tag) {
			result.Results[i].Error = apiservererrors.ServerError(err)
			continue
		}
		ok = true
	}
	return result, ok
}

func (api *API) proxyConfig() params.ProxyConfigResult {
	var result params.ProxyConfigResult
	config, err := api.backend.ModelConfig()
	if err != nil {
		result.Error = apiservererrors.ServerError(err)
		return result
	}

	apiHostPorts, err := api.controller.APIHostPortsForAgents()
	if err != nil {
		result.Error = apiservererrors.ServerError(err)
		return result
	}

	jujuProxySettings := config.JujuProxySettings()
	legacyProxySettings := config.LegacyProxySettings()

	if jujuProxySettings.HasProxySet() {
		jujuProxySettings.AutoNoProxy = network.APIHostPortsToNoProxyString(apiHostPorts)
	} else {
		legacyProxySettings.AutoNoProxy = network.APIHostPortsToNoProxyString(apiHostPorts)
	}
	result.JujuProxySettings = toParams(jujuProxySettings)
	result.LegacyProxySettings = toParams(legacyProxySettings)

	result.APTProxySettings = toParams(config.AptProxySettings())
	result.AptMirror = config.AptMirror()

	result.SnapProxySettings = toParams(config.SnapProxySettings())
	result.SnapStoreProxyId = config.SnapStoreProxy()
	result.SnapStoreProxyAssertions = config.SnapStoreAssertions()
	result.SnapStoreProxyURL = config.SnapStoreProxyURL()

	return result
}

// ProxyConfig returns the proxy settings for the current model.
func (api *API) ProxyConfig(args params.Entities) params.ProxyConfigResults {
	var result params.ProxyConfigResult
	errors, ok := api.authEntities(args)

	if ok {
		result = api.proxyConfig()
	}

	results := params.ProxyConfigResults{
		Results: make([]params.ProxyConfigResult, len(args.Entities)),
	}
	for i := range args.Entities {
		if errors.Results[i].Error == nil {
			results.Results[i] = result
		}
		results.Results[i].Error = errors.Results[i].Error
	}

	return results
}<|MERGE_RESOLUTION|>--- conflicted
+++ resolved
@@ -34,17 +34,12 @@
 	if err != nil {
 		return nil, err
 	}
-<<<<<<< HEAD
+	systemState, err := ctx.StatePool().SystemState()
+	if err != nil {
+		return nil, errors.Trace(err)
+	}
 	return NewAPIV2(
-		ctx.StatePool().SystemState(),
-=======
-	systemState, err := ctx.StatePool().SystemState()
-	if err != nil {
-		return nil, errors.Trace(err)
-	}
-	return NewAPIBase(
 		systemState,
->>>>>>> f2990920
 		model,
 		ctx.Resources(),
 		ctx.Auth(),
