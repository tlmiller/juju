// Copyright 2021 Canonical Ltd.
// Licensed under the AGPLv3, see LICENCE file for details.

package secretsmanager

import (
	"testing"

	"github.com/juju/clock"
	"github.com/juju/loggo"
	"github.com/juju/names/v4"
	gc "gopkg.in/check.v1"

	commonsecrets "github.com/juju/juju/apiserver/common/secrets"
	apiservererrors "github.com/juju/juju/apiserver/errors"
	"github.com/juju/juju/apiserver/facade"
	"github.com/juju/juju/core/leadership"
	corelogger "github.com/juju/juju/core/logger"
	coresecrets "github.com/juju/juju/core/secrets"
	coretesting "github.com/juju/juju/testing"
)

func TestPackage(t *testing.T) {
	gc.TestingT(t)
}

//go:generate go run go.uber.org/mock/mockgen -package mocks -destination mocks/secretsstate.go github.com/juju/juju/apiserver/facades/agent/secretsmanager SecretsState
//go:generate go run go.uber.org/mock/mockgen -package mocks -destination mocks/secretsconsumer.go github.com/juju/juju/apiserver/facades/agent/secretsmanager SecretsConsumer
//go:generate go run go.uber.org/mock/mockgen -package mocks -destination mocks/crossmodel.go github.com/juju/juju/apiserver/facades/agent/secretsmanager CrossModelState,CrossModelSecretsClient
//go:generate go run go.uber.org/mock/mockgen -package mocks -destination mocks/secretswatcher.go github.com/juju/juju/state StringsWatcher
//go:generate go run go.uber.org/mock/mockgen -package mocks -destination mocks/secrettriggers.go github.com/juju/juju/apiserver/facades/agent/secretsmanager SecretTriggers
//go:generate go run go.uber.org/mock/mockgen -package mocks -destination mocks/leadershipchecker.go github.com/juju/juju/core/leadership Checker,Token
//go:generate go run go.uber.org/mock/mockgen -package mocks -destination mocks/secretsriggerwatcher.go github.com/juju/juju/state SecretsTriggerWatcher
//go:generate go run go.uber.org/mock/mockgen -package mocks -destination mocks/secretsprovider.go github.com/juju/juju/secrets/provider SecretBackendProvider

func NewTestAPI(
	authorizer facade.Authorizer,
	watcherRegistry facade.WatcherRegistry,
	leadership leadership.Checker,
	secretsState SecretsState,
	consumer SecretsConsumer,
	secretTriggers SecretTriggers,
	backendConfigGetter commonsecrets.BackendConfigGetter,
	adminConfigGetter commonsecrets.BackendAdminConfigGetter,
	drainConfigGetter commonsecrets.BackendDrainConfigGetter,
	remoteClientGetter func(uri *coresecrets.URI) (CrossModelSecretsClient, error),
	crossModelState CrossModelState,
	authTag names.Tag,
	clock clock.Clock,
) (*SecretsManagerAPI, error) {
	if !authorizer.AuthUnitAgent() && !authorizer.AuthApplicationAgent() {
		return nil, apiservererrors.ErrPerm
	}

	return &SecretsManagerAPI{
		authTag:             authTag,
<<<<<<< HEAD
		watcherRegistry:     watcherRegistry,
=======
		authorizer:          authorizer,
		resources:           resources,
>>>>>>> d6207b59
		leadershipChecker:   leadership,
		secretsState:        secretsState,
		secretsConsumer:     consumer,
		secretsTriggers:     secretTriggers,
		backendConfigGetter: backendConfigGetter,
		adminConfigGetter:   adminConfigGetter,
		drainConfigGetter:   drainConfigGetter,
		remoteClientGetter:  remoteClientGetter,
		crossModelState:     crossModelState,
		clock:               clock,
		modelUUID:           coretesting.ModelTag.Id(),
		logger:              loggo.GetLoggerWithLabels("juju.apiserver.secretsmanager", corelogger.SECRETS),
	}, nil
}<|MERGE_RESOLUTION|>--- conflicted
+++ resolved
@@ -54,12 +54,8 @@
 
 	return &SecretsManagerAPI{
 		authTag:             authTag,
-<<<<<<< HEAD
 		watcherRegistry:     watcherRegistry,
-=======
 		authorizer:          authorizer,
-		resources:           resources,
->>>>>>> d6207b59
 		leadershipChecker:   leadership,
 		secretsState:        secretsState,
 		secretsConsumer:     consumer,
