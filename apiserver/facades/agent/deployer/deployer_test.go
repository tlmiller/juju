--- conflicted
+++ resolved
@@ -299,30 +299,6 @@
 	})
 }
 
-<<<<<<< HEAD
-=======
-func (s *deployerSuite) TestAPIAddresses(c *gc.C) {
-	hostPorts := [][]network.HostPort{
-		network.NewHostPorts(1234, "0.1.2.3"),
-	}
-	err := s.State.SetAPIHostPorts(hostPorts)
-	c.Assert(err, jc.ErrorIsNil)
-
-	result, err := s.deployer.APIAddresses()
-	c.Assert(err, jc.ErrorIsNil)
-	c.Assert(result, gc.DeepEquals, params.StringsResult{
-		Result: []string{"0.1.2.3:1234"},
-	})
-}
-
-func (s *deployerSuite) TestCACert(c *gc.C) {
-	result := s.deployer.CACert()
-	c.Assert(result, gc.DeepEquals, params.BytesResult{
-		Result: []byte(s.State.CACert()),
-	})
-}
-
->>>>>>> 93f6f625
 func (s *deployerSuite) TestConnectionInfo(c *gc.C) {
 	err := s.machine0.SetProviderAddresses(network.NewScopedAddress("0.1.2.3", network.ScopePublic),
 		network.NewScopedAddress("1.2.3.4", network.ScopeCloudLocal))
