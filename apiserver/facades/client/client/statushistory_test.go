--- conflicted
+++ resolved
@@ -14,10 +14,7 @@
 
 	apiservertesting "github.com/juju/juju/apiserver/testing"
 	"github.com/juju/juju/core/status"
-<<<<<<< HEAD
 	"github.com/juju/juju/internal/testing"
-=======
->>>>>>> 8ad001fa
 	"github.com/juju/juju/rpc/params"
 )
 
@@ -33,33 +30,11 @@
 	s.st = &mockState{}
 	tag := names.NewUserTag("admin")
 	authorizer := &apiservertesting.FakeAuthorizer{Tag: tag}
-<<<<<<< HEAD
-	var err error
-	s.api, err = client.NewClient(
-		s.st,
-		nil, // modelInfoService
-		nil, // storage
-		nil, // pool
-		nil, // block device service
-		nil, // controller config service
-		nil, // resources
-		authorizer,
-		nil, // presence
-		nil, // toolsFinder
-		nil, // newEnviron
-		nil, // blockChecker
-		nil,
-		nil, // networkService
-		nil,
-	)
-	c.Assert(err, jc.ErrorIsNil)
-=======
 
 	s.api = &Client{
 		stateAccessor: s.st,
 		auth:          authorizer,
 	}
->>>>>>> 8ad001fa
 }
 
 func statusInfoWithDates(si []status.StatusInfo) []status.StatusInfo {
