// Copyright 2012-2014 Canonical Ltd.
// Licensed under the AGPLv3, see LICENCE file for details.

package client_test

import (
	"fmt"
	"sort"
	"strconv"
	"strings"
	"time"

	"github.com/juju/errors"
	"github.com/juju/loggo"
	jc "github.com/juju/testing/checkers"
	"github.com/juju/utils/series"
	"github.com/juju/version"
	gc "gopkg.in/check.v1"
	"gopkg.in/juju/charm.v6"
	"gopkg.in/juju/names.v2"

	"github.com/juju/juju/agent"
	"github.com/juju/juju/apiserver/common"
	"github.com/juju/juju/apiserver/facade"
	"github.com/juju/juju/apiserver/facade/facadetest"
	"github.com/juju/juju/apiserver/facades/client/client"
	"github.com/juju/juju/apiserver/params"
	"github.com/juju/juju/apiserver/testing"
	"github.com/juju/juju/constraints"
	"github.com/juju/juju/controller"
	"github.com/juju/juju/environs"
	"github.com/juju/juju/environs/config"
	"github.com/juju/juju/environs/manual/sshprovisioner"
	toolstesting "github.com/juju/juju/environs/tools/testing"
	"github.com/juju/juju/instance"
	"github.com/juju/juju/network"
	"github.com/juju/juju/permission"
	"github.com/juju/juju/rpc"
	"github.com/juju/juju/state"
	"github.com/juju/juju/state/multiwatcher"
	"github.com/juju/juju/state/stateenvirons"
	"github.com/juju/juju/status"
	coretesting "github.com/juju/juju/testing"
	"github.com/juju/juju/testing/factory"
	jujuversion "github.com/juju/juju/version"
)

type serverSuite struct {
	baseSuite
	client     *client.Client
	newEnviron func() (environs.Environ, error)
}

var _ = gc.Suite(&serverSuite{})

func (s *serverSuite) SetUpTest(c *gc.C) {
	s.ConfigAttrs = map[string]interface{}{
		"authorized-keys": coretesting.FakeAuthKeys,
	}
	s.baseSuite.SetUpTest(c)
	s.client = s.clientForState(c, s.State)
}

func (s *serverSuite) authClientForState(c *gc.C, st *state.State, auth facade.Authorizer) *client.Client {
	context := &facadetest.Context{
		State_:     st,
		StatePool_: s.StatePool,
		Auth_:      auth,
		Resources_: common.NewResources(),
	}
	apiserverClient, err := client.NewFacade(context)
	c.Assert(err, jc.ErrorIsNil)

	m, err := st.Model()
	c.Assert(err, jc.ErrorIsNil)

	s.newEnviron = func() (environs.Environ, error) {
		return environs.GetEnviron(stateenvirons.EnvironConfigGetter{st, m}, environs.New)
	}
	client.SetNewEnviron(apiserverClient, func() (environs.Environ, error) {
		return s.newEnviron()
	})
	return apiserverClient
}

func (s *serverSuite) clientForState(c *gc.C, st *state.State) *client.Client {
	return s.authClientForState(c, st, testing.FakeAuthorizer{
		Tag:        s.AdminUserTag(c),
		Controller: true,
	})
}

func (s *serverSuite) TestModelInfo(c *gc.C) {
	model, err := s.State.Model()
	c.Assert(err, jc.ErrorIsNil)
	conf, _ := s.IAASModel.ModelConfig()
	// Model info is available to read-only users.
	client := s.authClientForState(c, s.State, testing.FakeAuthorizer{
		Tag:        names.NewUserTag("read"),
		Controller: true,
	})
	err = model.SetSLA("advanced", "who", []byte(""))
	c.Assert(err, jc.ErrorIsNil)
	info, err := client.ModelInfo()
	c.Assert(err, jc.ErrorIsNil)
	c.Assert(info.DefaultSeries, gc.Equals, config.PreferredSeries(conf))
	c.Assert(info.CloudRegion, gc.Equals, model.CloudRegion())
	c.Assert(info.ProviderType, gc.Equals, conf.Type())
	c.Assert(info.Name, gc.Equals, conf.Name())
	c.Assert(info.Type, gc.Equals, string(model.Type()))
	c.Assert(info.UUID, gc.Equals, model.UUID())
	c.Assert(info.OwnerTag, gc.Equals, model.Owner().String())
	c.Assert(info.Life, gc.Equals, params.Alive)
	expectedAgentVersion, _ := conf.AgentVersion()
	c.Assert(info.AgentVersion, gc.DeepEquals, &expectedAgentVersion)
	c.Assert(info.SLA, gc.DeepEquals, &params.ModelSLAInfo{
		Level: "advanced",
		Owner: "who",
	})
	// The controller UUID is not returned by the ModelInfo endpoint on the
	// Client facade.
	c.Assert(info.ControllerUUID, gc.Equals, "")
}

func (s *serverSuite) TestModelUsersInfo(c *gc.C) {
	testAdmin := s.AdminUserTag(c)
	owner, err := s.State.UserAccess(testAdmin, s.IAASModel.ModelTag())
	c.Assert(err, jc.ErrorIsNil)

	localUser1 := s.makeLocalModelUser(c, "ralphdoe", "Ralph Doe")
	localUser2 := s.makeLocalModelUser(c, "samsmith", "Sam Smith")
	remoteUser1 := s.Factory.MakeModelUser(c, &factory.ModelUserParams{User: "bobjohns@ubuntuone", DisplayName: "Bob Johns", Access: permission.WriteAccess})
	remoteUser2 := s.Factory.MakeModelUser(c, &factory.ModelUserParams{User: "nicshaw@idprovider", DisplayName: "Nic Shaw", Access: permission.WriteAccess})

	results, err := s.client.ModelUserInfo()
	c.Assert(err, jc.ErrorIsNil)
	var expected params.ModelUserInfoResults
	for _, r := range []struct {
		user permission.UserAccess
		info *params.ModelUserInfo
	}{
		{
			owner,
			&params.ModelUserInfo{
				UserName:    owner.UserName,
				DisplayName: owner.DisplayName,
				Access:      "admin",
			},
		}, {
			localUser1,
			&params.ModelUserInfo{
				UserName:    "ralphdoe",
				DisplayName: "Ralph Doe",
				Access:      "admin",
			},
		}, {
			localUser2,
			&params.ModelUserInfo{
				UserName:    "samsmith",
				DisplayName: "Sam Smith",
				Access:      "admin",
			},
		}, {
			remoteUser1,
			&params.ModelUserInfo{
				UserName:    "bobjohns@ubuntuone",
				DisplayName: "Bob Johns",
				Access:      "write",
			},
		}, {
			remoteUser2,
			&params.ModelUserInfo{
				UserName:    "nicshaw@idprovider",
				DisplayName: "Nic Shaw",
				Access:      "write",
			},
		},
	} {
		r.info.LastConnection = lastConnPointer(c, r.user, s.State)
		expected.Results = append(expected.Results, params.ModelUserInfoResult{Result: r.info})
	}

	sort.Sort(ByUserName(expected.Results))
	sort.Sort(ByUserName(results.Results))
	c.Assert(results, jc.DeepEquals, expected)
}

func lastConnPointer(c *gc.C, modelUser permission.UserAccess, st *state.State) *time.Time {
	model, err := st.Model()
	if err != nil {
		c.Fatal(err)
	}

	lastConn, err := model.LastModelConnection(modelUser.UserTag)
	if err != nil {
		if state.IsNeverConnectedError(err) {
			return nil
		}
		c.Fatal(err)
	}
	return &lastConn
}

// ByUserName implements sort.Interface for []params.ModelUserInfoResult based on
// the UserName field.
type ByUserName []params.ModelUserInfoResult

func (a ByUserName) Len() int           { return len(a) }
func (a ByUserName) Swap(i, j int)      { a[i], a[j] = a[j], a[i] }
func (a ByUserName) Less(i, j int) bool { return a[i].Result.UserName < a[j].Result.UserName }

func (s *serverSuite) makeLocalModelUser(c *gc.C, username, displayname string) permission.UserAccess {
	// factory.MakeUser will create an ModelUser for a local user by defalut
	user := s.Factory.MakeUser(c, &factory.UserParams{Name: username, DisplayName: displayname})
	modelUser, err := s.State.UserAccess(user.UserTag(), s.IAASModel.ModelTag())
	c.Assert(err, jc.ErrorIsNil)
	return modelUser
}

func (s *serverSuite) assertModelVersion(c *gc.C, st *state.State, expected string) {
	m, err := st.Model()
	c.Assert(err, jc.ErrorIsNil)
	modelConfig, err := m.ModelConfig()
	c.Assert(err, jc.ErrorIsNil)
	agentVersion, found := modelConfig.AllAttrs()["agent-version"]
	c.Assert(found, jc.IsTrue)
	c.Assert(agentVersion, gc.Equals, expected)
}

func (s *serverSuite) TestSetModelAgentVersion(c *gc.C) {
	args := params.SetModelAgentVersion{
		Version: version.MustParse("9.8.7"),
	}
	err := s.client.SetModelAgentVersion(args)
	c.Assert(err, jc.ErrorIsNil)
	s.assertModelVersion(c, s.State, "9.8.7")
}

func (s *serverSuite) TestSetModelAgentVersionForced(c *gc.C) {
	// Get the agent-version set in the model.
	cfg, err := s.Model.ModelConfig()
	c.Assert(err, jc.ErrorIsNil)
	agentVersion, ok := cfg.AgentVersion()
	c.Assert(ok, jc.IsTrue)
	currentVersion := agentVersion.String()

	// Add a machine with the current version and a unit with a different version
	machine, err := s.State.AddMachine("series", state.JobHostUnits)
	c.Assert(err, jc.ErrorIsNil)
	service, err := s.State.AddApplication(state.AddApplicationArgs{Name: "wordpress", Charm: s.AddTestingCharm(c, "wordpress")})
	c.Assert(err, jc.ErrorIsNil)
	unit, err := service.AddUnit(state.AddUnitParams{})
	c.Assert(err, jc.ErrorIsNil)

	err = machine.SetAgentVersion(version.MustParseBinary(currentVersion + "-quantal-amd64"))
	c.Assert(err, jc.ErrorIsNil)
	err = unit.SetAgentVersion(version.MustParseBinary("1.0.2-quantal-amd64"))
	c.Assert(err, jc.ErrorIsNil)

	// This should be refused because an agent doesn't match "currentVersion"
	args := params.SetModelAgentVersion{
		Version: version.MustParse("9.8.7"),
	}
	err = s.client.SetModelAgentVersion(args)
	c.Check(err, gc.ErrorMatches, "some agents have not upgraded to the current model version .*: unit-wordpress-0")
	// Version hasn't changed
	s.assertModelVersion(c, s.State, currentVersion)
	// But we can force it
	args = params.SetModelAgentVersion{
		Version:             version.MustParse("7.8.6"),
		IgnoreAgentVersions: true,
	}
	err = s.client.SetModelAgentVersion(args)
	c.Assert(err, jc.ErrorIsNil)
	s.assertModelVersion(c, s.State, "7.8.6")
}

func (s *serverSuite) makeMigratingModel(c *gc.C, name string, mode state.MigrationMode) {
	otherSt := s.Factory.MakeModel(c, &factory.ModelParams{
		Name:  name,
		Owner: names.NewUserTag("some-user"),
	})
	defer otherSt.Close()
	model, err := otherSt.Model()
	c.Assert(err, jc.ErrorIsNil)
	err = model.SetMigrationMode(mode)
	c.Assert(err, jc.ErrorIsNil)
}

func (s *serverSuite) TestControllerModelSetModelAgentVersionBlockedByImportingModel(c *gc.C) {
	s.Factory.MakeUser(c, &factory.UserParams{Name: "some-user"})
	s.makeMigratingModel(c, "to-migrate", state.MigrationModeImporting)
	args := params.SetModelAgentVersion{
		Version: version.MustParse("9.8.7"),
	}
	err := s.client.SetModelAgentVersion(args)
	c.Assert(err, gc.ErrorMatches, `model "some-user/to-migrate" is importing, upgrade blocked`)
}

func (s *serverSuite) TestControllerModelSetModelAgentVersionBlockedByExportingModel(c *gc.C) {
	s.Factory.MakeUser(c, &factory.UserParams{Name: "some-user"})
	s.makeMigratingModel(c, "to-migrate", state.MigrationModeExporting)
	args := params.SetModelAgentVersion{
		Version: version.MustParse("9.8.7"),
	}
	err := s.client.SetModelAgentVersion(args)
	c.Assert(err, gc.ErrorMatches, `model "some-user/to-migrate" is exporting, upgrade blocked`)
}

func (s *serverSuite) TestUserModelSetModelAgentVersionNotAffectedByMigration(c *gc.C) {
	s.Factory.MakeUser(c, &factory.UserParams{Name: "some-user"})
	otherSt := s.Factory.MakeModel(c, nil)
	defer otherSt.Close()

	s.makeMigratingModel(c, "exporting-model", state.MigrationModeExporting)
	s.makeMigratingModel(c, "importing-model", state.MigrationModeImporting)
	args := params.SetModelAgentVersion{
		Version: version.MustParse("2.0.4"),
	}
	client := s.clientForState(c, otherSt)

	s.newEnviron = func() (environs.Environ, error) {
		return &mockEnviron{}, nil
	}

	err := client.SetModelAgentVersion(args)
	c.Assert(err, jc.ErrorIsNil)

	s.assertModelVersion(c, otherSt, "2.0.4")
}

type mockEnviron struct {
	environs.Environ
	allInstancesCalled bool
	err                error
}

func (m *mockEnviron) AllInstances() ([]instance.Instance, error) {
	m.allInstancesCalled = true
	return nil, m.err
}

func (s *serverSuite) assertCheckProviderAPI(c *gc.C, envError error, expectErr string) {
	env := &mockEnviron{err: envError}
	s.newEnviron = func() (environs.Environ, error) {
		return env, nil
	}
	args := params.SetModelAgentVersion{
		Version: version.MustParse("9.8.7"),
	}
	err := s.client.SetModelAgentVersion(args)
	c.Assert(env.allInstancesCalled, jc.IsTrue)
	if expectErr != "" {
		c.Assert(err, gc.ErrorMatches, expectErr)
	} else {
		c.Assert(err, jc.ErrorIsNil)
	}
}

func (s *serverSuite) TestCheckProviderAPISuccess(c *gc.C) {
	s.assertCheckProviderAPI(c, nil, "")
	s.assertCheckProviderAPI(c, environs.ErrPartialInstances, "")
	s.assertCheckProviderAPI(c, environs.ErrNoInstances, "")
}

func (s *serverSuite) TestCheckProviderAPIFail(c *gc.C) {
	s.assertCheckProviderAPI(c, errors.New("instances error"), "cannot make API call to provider: instances error")
}

func (s *serverSuite) assertSetModelAgentVersion(c *gc.C) {
	args := params.SetModelAgentVersion{
		Version: version.MustParse("9.8.7"),
	}
	err := s.client.SetModelAgentVersion(args)
	c.Assert(err, jc.ErrorIsNil)
	modelConfig, err := s.IAASModel.ModelConfig()
	c.Assert(err, jc.ErrorIsNil)
	agentVersion, found := modelConfig.AllAttrs()["agent-version"]
	c.Assert(found, jc.IsTrue)
	c.Assert(agentVersion, gc.Equals, "9.8.7")
}

func (s *serverSuite) assertSetModelAgentVersionBlocked(c *gc.C, msg string) {
	args := params.SetModelAgentVersion{
		Version: version.MustParse("9.8.7"),
	}
	err := s.client.SetModelAgentVersion(args)
	s.AssertBlocked(c, err, msg)
}

func (s *serverSuite) TestBlockDestroySetModelAgentVersion(c *gc.C) {
	s.BlockDestroyModel(c, "TestBlockDestroySetModelAgentVersion")
	s.assertSetModelAgentVersion(c)
}

func (s *serverSuite) TestBlockRemoveSetModelAgentVersion(c *gc.C) {
	s.BlockRemoveObject(c, "TestBlockRemoveSetModelAgentVersion")
	s.assertSetModelAgentVersion(c)
}

func (s *serverSuite) TestBlockChangesSetModelAgentVersion(c *gc.C) {
	s.BlockAllChanges(c, "TestBlockChangesSetModelAgentVersion")
	s.assertSetModelAgentVersionBlocked(c, "TestBlockChangesSetModelAgentVersion")
}

func (s *serverSuite) TestAbortCurrentUpgrade(c *gc.C) {
	// Create a provisioned controller.
	machine, err := s.State.AddMachine("series", state.JobManageModel)
	c.Assert(err, jc.ErrorIsNil)
	err = machine.SetProvisioned(instance.Id("i-blah"), "fake-nonce", nil)
	c.Assert(err, jc.ErrorIsNil)

	// Start an upgrade.
	_, err = s.State.EnsureUpgradeInfo(
		machine.Id(),
		version.MustParse("1.2.3"),
		version.MustParse("9.8.7"),
	)
	c.Assert(err, jc.ErrorIsNil)
	isUpgrading, err := s.State.IsUpgrading()
	c.Assert(err, jc.ErrorIsNil)
	c.Assert(isUpgrading, jc.IsTrue)

	// Abort it.
	err = s.client.AbortCurrentUpgrade()
	c.Assert(err, jc.ErrorIsNil)

	isUpgrading, err = s.State.IsUpgrading()
	c.Assert(err, jc.ErrorIsNil)
	c.Assert(isUpgrading, jc.IsFalse)
}

func (s *serverSuite) assertAbortCurrentUpgradeBlocked(c *gc.C, msg string) {
	err := s.client.AbortCurrentUpgrade()
	s.AssertBlocked(c, err, msg)
}

func (s *serverSuite) assertAbortCurrentUpgrade(c *gc.C) {
	err := s.client.AbortCurrentUpgrade()
	c.Assert(err, jc.ErrorIsNil)
	isUpgrading, err := s.State.IsUpgrading()
	c.Assert(err, jc.ErrorIsNil)
	c.Assert(isUpgrading, jc.IsFalse)
}

func (s *serverSuite) setupAbortCurrentUpgradeBlocked(c *gc.C) {
	// Create a provisioned controller.
	machine, err := s.State.AddMachine("series", state.JobManageModel)
	c.Assert(err, jc.ErrorIsNil)
	err = machine.SetProvisioned(instance.Id("i-blah"), "fake-nonce", nil)
	c.Assert(err, jc.ErrorIsNil)

	// Start an upgrade.
	_, err = s.State.EnsureUpgradeInfo(
		machine.Id(),
		version.MustParse("1.2.3"),
		version.MustParse("9.8.7"),
	)
	c.Assert(err, jc.ErrorIsNil)
	isUpgrading, err := s.State.IsUpgrading()
	c.Assert(err, jc.ErrorIsNil)
	c.Assert(isUpgrading, jc.IsTrue)
}

func (s *serverSuite) TestBlockDestroyAbortCurrentUpgrade(c *gc.C) {
	s.setupAbortCurrentUpgradeBlocked(c)
	s.BlockDestroyModel(c, "TestBlockDestroyAbortCurrentUpgrade")
	s.assertAbortCurrentUpgrade(c)
}

func (s *serverSuite) TestBlockRemoveAbortCurrentUpgrade(c *gc.C) {
	s.setupAbortCurrentUpgradeBlocked(c)
	s.BlockRemoveObject(c, "TestBlockRemoveAbortCurrentUpgrade")
	s.assertAbortCurrentUpgrade(c)
}

func (s *serverSuite) TestBlockChangesAbortCurrentUpgrade(c *gc.C) {
	s.setupAbortCurrentUpgradeBlocked(c)
	s.BlockAllChanges(c, "TestBlockChangesAbortCurrentUpgrade")
	s.assertAbortCurrentUpgradeBlocked(c, "TestBlockChangesAbortCurrentUpgrade")
}

type clientSuite struct {
	baseSuite
}

func (s *clientSuite) SetUpTest(c *gc.C) {
	if s.ControllerConfigAttrs == nil {
		s.ControllerConfigAttrs = make(map[string]interface{})
	}
	s.ControllerConfigAttrs[controller.JujuManagementSpace] = "mgmt01"
	s.baseSuite.SetUpTest(c)
}

var _ = gc.Suite(&clientSuite{})

// clearSinceTimes zeros out the updated timestamps inside status
// so we can easily check the results.
func clearSinceTimes(status *params.FullStatus) {
	for applicationId, application := range status.Applications {
		for unitId, unit := range application.Units {
			unit.WorkloadStatus.Since = nil
			unit.AgentStatus.Since = nil
			for id, subord := range unit.Subordinates {
				subord.WorkloadStatus.Since = nil
				subord.AgentStatus.Since = nil
				unit.Subordinates[id] = subord
			}
			application.Units[unitId] = unit
		}
		application.Status.Since = nil
		status.Applications[applicationId] = application
	}
	for applicationId, application := range status.RemoteApplications {
		application.Status.Since = nil
		status.RemoteApplications[applicationId] = application
	}
	for id, machine := range status.Machines {
		machine.AgentStatus.Since = nil
		machine.InstanceStatus.Since = nil
		status.Machines[id] = machine
	}
	for id, rel := range status.Relations {
		rel.Status.Since = nil
		status.Relations[id] = rel
	}
	status.Model.ModelStatus.Since = nil
}

func (s *clientSuite) TestClientStatus(c *gc.C) {
	s.setUpScenario(c)
	status, err := s.APIState.Client().Status(nil)
	clearSinceTimes(status)
	c.Assert(err, jc.ErrorIsNil)
	c.Assert(status, jc.DeepEquals, scenarioStatus)
}

func assertLife(c *gc.C, entity state.Living, life state.Life) {
	err := entity.Refresh()
	c.Assert(err, jc.ErrorIsNil)
	c.Assert(entity.Life(), gc.Equals, life)
}

func assertRemoved(c *gc.C, entity state.Living) {
	err := entity.Refresh()
	c.Assert(err, jc.Satisfies, errors.IsNotFound)
}

func (s *clientSuite) setupDestroyMachinesTest(c *gc.C) (*state.Machine, *state.Machine, *state.Machine, *state.Unit) {
	m0, err := s.State.AddMachine("quantal", state.JobManageModel)
	c.Assert(err, jc.ErrorIsNil)
	m1, err := s.State.AddMachine("quantal", state.JobHostUnits)
	c.Assert(err, jc.ErrorIsNil)
	m2, err := s.State.AddMachine("quantal", state.JobHostUnits)
	c.Assert(err, jc.ErrorIsNil)

	sch := s.AddTestingCharm(c, "wordpress")
	wordpress := s.AddTestingApplication(c, "wordpress", sch)
	u, err := wordpress.AddUnit(state.AddUnitParams{})
	c.Assert(err, jc.ErrorIsNil)
	err = u.AssignToMachine(m1)
	c.Assert(err, jc.ErrorIsNil)

	return m0, m1, m2, u
}

func (s *clientSuite) TestDestroyMachines(c *gc.C) {
	m0, m1, m2, u := s.setupDestroyMachinesTest(c)
	s.assertDestroyMachineSuccess(c, u, m0, m1, m2)
}

func (s *clientSuite) TestForceDestroyMachines(c *gc.C) {
	s.assertForceDestroyMachines(c)
}

func (s *clientSuite) testClientUnitResolved(c *gc.C, noretry bool, expectedResolvedMode state.ResolvedMode) {
	// Setup:
	s.setUpScenario(c)
	u, err := s.State.Unit("wordpress/0")
	c.Assert(err, jc.ErrorIsNil)
	now := time.Now()
	sInfo := status.StatusInfo{
		Status:  status.Error,
		Message: "gaaah",
		Since:   &now,
	}
	err = u.SetAgentStatus(sInfo)
	c.Assert(err, jc.ErrorIsNil)
	// Code under test:
	err = s.APIState.Client().Resolved("wordpress/0", noretry)
	c.Assert(err, jc.ErrorIsNil)
	// Freshen the unit's state.
	err = u.Refresh()
	c.Assert(err, jc.ErrorIsNil)
	// And now the actual test assertions: we set the unit as resolved via
	// the API so it should have a resolved mode set.
	mode := u.Resolved()
	c.Assert(mode, gc.Equals, expectedResolvedMode)
}

func (s *clientSuite) TestClientUnitResolved(c *gc.C) {
	s.testClientUnitResolved(c, true, state.ResolvedNoHooks)
}

func (s *clientSuite) TestClientUnitResolvedRetry(c *gc.C) {
	s.testClientUnitResolved(c, false, state.ResolvedRetryHooks)
}

func (s *clientSuite) setupResolved(c *gc.C) *state.Unit {
	s.setUpScenario(c)
	u, err := s.State.Unit("wordpress/0")
	c.Assert(err, jc.ErrorIsNil)
	now := time.Now()
	sInfo := status.StatusInfo{
		Status:  status.Error,
		Message: "gaaah",
		Since:   &now,
	}
	err = u.SetAgentStatus(sInfo)
	c.Assert(err, jc.ErrorIsNil)
	return u
}

func (s *clientSuite) assertResolved(c *gc.C, u *state.Unit) {
	err := s.APIState.Client().Resolved("wordpress/0", false)
	c.Assert(err, jc.ErrorIsNil)
	// Freshen the unit's state.
	err = u.Refresh()
	c.Assert(err, jc.ErrorIsNil)
	// And now the actual test assertions: we set the unit as resolved via
	// the API so it should have a resolved mode set.
	mode := u.Resolved()
	c.Assert(mode, gc.Equals, state.ResolvedRetryHooks)
}

func (s *clientSuite) assertResolvedBlocked(c *gc.C, u *state.Unit, msg string) {
	err := s.APIState.Client().Resolved("wordpress/0", false)
	s.AssertBlocked(c, err, msg)
}

func (s *clientSuite) TestBlockDestroyUnitResolved(c *gc.C) {
	u := s.setupResolved(c)
	s.BlockDestroyModel(c, "TestBlockDestroyUnitResolved")
	s.assertResolved(c, u)
}

func (s *clientSuite) TestBlockRemoveUnitResolved(c *gc.C) {
	u := s.setupResolved(c)
	s.BlockRemoveObject(c, "TestBlockRemoveUnitResolved")
	s.assertResolved(c, u)
}

func (s *clientSuite) TestBlockChangeUnitResolved(c *gc.C) {
	u := s.setupResolved(c)
	s.BlockAllChanges(c, "TestBlockChangeUnitResolved")
	s.assertResolvedBlocked(c, u, "TestBlockChangeUnitResolved")
}

type clientRepoSuite struct {
	baseSuite
	testing.CharmStoreSuite
}

var _ = gc.Suite(&clientRepoSuite{})

func (s *clientRepoSuite) SetUpSuite(c *gc.C) {
	s.CharmStoreSuite.SetUpSuite(c)
	s.baseSuite.SetUpSuite(c)

}

func (s *clientRepoSuite) TearDownSuite(c *gc.C) {
	s.CharmStoreSuite.TearDownSuite(c)
	s.baseSuite.TearDownSuite(c)
}

func (s *clientRepoSuite) SetUpTest(c *gc.C) {
	s.baseSuite.SetUpTest(c)
	s.CharmStoreSuite.Session = s.baseSuite.Session
	s.CharmStoreSuite.SetUpTest(c)

	c.Assert(s.APIState, gc.NotNil)
}

func (s *clientRepoSuite) TearDownTest(c *gc.C) {
	s.CharmStoreSuite.TearDownTest(c)
	s.baseSuite.TearDownTest(c)
}

func (s *clientSuite) TestClientWatchAllReadPermission(c *gc.C) {
	loggo.GetLogger("juju.apiserver").SetLogLevel(loggo.TRACE)
	// A very simple end-to-end test, because
	// all the logic is tested elsewhere.
	m, err := s.State.AddMachine("quantal", state.JobManageModel)
	c.Assert(err, jc.ErrorIsNil)
	err = m.SetProvisioned("i-0", agent.BootstrapNonce, nil)
	c.Assert(err, jc.ErrorIsNil)

	user := s.Factory.MakeUser(c, &factory.UserParams{
		Password: "ro-password",
	})
	c.Assert(err, jc.ErrorIsNil)
	roClient := s.OpenAPIAs(c, user.UserTag(), "ro-password").Client()
	defer roClient.Close()

	watcher, err := roClient.WatchAll()
	c.Assert(err, jc.ErrorIsNil)
	defer func() {
		err := watcher.Stop()
		c.Assert(err, jc.ErrorIsNil)
	}()
	deltas, err := watcher.Next()
	c.Assert(err, jc.ErrorIsNil)
	c.Assert(len(deltas), gc.Equals, 1)
	d0, ok := deltas[0].Entity.(*multiwatcher.MachineInfo)
	c.Assert(ok, jc.IsTrue)
	d0.AgentStatus.Since = nil
	d0.InstanceStatus.Since = nil
	if !c.Check(deltas, jc.DeepEquals, []multiwatcher.Delta{{
		Entity: &multiwatcher.MachineInfo{
			ModelUUID:  s.State.ModelUUID(),
			Id:         m.Id(),
			InstanceId: "i-0",
			AgentStatus: multiwatcher.StatusInfo{
				Current: status.Pending,
			},
			InstanceStatus: multiwatcher.StatusInfo{
				Current: status.Pending,
			},
			Life:                    multiwatcher.Life("alive"),
			Series:                  "quantal",
			Jobs:                    []multiwatcher.MachineJob{state.JobManageModel.ToParams()},
			Addresses:               []multiwatcher.Address{},
			HardwareCharacteristics: &instance.HardwareCharacteristics{},
			HasVote:                 false,
			WantsVote:               true,
		},
	}}) {
		c.Logf("got:")
		for _, d := range deltas {
			c.Logf("%#v\n", d.Entity)
		}
	}
}

func (s *clientSuite) TestClientWatchAllAdminPermission(c *gc.C) {
	loggo.GetLogger("juju.apiserver").SetLogLevel(loggo.TRACE)
	// A very simple end-to-end test, because
	// all the logic is tested elsewhere.
	m, err := s.State.AddMachine("quantal", state.JobManageModel)
	c.Assert(err, jc.ErrorIsNil)
	err = m.SetProvisioned("i-0", agent.BootstrapNonce, nil)
	c.Assert(err, jc.ErrorIsNil)
	// Include a remote app that needs admin access to see.
	_, err = s.State.AddRemoteApplication(state.AddRemoteApplicationParams{
		Name:        "remote-db2",
		OfferUUID:   "offer-uuid",
		URL:         "admin/prod.db2",
		SourceModel: coretesting.ModelTag,
		Endpoints: []charm.Relation{
			{
				Name:      "database",
				Interface: "db2",
				Role:      charm.RoleProvider,
				Scope:     charm.ScopeGlobal,
			},
		},
	})
	c.Assert(err, jc.ErrorIsNil)

	watcher, err := s.APIState.Client().WatchAll()
	c.Assert(err, jc.ErrorIsNil)
	defer func() {
		err := watcher.Stop()
		c.Assert(err, jc.ErrorIsNil)
	}()
	deltas, err := watcher.Next()
	c.Assert(err, jc.ErrorIsNil)

	c.Assert(len(deltas), gc.Equals, 2)
	mIndex := 0
	aIndex := 1
	dMachine, ok0 := deltas[mIndex].Entity.(*multiwatcher.MachineInfo)
	dApp, ok1 := deltas[aIndex].Entity.(*multiwatcher.RemoteApplicationInfo)
	if !ok0 {
		mIndex = 1
		aIndex = 0
		dMachine, ok0 = deltas[mIndex].Entity.(*multiwatcher.MachineInfo)
		dApp, ok1 = deltas[aIndex].Entity.(*multiwatcher.RemoteApplicationInfo)
	}
	c.Assert(ok0, jc.IsTrue)
	c.Assert(ok1, jc.IsTrue)
	dMachine.AgentStatus.Since = nil
	dMachine.InstanceStatus.Since = nil
	dApp.Status.Since = nil

	if !c.Check(deltas[mIndex], jc.DeepEquals, multiwatcher.Delta{
		Entity: &multiwatcher.MachineInfo{
			ModelUUID:  s.State.ModelUUID(),
			Id:         m.Id(),
			InstanceId: "i-0",
			AgentStatus: multiwatcher.StatusInfo{
				Current: status.Pending,
			},
			InstanceStatus: multiwatcher.StatusInfo{
				Current: status.Pending,
			},
			Life:                    multiwatcher.Life("alive"),
			Series:                  "quantal",
			Jobs:                    []multiwatcher.MachineJob{state.JobManageModel.ToParams()},
			Addresses:               []multiwatcher.Address{},
			HardwareCharacteristics: &instance.HardwareCharacteristics{},
			HasVote:                 false,
			WantsVote:               true,
		},
	}) {
		c.Logf("got:")
		for _, d := range deltas {
			c.Logf("%#v\n", d.Entity)
		}
	}
	if !c.Check(deltas[aIndex], jc.DeepEquals, multiwatcher.Delta{
		Entity: &multiwatcher.RemoteApplicationInfo{
			Name:      "remote-db2",
			ModelUUID: s.State.ModelUUID(),
			OfferUUID: "offer-uuid",
			OfferURL:  "admin/prod.db2",
			Life:      "alive",
			Status: multiwatcher.StatusInfo{
				Current: status.Unknown,
			},
		},
	}) {
		c.Logf("got:")
		for _, d := range deltas {
			c.Logf("%#v\n", d.Entity)
		}
	}
}

func (s *clientSuite) TestClientSetModelConstraints(c *gc.C) {
	// Set constraints for the model.
	cons, err := constraints.Parse("mem=4096", "cores=2")
	c.Assert(err, jc.ErrorIsNil)
	err = s.APIState.Client().SetModelConstraints(cons)
	c.Assert(err, jc.ErrorIsNil)

	// Ensure the constraints have been correctly updated.
	obtained, err := s.State.ModelConstraints()
	c.Assert(err, jc.ErrorIsNil)
	c.Assert(obtained, gc.DeepEquals, cons)
}

func (s *clientSuite) assertSetModelConstraints(c *gc.C) {
	// Set constraints for the model.
	cons, err := constraints.Parse("mem=4096", "cores=2")
	c.Assert(err, jc.ErrorIsNil)
	err = s.APIState.Client().SetModelConstraints(cons)
	c.Assert(err, jc.ErrorIsNil)
	// Ensure the constraints have been correctly updated.
	obtained, err := s.State.ModelConstraints()
	c.Assert(err, jc.ErrorIsNil)
	c.Assert(obtained, gc.DeepEquals, cons)
}

func (s *clientSuite) assertSetModelConstraintsBlocked(c *gc.C, msg string) {
	// Set constraints for the model.
	cons, err := constraints.Parse("mem=4096", "cores=2")
	c.Assert(err, jc.ErrorIsNil)
	err = s.APIState.Client().SetModelConstraints(cons)
	s.AssertBlocked(c, err, msg)
}

func (s *clientSuite) TestBlockDestroyClientSetModelConstraints(c *gc.C) {
	s.BlockDestroyModel(c, "TestBlockDestroyClientSetModelConstraints")
	s.assertSetModelConstraints(c)
}

func (s *clientSuite) TestBlockRemoveClientSetModelConstraints(c *gc.C) {
	s.BlockRemoveObject(c, "TestBlockRemoveClientSetModelConstraints")
	s.assertSetModelConstraints(c)
}

func (s *clientSuite) TestBlockChangesClientSetModelConstraints(c *gc.C) {
	s.BlockAllChanges(c, "TestBlockChangesClientSetModelConstraints")
	s.assertSetModelConstraintsBlocked(c, "TestBlockChangesClientSetModelConstraints")
}

func (s *clientSuite) TestClientGetModelConstraints(c *gc.C) {
	// Set constraints for the model.
	cons, err := constraints.Parse("mem=4096", "cores=2")
	c.Assert(err, jc.ErrorIsNil)
	err = s.State.SetModelConstraints(cons)
	c.Assert(err, jc.ErrorIsNil)

	// Check we can get the constraints.
	obtained, err := s.APIState.Client().GetModelConstraints()
	c.Assert(err, jc.ErrorIsNil)
	c.Assert(obtained, gc.DeepEquals, cons)
}

func (s *clientSuite) TestClientPublicAddressErrors(c *gc.C) {
	s.setUpScenario(c)
	_, err := s.APIState.Client().PublicAddress("wordpress")
	c.Assert(err, gc.ErrorMatches, `unknown unit or machine "wordpress"`)
	_, err = s.APIState.Client().PublicAddress("0")
	c.Assert(err, gc.ErrorMatches, `error fetching address for machine "0": no public address\(es\)`)
	_, err = s.APIState.Client().PublicAddress("wordpress/0")
	c.Assert(err, gc.ErrorMatches, `error fetching address for unit "wordpress/0": no public address\(es\)`)
}

func (s *clientSuite) TestClientPublicAddressMachine(c *gc.C) {
	s.setUpScenario(c)

	// Internally, network.SelectPublicAddress is used; the "most public"
	// address is returned.
	m1, err := s.State.Machine("1")
	c.Assert(err, jc.ErrorIsNil)
	cloudLocalAddress := network.NewScopedAddress("cloudlocal", network.ScopeCloudLocal)
	publicAddress := network.NewScopedAddress("public", network.ScopePublic)
	err = m1.SetProviderAddresses(cloudLocalAddress)
	c.Assert(err, jc.ErrorIsNil)
	addr, err := s.APIState.Client().PublicAddress("1")
	c.Assert(err, jc.ErrorIsNil)
	c.Assert(addr, gc.Equals, "cloudlocal")
	err = m1.SetProviderAddresses(cloudLocalAddress, publicAddress)
	addr, err = s.APIState.Client().PublicAddress("1")
	c.Assert(err, jc.ErrorIsNil)
	c.Assert(addr, gc.Equals, "public")
}

func (s *clientSuite) TestClientPublicAddressUnit(c *gc.C) {
	s.setUpScenario(c)

	m1, err := s.State.Machine("1")
	publicAddress := network.NewScopedAddress("public", network.ScopePublic)
	err = m1.SetProviderAddresses(publicAddress)
	c.Assert(err, jc.ErrorIsNil)
	addr, err := s.APIState.Client().PublicAddress("wordpress/0")
	c.Assert(err, jc.ErrorIsNil)
	c.Assert(addr, gc.Equals, "public")
}

func (s *clientSuite) TestClientPrivateAddressErrors(c *gc.C) {
	s.setUpScenario(c)
	_, err := s.APIState.Client().PrivateAddress("wordpress")
	c.Assert(err, gc.ErrorMatches, `unknown unit or machine "wordpress"`)
	_, err = s.APIState.Client().PrivateAddress("0")
	c.Assert(err, gc.ErrorMatches, `error fetching address for machine "0": no private address\(es\)`)
	_, err = s.APIState.Client().PrivateAddress("wordpress/0")
	c.Assert(err, gc.ErrorMatches, `error fetching address for unit "wordpress/0": no private address\(es\)`)
}

func (s *clientSuite) TestClientPrivateAddress(c *gc.C) {
	s.setUpScenario(c)

	// Internally, network.SelectInternalAddress is used; the public
	// address if no cloud-local one is available.
	m1, err := s.State.Machine("1")
	c.Assert(err, jc.ErrorIsNil)
	cloudLocalAddress := network.NewScopedAddress("cloudlocal", network.ScopeCloudLocal)
	publicAddress := network.NewScopedAddress("public", network.ScopePublic)
	err = m1.SetProviderAddresses(publicAddress)
	c.Assert(err, jc.ErrorIsNil)
	addr, err := s.APIState.Client().PrivateAddress("1")
	c.Assert(err, jc.ErrorIsNil)
	c.Assert(addr, gc.Equals, "public")
	err = m1.SetProviderAddresses(cloudLocalAddress, publicAddress)
	addr, err = s.APIState.Client().PrivateAddress("1")
	c.Assert(err, jc.ErrorIsNil)
	c.Assert(addr, gc.Equals, "cloudlocal")
}

func (s *clientSuite) TestClientPrivateAddressUnit(c *gc.C) {
	s.setUpScenario(c)

	m1, err := s.State.Machine("1")
	privateAddress := network.NewScopedAddress("private", network.ScopeCloudLocal)
	err = m1.SetProviderAddresses(privateAddress)
	c.Assert(err, jc.ErrorIsNil)
	addr, err := s.APIState.Client().PrivateAddress("wordpress/0")
	c.Assert(err, jc.ErrorIsNil)
	c.Assert(addr, gc.Equals, "private")
}

func (s *clientSuite) TestClientFindTools(c *gc.C) {
	result, err := s.APIState.Client().FindTools(99, -1, "", "")
	c.Assert(err, jc.ErrorIsNil)
	c.Assert(result.Error, jc.Satisfies, params.IsCodeNotFound)
	toolstesting.UploadToStorage(c, s.DefaultToolsStorage, "released", version.MustParseBinary("2.99.0-precise-amd64"))
	result, err = s.APIState.Client().FindTools(2, 99, "precise", "amd64")
	c.Assert(err, jc.ErrorIsNil)
	c.Assert(result.Error, gc.IsNil)
	c.Assert(result.List, gc.HasLen, 1)
	c.Assert(result.List[0].Version, gc.Equals, version.MustParseBinary("2.99.0-precise-amd64"))
	url := fmt.Sprintf("https://%s/model/%s/tools/%s",
		s.APIState.Addr(), coretesting.ModelTag.Id(), result.List[0].Version)
	c.Assert(result.List[0].URL, gc.Equals, url)
}

func (s *clientSuite) checkMachine(c *gc.C, id, series, cons string) {
	// Ensure the machine was actually created.
	machine, err := s.BackingState.Machine(id)
	c.Assert(err, jc.ErrorIsNil)
	c.Assert(machine.Series(), gc.Equals, series)
	c.Assert(machine.Jobs(), gc.DeepEquals, []state.MachineJob{state.JobHostUnits})
	machineConstraints, err := machine.Constraints()
	c.Assert(err, jc.ErrorIsNil)
	c.Assert(machineConstraints.String(), gc.Equals, cons)
}

func (s *clientSuite) TestClientAddMachinesDefaultSeries(c *gc.C) {
	apiParams := make([]params.AddMachineParams, 3)
	for i := 0; i < 3; i++ {
		apiParams[i] = params.AddMachineParams{
			Jobs: []multiwatcher.MachineJob{multiwatcher.JobHostUnits},
		}
	}
	machines, err := s.APIState.Client().AddMachines(apiParams)
	c.Assert(err, jc.ErrorIsNil)
	c.Assert(len(machines), gc.Equals, 3)
	for i, machineResult := range machines {
		c.Assert(machineResult.Machine, gc.DeepEquals, strconv.Itoa(i))
		s.checkMachine(c, machineResult.Machine, series.LatestLts(), apiParams[i].Constraints.String())
	}
}

func (s *clientSuite) assertAddMachines(c *gc.C) {
	apiParams := make([]params.AddMachineParams, 3)
	for i := 0; i < 3; i++ {
		apiParams[i] = params.AddMachineParams{
			Jobs: []multiwatcher.MachineJob{multiwatcher.JobHostUnits},
		}
	}
	machines, err := s.APIState.Client().AddMachines(apiParams)
	c.Assert(err, jc.ErrorIsNil)
	c.Assert(len(machines), gc.Equals, 3)
	for i, machineResult := range machines {
		c.Assert(machineResult.Machine, gc.DeepEquals, strconv.Itoa(i))
		s.checkMachine(c, machineResult.Machine, series.LatestLts(), apiParams[i].Constraints.String())
	}
}

func (s *clientSuite) assertAddMachinesBlocked(c *gc.C, msg string) {
	apiParams := make([]params.AddMachineParams, 3)
	for i := 0; i < 3; i++ {
		apiParams[i] = params.AddMachineParams{
			Jobs: []multiwatcher.MachineJob{multiwatcher.JobHostUnits},
		}
	}
	_, err := s.APIState.Client().AddMachines(apiParams)
	s.AssertBlocked(c, err, msg)
}

func (s *clientSuite) TestBlockDestroyClientAddMachinesDefaultSeries(c *gc.C) {
	s.BlockDestroyModel(c, "TestBlockDestroyClientAddMachinesDefaultSeries")
	s.assertAddMachines(c)
}

func (s *clientSuite) TestBlockRemoveClientAddMachinesDefaultSeries(c *gc.C) {
	s.BlockRemoveObject(c, "TestBlockRemoveClientAddMachinesDefaultSeries")
	s.assertAddMachines(c)
}

func (s *clientSuite) TestBlockChangesClientAddMachines(c *gc.C) {
	s.BlockAllChanges(c, "TestBlockChangesClientAddMachines")
	s.assertAddMachinesBlocked(c, "TestBlockChangesClientAddMachines")
}

func (s *clientSuite) TestClientAddMachinesWithSeries(c *gc.C) {
	apiParams := make([]params.AddMachineParams, 3)
	for i := 0; i < 3; i++ {
		apiParams[i] = params.AddMachineParams{
			Series: "quantal",
			Jobs:   []multiwatcher.MachineJob{multiwatcher.JobHostUnits},
		}
	}
	machines, err := s.APIState.Client().AddMachines(apiParams)
	c.Assert(err, jc.ErrorIsNil)
	c.Assert(len(machines), gc.Equals, 3)
	for i, machineResult := range machines {
		c.Assert(machineResult.Machine, gc.DeepEquals, strconv.Itoa(i))
		s.checkMachine(c, machineResult.Machine, "quantal", apiParams[i].Constraints.String())
	}
}

func (s *clientSuite) TestClientAddMachineInsideMachine(c *gc.C) {
	_, err := s.State.AddMachine("quantal", state.JobHostUnits)
	c.Assert(err, jc.ErrorIsNil)

	machines, err := s.APIState.Client().AddMachines([]params.AddMachineParams{{
		Jobs:          []multiwatcher.MachineJob{multiwatcher.JobHostUnits},
		ContainerType: instance.LXD,
		ParentId:      "0",
		Series:        "quantal",
	}})
	c.Assert(err, jc.ErrorIsNil)
	c.Assert(machines, gc.HasLen, 1)
	c.Assert(machines[0].Machine, gc.Equals, "0/lxd/0")
}

func (s *clientSuite) TestClientAddMachinesWithConstraints(c *gc.C) {
	apiParams := make([]params.AddMachineParams, 3)
	for i := 0; i < 3; i++ {
		apiParams[i] = params.AddMachineParams{
			Jobs: []multiwatcher.MachineJob{multiwatcher.JobHostUnits},
		}
	}
	// The last machine has some constraints.
	apiParams[2].Constraints = constraints.MustParse("mem=4G")
	machines, err := s.APIState.Client().AddMachines(apiParams)
	c.Assert(err, jc.ErrorIsNil)
	c.Assert(len(machines), gc.Equals, 3)
	for i, machineResult := range machines {
		c.Assert(machineResult.Machine, gc.DeepEquals, strconv.Itoa(i))
		s.checkMachine(c, machineResult.Machine, series.LatestLts(), apiParams[i].Constraints.String())
	}
}

func (s *clientSuite) TestClientAddMachinesWithPlacement(c *gc.C) {
	apiParams := make([]params.AddMachineParams, 4)
	for i := range apiParams {
		apiParams[i] = params.AddMachineParams{
			Jobs: []multiwatcher.MachineJob{multiwatcher.JobHostUnits},
		}
	}
	apiParams[0].Placement = instance.MustParsePlacement("lxd")
	apiParams[1].Placement = instance.MustParsePlacement("lxd:0")
	apiParams[1].ContainerType = instance.LXD
	apiParams[2].Placement = instance.MustParsePlacement("controller:invalid")
	apiParams[3].Placement = instance.MustParsePlacement("controller:valid")
	machines, err := s.APIState.Client().AddMachines(apiParams)
	c.Assert(err, jc.ErrorIsNil)
	c.Assert(len(machines), gc.Equals, 4)
	c.Assert(machines[0].Machine, gc.Equals, "0/lxd/0")
	c.Assert(machines[1].Error, gc.ErrorMatches, "container type and placement are mutually exclusive")
	c.Assert(machines[2].Error, gc.ErrorMatches, "cannot add a new machine: invalid placement is invalid")
	c.Assert(machines[3].Machine, gc.Equals, "1")

	m, err := s.BackingState.Machine(machines[3].Machine)
	c.Assert(err, jc.ErrorIsNil)
	c.Assert(m.Placement(), gc.DeepEquals, apiParams[3].Placement.Directive)
}

func (s *clientSuite) TestClientAddMachinesSomeErrors(c *gc.C) {
	// Here we check that adding a number of containers correctly handles the
	// case that some adds succeed and others fail and report the errors
	// accordingly.
	// We will set up params to the AddMachines API to attempt to create 3 machines.
	// Machines 0 and 1 will be added successfully.
	// Remaining machines will fail due to different reasons.

	// Create a machine to host the requested containers.
	host, err := s.State.AddMachine("quantal", state.JobHostUnits)
	c.Assert(err, jc.ErrorIsNil)
	// The host only supports lxd containers.
	err = host.SetSupportedContainers([]instance.ContainerType{instance.LXD})
	c.Assert(err, jc.ErrorIsNil)

	// Set up params for adding 3 containers.
	apiParams := make([]params.AddMachineParams, 3)
	for i := range apiParams {
		apiParams[i] = params.AddMachineParams{
			Jobs: []multiwatcher.MachineJob{multiwatcher.JobHostUnits},
		}
	}
	// This will cause a add-machine to fail due to an unsupported container.
	apiParams[2].ContainerType = instance.KVM
	apiParams[2].ParentId = host.Id()
	machines, err := s.APIState.Client().AddMachines(apiParams)
	c.Assert(err, jc.ErrorIsNil)
	c.Assert(len(machines), gc.Equals, 3)

	// Check the results - machines 2 and 3 will have errors.
	c.Check(machines[0].Machine, gc.Equals, "1")
	c.Check(machines[0].Error, gc.IsNil)
	c.Check(machines[1].Machine, gc.Equals, "2")
	c.Check(machines[1].Error, gc.IsNil)
	c.Check(machines[2].Error, gc.ErrorMatches, "cannot add a new machine: machine 0 cannot host kvm containers")
}

func (s *clientSuite) TestClientAddMachinesWithInstanceIdSomeErrors(c *gc.C) {
	apiParams := make([]params.AddMachineParams, 3)
	addrs := network.NewAddresses("1.2.3.4")
	hc := instance.MustParseHardware("mem=4G")
	for i := 0; i < 3; i++ {
		apiParams[i] = params.AddMachineParams{
			Jobs:       []multiwatcher.MachineJob{multiwatcher.JobHostUnits},
			InstanceId: instance.Id(fmt.Sprintf("1234-%d", i)),
			Nonce:      "foo",
			HardwareCharacteristics: hc,
			Addrs: params.FromNetworkAddresses(addrs...),
		}
	}
	// This will cause the last add-machine to fail.
	apiParams[2].Nonce = ""
	machines, err := s.APIState.Client().AddMachines(apiParams)
	c.Assert(err, jc.ErrorIsNil)
	c.Assert(len(machines), gc.Equals, 3)
	for i, machineResult := range machines {
		if i == 2 {
			c.Assert(machineResult.Error, gc.NotNil)
			c.Assert(machineResult.Error, gc.ErrorMatches, "cannot add a new machine: cannot add a machine with an instance id and no nonce")
		} else {
			c.Assert(machineResult.Machine, gc.DeepEquals, strconv.Itoa(i))
			s.checkMachine(c, machineResult.Machine, series.LatestLts(), apiParams[i].Constraints.String())
			instanceId := fmt.Sprintf("1234-%d", i)
			s.checkInstance(c, machineResult.Machine, instanceId, "foo", hc, addrs)
		}
	}
}

func (s *clientSuite) checkInstance(c *gc.C, id, instanceId, nonce string,
	hc instance.HardwareCharacteristics, addr []network.Address) {

	machine, err := s.BackingState.Machine(id)
	c.Assert(err, jc.ErrorIsNil)
	machineInstanceId, err := machine.InstanceId()
	c.Assert(err, jc.ErrorIsNil)
	c.Assert(machine.CheckProvisioned(nonce), jc.IsTrue)
	c.Assert(machineInstanceId, gc.Equals, instance.Id(instanceId))
	machineHardware, err := machine.HardwareCharacteristics()
	c.Assert(err, jc.ErrorIsNil)
	c.Assert(machineHardware.String(), gc.Equals, hc.String())
	c.Assert(machine.Addresses(), gc.DeepEquals, addr)
}

func (s *clientSuite) TestInjectMachinesStillExists(c *gc.C) {
	results := new(params.AddMachinesResults)
	// We need to use Call directly because the client interface
	// no longer refers to InjectMachine.
	args := params.AddMachines{
		MachineParams: []params.AddMachineParams{{
			Jobs:       []multiwatcher.MachineJob{multiwatcher.JobHostUnits},
			InstanceId: "i-foo",
			Nonce:      "nonce",
		}},
	}
	err := s.APIState.APICall("Client", 1, "", "AddMachines", args, &results)
	c.Assert(err, jc.ErrorIsNil)
	c.Assert(results.Machines, gc.HasLen, 1)
}

func (s *clientSuite) TestProvisioningScript(c *gc.C) {
	// Inject a machine and then call the ProvisioningScript API.
	// The result should be the same as when calling MachineConfig,
	// converting it to a cloudinit.MachineConfig, and disabling
	// apt_upgrade.
	apiParams := params.AddMachineParams{
		Jobs:       []multiwatcher.MachineJob{multiwatcher.JobHostUnits},
		InstanceId: instance.Id("1234"),
		Nonce:      "foo",
		HardwareCharacteristics: instance.MustParseHardware("arch=amd64"),
	}
	machines, err := s.APIState.Client().AddMachines([]params.AddMachineParams{apiParams})
	c.Assert(err, jc.ErrorIsNil)
	c.Assert(len(machines), gc.Equals, 1)
	machineId := machines[0].Machine
	// Call ProvisioningScript. Normally ProvisioningScript and
	// MachineConfig are mutually exclusive; both of them will
	// allocate a api password for the machine agent.
	script, err := s.APIState.Client().ProvisioningScript(params.ProvisioningScriptParams{
		MachineId: machineId,
		Nonce:     apiParams.Nonce,
	})
	c.Assert(err, jc.ErrorIsNil)
	icfg, err := client.InstanceConfig(s.State, machineId, apiParams.Nonce, "")
	c.Assert(err, jc.ErrorIsNil)
	provisioningScript, err := sshprovisioner.ProvisioningScript(icfg)
	c.Assert(err, jc.ErrorIsNil)
	// ProvisioningScript internally calls MachineConfig,
	// which allocates a new, random password. Everything
	// about the scripts should be the same other than
	// the line containing "oldpassword" from agent.conf.
	scriptLines := strings.Split(script, "\n")
	provisioningScriptLines := strings.Split(provisioningScript, "\n")
	c.Assert(scriptLines, gc.HasLen, len(provisioningScriptLines))
	for i, line := range scriptLines {
		if strings.Contains(line, "oldpassword") {
			continue
		}
		c.Assert(line, gc.Equals, provisioningScriptLines[i])
	}
}

func (s *clientSuite) TestProvisioningScriptDisablePackageCommands(c *gc.C) {
	apiParams := params.AddMachineParams{
		Jobs:       []multiwatcher.MachineJob{multiwatcher.JobHostUnits},
		InstanceId: instance.Id("1234"),
		Nonce:      "foo",
		HardwareCharacteristics: instance.MustParseHardware("arch=amd64"),
	}
	machines, err := s.APIState.Client().AddMachines([]params.AddMachineParams{apiParams})
	c.Assert(err, jc.ErrorIsNil)
	c.Assert(len(machines), gc.Equals, 1)
	machineId := machines[0].Machine

	provParams := params.ProvisioningScriptParams{
		MachineId: machineId,
		Nonce:     apiParams.Nonce,
	}

	setUpdateBehavior := func(update, upgrade bool) {
		s.IAASModel.UpdateModelConfig(
			map[string]interface{}{
				"enable-os-upgrade":        upgrade,
				"enable-os-refresh-update": update,
			},
			nil,
		)
	}

	// Test enabling package commands
	provParams.DisablePackageCommands = false
	setUpdateBehavior(true, true)
	script, err := s.APIState.Client().ProvisioningScript(provParams)
	c.Assert(err, jc.ErrorIsNil)
	c.Check(script, jc.Contains, "apt-get update")
	c.Check(script, jc.Contains, "apt-get upgrade")

	// Test disabling package commands
	provParams.DisablePackageCommands = true
	setUpdateBehavior(false, false)
	script, err = s.APIState.Client().ProvisioningScript(provParams)
	c.Assert(err, jc.ErrorIsNil)
	c.Check(script, gc.Not(jc.Contains), "apt-get update")
	c.Check(script, gc.Not(jc.Contains), "apt-get upgrade")

	// Test client-specified DisablePackageCommands trumps environment
	// config variables.
	provParams.DisablePackageCommands = true
	setUpdateBehavior(true, true)
	script, err = s.APIState.Client().ProvisioningScript(provParams)
	c.Assert(err, jc.ErrorIsNil)
	c.Check(script, gc.Not(jc.Contains), "apt-get update")
	c.Check(script, gc.Not(jc.Contains), "apt-get upgrade")

	// Test that in the abasence of a client-specified
	// DisablePackageCommands we use what's set in environment config.
	provParams.DisablePackageCommands = false
	setUpdateBehavior(false, false)
	//provParams.UpdateBehavior = &params.UpdateBehavior{false, false}
	script, err = s.APIState.Client().ProvisioningScript(provParams)
	c.Assert(err, jc.ErrorIsNil)
	c.Check(script, gc.Not(jc.Contains), "apt-get update")
	c.Check(script, gc.Not(jc.Contains), "apt-get upgrade")
}

func (s *clientRepoSuite) TestResolveCharm(c *gc.C) {
	resolveCharmTests := []struct {
		about      string
		url        string
		resolved   string
		parseErr   string
		resolveErr string
	}{{
		about:    "wordpress resolved",
		url:      "cs:wordpress",
		resolved: "cs:trusty/wordpress",
	}, {
		about:    "mysql resolved",
		url:      "cs:mysql",
		resolved: "cs:precise/mysql",
	}, {
		about:    "riak resolved",
		url:      "cs:riak",
		resolved: "cs:trusty/riak",
	}, {
		about:    "fully qualified char reference",
		url:      "cs:utopic/riak-5",
		resolved: "cs:utopic/riak-5",
	}, {
		about:    "charm with series and no revision",
		url:      "cs:precise/wordpress",
		resolved: "cs:precise/wordpress",
	}, {
		about:      "fully qualified reference not found",
		url:        "cs:utopic/riak-42",
		resolveErr: `cannot resolve URL "cs:utopic/riak-42": charm not found`,
	}, {
		about:      "reference not found",
		url:        "cs:no-such",
		resolveErr: `cannot resolve URL "cs:no-such": charm or bundle not found`,
	}, {
		about:    "invalid charm name",
		url:      "cs:",
<<<<<<< HEAD
		parseErr: `cannot parse URL "cs:(\/\/)?": name "" not valid`,
=======
		// go-1.9 replaces 'cs:' with 'cs://', but not go-1.10
		parseErr: `cannot parse URL "cs:/*": name "" not valid`,
>>>>>>> 79152426
	}, {
		about:      "local charm",
		url:        "local:wordpress",
		resolveErr: `only charm store charm references are supported, with cs: schema`,
	}}

	// Add some charms to be resolved later.
	for _, url := range []string{
		"precise/wordpress-1",
		"trusty/wordpress-2",
		"precise/mysql-3",
		"trusty/riak-4",
		"utopic/riak-5",
	} {
		s.UploadCharm(c, url, "wordpress")
	}

	// Run the tests.
	for i, test := range resolveCharmTests {
		c.Logf("test %d: %s", i, test.about)

		client := s.APIState.Client()
		ref, err := charm.ParseURL(test.url)
		if test.parseErr == "" {
			if c.Check(err, jc.ErrorIsNil) == false {
				continue
			}
		} else {
			if c.Check(err, gc.NotNil) == false {
				continue
			}
			c.Check(err, gc.ErrorMatches, test.parseErr)
			continue
		}

		curl, err := client.ResolveCharm(ref)
		if test.resolveErr == "" {
			if c.Check(err, jc.ErrorIsNil) == false {
				continue
			}
			c.Check(curl.String(), gc.Equals, test.resolved)
			continue
		}
		c.Check(err, gc.ErrorMatches, test.resolveErr)
		c.Check(curl, gc.IsNil)
	}
}

func (s *clientSuite) TestRetryProvisioning(c *gc.C) {
	machine, err := s.State.AddMachine("quantal", state.JobHostUnits)
	c.Assert(err, jc.ErrorIsNil)
	now := time.Now()
	sInfo := status.StatusInfo{
		Status:  status.Error,
		Message: "error",
		Since:   &now,
	}
	err = machine.SetStatus(sInfo)
	c.Assert(err, jc.ErrorIsNil)
	_, err = s.APIState.Client().RetryProvisioning(machine.Tag().(names.MachineTag))
	c.Assert(err, jc.ErrorIsNil)

	statusInfo, err := machine.Status()
	c.Assert(err, jc.ErrorIsNil)
	c.Assert(statusInfo.Status, gc.Equals, status.Error)
	c.Assert(statusInfo.Message, gc.Equals, "error")
	c.Assert(statusInfo.Data["transient"], jc.IsTrue)
}

func (s *clientSuite) setupRetryProvisioning(c *gc.C) *state.Machine {
	machine, err := s.State.AddMachine("quantal", state.JobHostUnits)
	c.Assert(err, jc.ErrorIsNil)
	now := time.Now()
	sInfo := status.StatusInfo{
		Status:  status.Error,
		Message: "error",
		Since:   &now,
	}
	err = machine.SetStatus(sInfo)
	c.Assert(err, jc.ErrorIsNil)
	return machine
}

func (s *clientSuite) assertRetryProvisioning(c *gc.C, machine *state.Machine) {
	_, err := s.APIState.Client().RetryProvisioning(machine.Tag().(names.MachineTag))
	c.Assert(err, jc.ErrorIsNil)
	statusInfo, err := machine.Status()
	c.Assert(err, jc.ErrorIsNil)
	c.Assert(statusInfo.Status, gc.Equals, status.Error)
	c.Assert(statusInfo.Message, gc.Equals, "error")
	c.Assert(statusInfo.Data["transient"], jc.IsTrue)
}

func (s *clientSuite) assertRetryProvisioningBlocked(c *gc.C, machine *state.Machine, msg string) {
	_, err := s.APIState.Client().RetryProvisioning(machine.Tag().(names.MachineTag))
	s.AssertBlocked(c, err, msg)
}

func (s *clientSuite) TestBlockDestroyRetryProvisioning(c *gc.C) {
	m := s.setupRetryProvisioning(c)
	s.BlockDestroyModel(c, "TestBlockDestroyRetryProvisioning")
	s.assertRetryProvisioning(c, m)
}

func (s *clientSuite) TestBlockRemoveRetryProvisioning(c *gc.C) {
	m := s.setupRetryProvisioning(c)
	s.BlockRemoveObject(c, "TestBlockRemoveRetryProvisioning")
	s.assertRetryProvisioning(c, m)
}

func (s *clientSuite) TestBlockChangesRetryProvisioning(c *gc.C) {
	m := s.setupRetryProvisioning(c)
	s.BlockAllChanges(c, "TestBlockChangesRetryProvisioning")
	s.assertRetryProvisioningBlocked(c, m, "TestBlockChangesRetryProvisioning")
}

func (s *clientSuite) TestAPIHostPorts(c *gc.C) {
	server1Addresses := []network.Address{{
		Value: "server-1",
		Type:  network.HostName,
		Scope: network.ScopePublic,
	}, {
		Value:     "10.0.0.1",
		Type:      network.IPv4Address,
		Scope:     network.ScopeCloudLocal,
		SpaceName: "mgmt01",
	}}
	server2Addresses := []network.Address{{
		Value: "::1",
		Type:  network.IPv6Address,
		Scope: network.ScopeMachineLocal,
	}}
	stateAPIHostPorts := [][]network.HostPort{
		network.AddressesWithPort(server1Addresses, 123),
		network.AddressesWithPort(server2Addresses, 456),
	}

	err := s.State.SetAPIHostPorts(stateAPIHostPorts)
	c.Assert(err, jc.ErrorIsNil)

	// Ensure that address filtering by management space occurred.
	agentHostPorts, err := s.State.APIHostPortsForAgents()
	c.Assert(err, jc.ErrorIsNil)
	c.Assert(agentHostPorts, gc.Not(gc.DeepEquals), stateAPIHostPorts)

	apiHostPorts, err := s.APIState.Client().APIHostPorts()
	c.Assert(err, jc.ErrorIsNil)
	c.Assert(apiHostPorts, gc.DeepEquals, stateAPIHostPorts)
}

func (s *clientSuite) TestClientAgentVersion(c *gc.C) {
	current := version.MustParse("1.2.0")
	s.PatchValue(&jujuversion.Current, current)
	result, err := s.APIState.Client().AgentVersion()
	c.Assert(err, jc.ErrorIsNil)
	c.Assert(result, gc.Equals, current)
}

func (s *clientSuite) assertDestroyMachineSuccess(c *gc.C, u *state.Unit, m0, m1, m2 *state.Machine) {
	err := s.APIState.Client().DestroyMachines("0", "1", "2")
	c.Assert(err, gc.ErrorMatches, `some machines were not destroyed: machine 0 is required by the model; machine 1 has unit "wordpress/0" assigned`)
	assertLife(c, m0, state.Alive)
	assertLife(c, m1, state.Alive)
	assertLife(c, m2, state.Dying)

	err = u.UnassignFromMachine()
	c.Assert(err, jc.ErrorIsNil)
	err = s.APIState.Client().DestroyMachines("0", "1", "2")
	c.Assert(err, gc.ErrorMatches, `some machines were not destroyed: machine 0 is required by the model`)
	assertLife(c, m0, state.Alive)
	assertLife(c, m1, state.Dying)
	assertLife(c, m2, state.Dying)
}

func (s *clientSuite) assertBlockedErrorAndLiveliness(
	c *gc.C,
	err error,
	msg string,
	living1 state.Living,
	living2 state.Living,
	living3 state.Living,
	living4 state.Living,
) {
	s.AssertBlocked(c, err, msg)
	assertLife(c, living1, state.Alive)
	assertLife(c, living2, state.Alive)
	assertLife(c, living3, state.Alive)
	assertLife(c, living4, state.Alive)
}

func (s *clientSuite) AssertBlocked(c *gc.C, err error, msg string) {
	c.Assert(params.IsCodeOperationBlocked(err), jc.IsTrue, gc.Commentf("error: %#v", err))
	c.Assert(errors.Cause(err), gc.DeepEquals, &rpc.RequestError{
		Message: msg,
		Code:    "operation is blocked",
	})
}

func (s *clientSuite) TestBlockRemoveDestroyMachines(c *gc.C) {
	m0, m1, m2, u := s.setupDestroyMachinesTest(c)
	s.BlockRemoveObject(c, "TestBlockRemoveDestroyMachines")
	err := s.APIState.Client().DestroyMachines("0", "1", "2")
	s.assertBlockedErrorAndLiveliness(c, err, "TestBlockRemoveDestroyMachines", m0, m1, m2, u)
}

func (s *clientSuite) TestBlockChangesDestroyMachines(c *gc.C) {
	m0, m1, m2, u := s.setupDestroyMachinesTest(c)
	s.BlockAllChanges(c, "TestBlockChangesDestroyMachines")
	err := s.APIState.Client().DestroyMachines("0", "1", "2")
	s.assertBlockedErrorAndLiveliness(c, err, "TestBlockChangesDestroyMachines", m0, m1, m2, u)
}

func (s *clientSuite) TestBlockDestoryDestroyMachines(c *gc.C) {
	m0, m1, m2, u := s.setupDestroyMachinesTest(c)
	s.BlockDestroyModel(c, "TestBlockDestoryDestroyMachines")
	s.assertDestroyMachineSuccess(c, u, m0, m1, m2)
}

func (s *clientSuite) TestAnyBlockForceDestroyMachines(c *gc.C) {
	// force bypasses all blocks
	s.BlockAllChanges(c, "TestAnyBlockForceDestroyMachines")
	s.BlockDestroyModel(c, "TestAnyBlockForceDestroyMachines")
	s.BlockRemoveObject(c, "TestAnyBlockForceDestroyMachines")
	s.assertForceDestroyMachines(c)
}

func (s *clientSuite) assertForceDestroyMachines(c *gc.C) {
	m0, m1, m2, u := s.setupDestroyMachinesTest(c)

	err := s.APIState.Client().ForceDestroyMachines("0", "1", "2")
	c.Assert(err, gc.ErrorMatches, `some machines were not destroyed: machine is required by the model`)
	assertLife(c, m0, state.Alive)
	assertLife(c, m1, state.Alive)
	assertLife(c, m2, state.Alive)
	assertLife(c, u, state.Alive)

	err = s.State.Cleanup()
	c.Assert(err, jc.ErrorIsNil)
	assertLife(c, m0, state.Alive)
	assertLife(c, m1, state.Dead)
	assertLife(c, m2, state.Dead)
	assertRemoved(c, u)
}<|MERGE_RESOLUTION|>--- conflicted
+++ resolved
@@ -1384,12 +1384,8 @@
 	}, {
 		about:    "invalid charm name",
 		url:      "cs:",
-<<<<<<< HEAD
+		// go-1.9 replaces 'cs:' with 'cs://', but not go-1.10
 		parseErr: `cannot parse URL "cs:(\/\/)?": name "" not valid`,
-=======
-		// go-1.9 replaces 'cs:' with 'cs://', but not go-1.10
-		parseErr: `cannot parse URL "cs:/*": name "" not valid`,
->>>>>>> 79152426
 	}, {
 		about:      "local charm",
 		url:        "local:wordpress",
