--- conflicted
+++ resolved
@@ -48,11 +48,7 @@
 	entity           state.Entity
 	mongoUnavailable *uint32
 	// An empty envUUID means that the user has logged in through the
-<<<<<<< HEAD
-	// root of the API server rather than the /environment/:model-uuid/api
-=======
 	// root of the API server rather than the /model/:env-uuid/api
->>>>>>> 91cf46bd
 	// path, logins processed with v2 or later will only offer the
 	// user manager and model manager api endpoints from here.
 	modelUUID string
