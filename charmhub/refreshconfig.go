// Copyright 2021 Canonical Ltd.
// Licensed under the AGPLv3, see LICENCE file for details.

package charmhub

import (
	"fmt"
	"strings"

	"github.com/juju/collections/set"
	"github.com/juju/errors"

	"github.com/juju/juju/charmhub/transport"
)

// RefreshConfig defines a type for building refresh requests.
type RefreshConfig interface {
	// Build a refresh request for sending to the API.
	Build() (transport.RefreshRequest, error)

	// Ensure that the request back contains the information we requested.
	Ensure([]transport.RefreshResponse) error

	// String describes the underlying refresh config.
	String() string
}

// refreshOne holds the config for making refresh calls to the CharmHub API.
type refreshOne struct {
	ID       string
	Revision int
	Channel  string
	Base     RefreshBase
	// instanceKey is a private unique key that we construct for CharmHub API
	// asynchronous calls.
	instanceKey string
	metrics     transport.ContextMetrics
	fields      []string
}

// InstanceKey returns the underlying instance key.
func (c refreshOne) InstanceKey() string {
	return c.instanceKey
}

func (c refreshOne) String() string {
	return fmt.Sprintf("Refresh one (instanceKey: %s): using ID %s revision %+v, with channel %s and base %v",
		c.instanceKey, c.ID, c.Revision, c.Channel, c.Base.String())
}

// Build a refresh request that can be past to the API.
func (c refreshOne) Build() (transport.RefreshRequest, error) {
	base, err := constructRefreshBase(c.Base)
	if err != nil {
		return transport.RefreshRequest{}, errors.Trace(err)
	}

	return transport.RefreshRequest{
		Context: []transport.RefreshRequestContext{{
			InstanceKey:     c.instanceKey,
			ID:              c.ID,
			Revision:        c.Revision,
			Base:            base,
			TrackingChannel: c.Channel,
			Metrics:         c.metrics,
			// TODO (stickupkid): We need to model the refreshed date. It's
			// currently optional, but will be required at some point. This
			// is the installed date of the charm on the system.
		}},
		Actions: []transport.RefreshRequestAction{{
			Action:      string(refreshAction),
			InstanceKey: c.instanceKey,
			ID:          &c.ID,
		}},
		Fields: c.fields,
	}, nil
}

// Ensure that the request back contains the information we requested.
func (c refreshOne) Ensure(responses []transport.RefreshResponse) error {
	for _, resp := range responses {
		if resp.InstanceKey == c.instanceKey {
			return nil
		}
	}
	return errors.NotValidf("refresh action key")
}

type executeOne struct {
	ID       string
	Name     string
	Revision *int
	Channel  *string
	Base     RefreshBase
	// instanceKey is a private unique key that we construct for CharmHub API
	// asynchronous calls.
<<<<<<< HEAD
	action            action
	instanceKey       string
	resourceRevisions []transport.RefreshResourceRevision
	fields            []string
=======
	action      Action
	instanceKey string
	fields      []string
>>>>>>> 22559093
}

// InstanceKey returns the underlying instance key.
func (c executeOne) InstanceKey() string {
	return c.instanceKey
}

// Build a refresh request that can be past to the API.
func (c executeOne) Build() (transport.RefreshRequest, error) {
	base, err := constructRefreshBase(c.Base)
	if err != nil {
		return transport.RefreshRequest{}, errors.Trace(err)
	}

	var id *string
	if c.ID != "" {
		id = &c.ID
	}
	var name *string
	if c.Name != "" {
		name = &c.Name
	}

	req := transport.RefreshRequest{
		// Context is required here, even if it looks optional.
		Context: []transport.RefreshRequestContext{},
		Actions: []transport.RefreshRequestAction{{
			Action:      string(c.action),
			InstanceKey: c.instanceKey,
			ID:          id,
			Name:        name,
			Revision:    c.Revision,
			Channel:     c.Channel,
			Base:        &base,
		}},
		Fields: c.fields,
	}
	return req, nil
}

// Ensure that the request back contains the information we requested.
func (c executeOne) Ensure(responses []transport.RefreshResponse) error {
	for _, resp := range responses {
		if resp.InstanceKey == c.instanceKey {
			return nil
		}
	}
	return errors.NotValidf("%v action key", string(c.action))
}

func (c executeOne) String() string {
	var channel string
	if c.Channel != nil {
		channel = *c.Channel
	}
	var using string
	if c.ID != "" {
		using = fmt.Sprintf("ID %s", c.ID)
	} else {
		using = fmt.Sprintf("Name %s", c.Name)
	}
	var revision string
	if c.Revision != nil {
		revision = fmt.Sprintf(" with revision: %+v", c.Revision)
	}
	return fmt.Sprintf("Execute One (action: %s, instanceKey: %s): using %s%s channel %v and base %s",
		c.action, c.instanceKey, using, revision, channel, c.Base)
}

type executeOneByRevision struct {
	Name     string
	Revision *int
	// ID is only used for download by revision
	ID                string
	resourceRevisions []transport.RefreshResourceRevision
	// instanceKey is a private unique key that we construct for CharmHub API
	// asynchronous calls.
	instanceKey string
	action      action
	fields      []string
}

// InstanceKey returns the underlying instance key.
func (c executeOneByRevision) InstanceKey() string {
	return c.instanceKey
}

// Build a refresh request for sending to the API.
func (c executeOneByRevision) Build() (transport.RefreshRequest, error) {
	var name, id *string
	if c.Name != "" {
		name = &c.Name
	}
	if c.ID != "" {
		id = &c.ID
	}

	req := transport.RefreshRequest{
		// Context is required here, even if it looks optional.
		Context: []transport.RefreshRequestContext{},
		Actions: []transport.RefreshRequestAction{{
			Action:            string(c.action),
			InstanceKey:       c.instanceKey,
			Name:              name,
			ID:                id,
			Revision:          c.Revision,
			ResourceRevisions: c.resourceRevisions,
		}},
		Fields: []string{"bases", "download", "id", "revision", "version", "resources", "type"},
	}

	if len(c.fields) != 0 {
		fieldSet := set.NewStrings(req.Fields...)
		for _, field := range c.fields {
			fieldSet.Add(field)
		}
		req.Fields = fieldSet.SortedValues()
	}

	return req, nil
}

// Ensure that the request back contains the information we requested.
func (c executeOneByRevision) Ensure(responses []transport.RefreshResponse) error {
	for _, resp := range responses {
		if resp.InstanceKey == c.instanceKey {
			return nil
		}
	}
	return errors.NotValidf("%v action key", string(c.action))
}

// String describes the underlying refresh config.
func (c executeOneByRevision) String() string {
	var revision string
	if c.Revision != nil {
		revision = fmt.Sprintf(" with revision: %+v", c.Revision)
	}
	return fmt.Sprintf("Install One (action: %s, instanceKey: %s): using Name %s %s",
		c.action, c.instanceKey, c.Name, revision)
}

type refreshMany struct {
	Configs []RefreshConfig
}

// RefreshMany will compose many refresh configs.
func RefreshMany(configs ...RefreshConfig) RefreshConfig {
	return refreshMany{
		Configs: configs,
	}
}

// Build a refresh request that can be past to the API.
func (c refreshMany) Build() (transport.RefreshRequest, error) {
	if len(c.Configs) == 0 {
		return transport.RefreshRequest{}, errors.NotFoundf("configs")
	}
	// Not all configs built here have a context, start out with an empty
	// slice, so we do not call Refresh with a nil context.
	// See executeOne.Build().
	result := transport.RefreshRequest{
		Context: []transport.RefreshRequestContext{},
	}
	for _, config := range c.Configs {
		req, err := config.Build()
		if err != nil {
			return transport.RefreshRequest{}, errors.Trace(err)
		}
		result.Context = append(result.Context, req.Context...)
		result.Actions = append(result.Actions, req.Actions...)
		result.Fields = append(result.Fields, req.Fields...)
	}

	// Ensure that the required field list contains no duplicates
	if len(result.Fields) != 0 {
		result.Fields = set.NewStrings(result.Fields...).SortedValues()
	}

	return result, nil
}

// Ensure that the request back contains the information we requested.
func (c refreshMany) Ensure(responses []transport.RefreshResponse) error {
	for _, config := range c.Configs {
		if err := config.Ensure(responses); err != nil {
			return errors.Annotatef(err, "missing response")
		}
	}
	return nil
}

func (c refreshMany) String() string {
	plans := make([]string, len(c.Configs))
	for i, config := range c.Configs {
		plans[i] = config.String()
	}
	return strings.Join(plans, "\n")
}<|MERGE_RESOLUTION|>--- conflicted
+++ resolved
@@ -94,16 +94,9 @@
 	Base     RefreshBase
 	// instanceKey is a private unique key that we construct for CharmHub API
 	// asynchronous calls.
-<<<<<<< HEAD
-	action            action
-	instanceKey       string
-	resourceRevisions []transport.RefreshResourceRevision
-	fields            []string
-=======
-	action      Action
+	action      action
 	instanceKey string
 	fields      []string
->>>>>>> 22559093
 }
 
 // InstanceKey returns the underlying instance key.
